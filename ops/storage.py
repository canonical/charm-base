--- conflicted
+++ resolved
@@ -59,11 +59,7 @@
 
         if not os.path.exists(str(filename)):
             # sqlite3.connect creates the file silently if it does not exist
-<<<<<<< HEAD
-            logger.debug(f'Initializing SQLite local storage: {filename}.')
-=======
             logger.debug("Initializing SQLite local storage: %s.", filename)
->>>>>>> 0dd27df3
 
         if filename != ':memory:':
             self._ensure_db_permissions(str(filename))
