--- conflicted
+++ resolved
@@ -1,4 +1,3 @@
-<<<<<<< HEAD
 # Copyright 2019-2020 Canonical Ltd.
 #
 # Licensed under the Apache License, Version 2.0 (the "License");
@@ -13,15 +12,6 @@
 # See the License for the specific language governing permissions and
 # limitations under the License.
 
-=======
-import inspect
-import base64
-import subprocess
-import pickle
-import marshal
-import types
-import sqlite3
->>>>>>> 0ef87202
 import collections
 import collections.abc
 import inspect
@@ -35,14 +25,10 @@
 import sys
 import types
 import weakref
-<<<<<<< HEAD
 from datetime import timedelta
 
 from ops import charm
 
-=======
-import json
->>>>>>> 0ef87202
 
 class Handle:
     """Handle defines a name for an object in the form of a hierarchical path.
@@ -593,8 +579,7 @@
         self._type_registry = {}  # {(parent_path, kind): cls}
         self._type_known = set()  # {cls}
 
-        #self._storage = SQLiteStorage(data_path)
-        self._storage = JujuStorage()
+        self._storage = SQLiteStorage(data_path)
 
         # We can't use the higher-level StoredState because it relies on events.
         self.register_type(StoredStateData, None, StoredStateData.handle_kind)
