--- conflicted
+++ resolved
@@ -113,34 +113,10 @@
             _create_event_link(charm, bound_event, link_to)
 
 
-<<<<<<< HEAD
-=======
-def _emit_charm_event(charm: 'ops.charm.CharmBase', event_name: str):
-    """Emits a charm event based on a Juju event name.
-
-    Args:
-        charm: A charm instance to emit an event from.
-        event_name: A Juju event name to emit on a charm.
-    """
-    event_to_emit = None
-    try:
-        event_to_emit = getattr(charm.on, event_name)
-    except AttributeError:
-        logger.debug("Event %s not defined for %s.", event_name, charm)
-
-    # If the event is not supported by the charm implementation, do
-    # not error out or try to emit it. This is to support rollbacks.
-    if event_to_emit is not None:
-        args, kwargs = _get_event_args(charm, event_to_emit)
-        logger.debug('Emitting Juju event %s.', event_name)
-        event_to_emit.emit(*args, **kwargs)
-
-
 def _get_juju_relation_id():
     return int(os.environ['JUJU_RELATION_ID'].split(':')[-1])
 
 
->>>>>>> 1836df5a
 def _get_event_args(charm: 'ops.charm.CharmBase',
                     bound_event: 'ops.framework.BoundEvent') -> Tuple[List[Any], Dict[str, Any]]:
     event_type = bound_event.event_type
@@ -514,7 +490,15 @@
             model_backend: "ops.model._ModelBackend"
     ):
         meta = self._charm_meta
-        model = ops.model.Model(meta, model_backend)
+
+        # If we are in a RelationBroken event, we want to know which relation is
+        # broken within the model, not only in the event's `.relation` attribute.
+        if os.environ.get('JUJU_DISPATCH_PATH', '').endswith('-relation-broken'):
+            broken_relation_id = _get_juju_relation_id()
+        else:
+            broken_relation_id = None
+
+        model = ops.model.Model(meta, model_backend, broken_relation_id=broken_relation_id)
         store = self._setup_storage(dispatcher)
         framework = ops.framework.Framework(store, self.charm_spec.charm_root, meta, model,
                                             event_name=dispatcher.event_name)
@@ -626,84 +610,9 @@
         charm_class,
     )
 
-<<<<<<< HEAD
     ops = _Ops(
         charm_spec,
         use_juju_for_storage=use_juju_for_storage)
-=======
-    model_backend = ops.model._ModelBackend()
-    debug = ('JUJU_DEBUG' in os.environ)
-    # For actions, there is a communication channel with the user running the
-    # action, so we want to send exception details through stderr, rather than
-    # only to juju-log as normal.
-    handling_action = ('JUJU_ACTION_NAME' in os.environ)
-    setup_root_logging(model_backend, debug=debug, exc_stderr=handling_action)
-    logger.debug("ops %s up and running.", ops.__version__)  # type:ignore
-
-    dispatcher = _Dispatcher(charm_dir)
-    dispatcher.run_any_legacy_hook()
-
-    metadata = (charm_dir / 'metadata.yaml').read_text()
-    actions_meta = charm_dir / 'actions.yaml'
-    actions_metadata = actions_meta.read_text() if actions_meta.exists() else None
-
-    # If we are in a RelationBroken event, we want to know which relation is
-    # broken within the model, not only in the event's `.relation` attribute.
-    if os.environ.get('JUJU_DISPATCH_PATH', '').endswith('-relation-broken'):
-        broken_relation_id = _get_juju_relation_id()
-    else:
-        broken_relation_id = None
-    meta = CharmMeta.from_yaml(metadata, actions_metadata)
-    model = ops.model.Model(meta, model_backend, broken_relation_id=broken_relation_id)
-
-    charm_state_path = charm_dir / CHARM_STATE_FILE
-
-    if use_juju_for_storage and not ops.storage.juju_backend_available():
-        # raise an exception; the charm is broken and needs fixing.
-        msg = 'charm set use_juju_for_storage=True, but Juju version {} does not support it'
-        raise RuntimeError(msg.format(JujuVersion.from_environ()))
-
-    if use_juju_for_storage is None:
-        use_juju_for_storage = _should_use_controller_storage(charm_state_path, meta)
-    elif use_juju_for_storage:
-        warnings.warn("Controller storage is deprecated; it's intended for "
-                      "podspec charms and will be removed in a future release.",
-                      category=DeprecationWarning)
-
-    if use_juju_for_storage:
-        if dispatcher.is_restricted_context():
-            # TODO: jam 2020-06-30 This unconditionally avoids running a collect metrics event
-            #  Though we eventually expect that Juju will run collect-metrics in a
-            #  non-restricted context. Once we can determine that we are running collect-metrics
-            #  in a non-restricted context, we should fire the event as normal.
-            logger.debug('"%s" is not supported when using Juju for storage\n'
-                         'see: https://github.com/canonical/operator/issues/348',
-                         dispatcher.event_name)
-            # Note that we don't exit nonzero, because that would cause Juju to rerun the hook
-            return
-        store = ops.storage.JujuStorage()
-    else:
-        store = ops.storage.SQLiteStorage(charm_state_path)
-    framework = ops.framework.Framework(store, charm_dir, meta, model,
-                                        event_name=dispatcher.event_name)
-    framework.set_breakpointhook()
-    try:
-        charm = charm_class(framework)
-        dispatcher.ensure_event_links(charm)
-
-        # TODO: Remove the collect_metrics check below as soon as the relevant
-        #       Juju changes are made. Also adjust the docstring on
-        #       EventBase.defer().
-        #
-        # Skip reemission of deferred events for collect-metrics events because
-        # they do not have the full access to all hook tools.
-        if not dispatcher.is_restricted_context():
-            framework.reemit()
-
-        _emit_charm_event(charm, dispatcher.event_name)
-
-        ops.charm._evaluate_status(charm)
->>>>>>> 1836df5a
 
     ops.run()
 
