--- conflicted
+++ resolved
@@ -2137,7 +2137,6 @@
         }
         self._request('POST', '/v1/signals', body=body)
 
-<<<<<<< HEAD
 
 class _FilesParser:
     """A limited purpose multi-part parser backed by files for memory efficiency."""
@@ -2372,7 +2371,6 @@
         pos += len(suffix)
         return i, pos - i, is_terminal
     return -1, -1, False
-=======
     def get_checks(
         self,
         level: CheckLevel = None,
@@ -2395,5 +2393,4 @@
         if names:
             query['names'] = names
         resp = self._request('GET', '/v1/checks', query)
-        return [CheckInfo.from_dict(info) for info in resp['result']]
->>>>>>> 6013988d
+        return [CheckInfo.from_dict(info) for info in resp['result']]