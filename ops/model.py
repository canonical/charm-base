--- conflicted
+++ resolved
@@ -739,7 +739,6 @@
     def action_fail(self, message=''):
         self._run(f'action-fail', f"{message}")
 
-<<<<<<< HEAD
     def network_get(self, binding_name, relation_id=None):
         """Return network info provided by network-get for a given binding.
 
@@ -747,15 +746,6 @@
         relation_id -- An optional relation id to get network info for.
         """
         cmd = ['network-get', binding_name]
-=======
-    def network_get(self, endpoint_name, relation_id=None):
-        """Return network info provided by network-get for a given endpoint.
-
-        endpoint_name -- A name of an endpoint (relation name or extra-binding name).
-        relation_id -- An optional relation id to get network info for.
-        """
-        cmd = ['network-get', endpoint_name]
->>>>>>> 5dafe293
         if relation_id is not None:
             cmd.extend(['-r', str(relation_id)])
         try:
