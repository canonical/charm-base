--- conflicted
+++ resolved
@@ -632,9 +632,8 @@
     def action_log(self, message):
         self._run(f'action-log', f"{message}")
 
-<<<<<<< HEAD
-    def function_fail(self, message=''):
-        self._run(f'{self._function_cmd_prefix}-fail', f"{message}")
+    def action_fail(self, message=''):
+        self._run(f'action-fail', f"{message}")
 
     def network_get(self, endpoint_name, relation_id=None):
         """Return network info provided by network-get for a given endpoint.
@@ -650,8 +649,4 @@
         except ModelError as e:
             if 'relation not found' in str(e):
                 raise RelationNotFoundError() from e
-            raise
-=======
-    def action_fail(self, message=''):
-        self._run(f'action-fail', f"{message}")
->>>>>>> ed093d5c
+            raise