# Copyright 2021 Canonical Ltd.
#
# Licensed under the Apache License, Version 2.0 (the "License");
# you may not use this file except in compliance with the License.
# You may obtain a copy of the License at
#
# http://www.apache.org/licenses/LICENSE-2.0
#
# Unless required by applicable law or agreed to in writing, software
# distributed under the License is distributed on an "AS IS" BASIS,
# WITHOUT WARRANTIES OR CONDITIONS OF ANY KIND, either express or implied.
# See the License for the specific language governing permissions and
# limitations under the License.

"""Infrastructure to build unittests for Charms using the Operator Framework.

Global Variables:

    SIMULATE_CAN_CONNECT: This enables can_connect simulation for the test
    harness.  It should be set *before* you create Harness instances and not
    changed after.  You *should* set this to true - it will help your tests be
    more accurate!  This causes all containers' can_connect states initially
    be False rather than True and causes the testing with the harness to model
    and track can_connect state for containers accurately.  This means that
    calls that require communication with the container API (e.g.
    Container.push, Container.get_plan, Container.add_layer, etc.) will only
    succeed if Container.can_connect() returns True and will raise exceptions
    otherwise.  can_connect state evolves automatically to track with events
    associated with container state, (e.g.  calling container_pebble_ready).
    If SIMULATE_CAN_CONNECT is True, can_connect state for containers can also
    be manually controlled using Harness.set_can_connect.
"""


import datetime
import fnmatch
import inspect
import os
import pathlib
import random
import signal
import tempfile
import uuid
import warnings
from contextlib import contextmanager
from io import BytesIO, StringIO
from textwrap import dedent
<<<<<<< HEAD
from typing import (TypeVar, Generic, Type, AnyStr, Iterable, Optional, Mapping,
                    BinaryIO, TextIO, List, Union, Iterator, Tuple, Any, cast)
=======
from typing import TYPE_CHECKING, Dict

>>>>>>> c2ffe250
from ops import charm, framework, model, pebble, storage
from ops._private import yaml
from ops.model import RelationNotFoundError

if TYPE_CHECKING:
    from ops.model import UnitOrApplication

# Toggles Container.can_connect simulation globally for all harness instances.
# For this to work, it must be set *before* Harness instances are created.
from ops.charm import CharmMeta

SIMULATE_CAN_CONNECT = False

# YAMLStringOrFile is something like metadata.yaml or actions.yaml. You can
# pass in a file-like object or the string directly.
YAMLStringOrFile = Union[str, TextIO]


# An instance of an Application or Unit, or the name of either.
# This is done here to avoid a scoping issue with the `model` property
# of the Harness class below.
AppUnitOrName = Union[str, model.Application, model.Unit]


# CharmType represents user charms that are derived from CharmBase.
CharmType = TypeVar('CharmType', bound=charm.CharmBase)


# noinspection PyProtectedMember
class Harness(Generic[CharmType]):
    """This class represents a way to build up the model that will drive a test suite.

    The model that is created is from the viewpoint of the charm that you are testing.

    Example::

        harness = Harness(MyCharm)
        # Do initial setup here
        relation_id = harness.add_relation('db', 'postgresql')
        # Now instantiate the charm to see events as the model changes
        harness.begin()
        harness.add_relation_unit(relation_id, 'postgresql/0')
        harness.update_relation_data(relation_id, 'postgresql/0', {'key': 'val'})
        # Check that charm has properly handled the relation_joined event for postgresql/0
        self.assertEqual(harness.charm. ...)

    Args:
        charm_cls: The Charm class that you'll be testing.
        meta: charm.CharmBase is a A string or file-like object containing the contents of
            metadata.yaml. If not supplied, we will look for a 'metadata.yaml' file in the
            parent directory of the Charm, and if not found fall back to a trivial
            'name: test-charm' metadata.
        actions: A string or file-like object containing the contents of
            actions.yaml. If not supplied, we will look for a 'actions.yaml' file in the
            parent directory of the Charm.
        config: A string or file-like object containing the contents of
            config.yaml. If not supplied, we will look for a 'config.yaml' file in the
            parent directory of the Charm.
    """

    def __init__(
            self,
            charm_cls: Type[CharmType],
            *,
            meta: Optional[YAMLStringOrFile] = None,
            actions: Optional[YAMLStringOrFile] = None,
            config: Optional[YAMLStringOrFile] = None):
        self._charm_cls = charm_cls
        self._charm = None
        self._charm_dir = 'no-disk-path'  # this may be updated by _create_meta
        self._meta = self._create_meta(meta, actions)
<<<<<<< HEAD
        self._unit_name = self._meta.name + '/0'  # type: str
        self._framework = None  # type: Optional[framework.Framework]
        self._hooks_enabled = True  # type: bool
        self._relation_id_counter = 0  # type: int
        self._backend = _TestingModelBackend(self._unit_name, self._meta)
        self._model = model.Model(self._meta, self._backend)  # type: ignore
=======
        self._unit_name = self._meta.name + '/0'
        self._hooks_enabled = True
        self._relation_id_counter = 0
        config_ = self._get_config(config)
        self._backend = _TestingModelBackend(self._unit_name, self._meta, config_)
        self._model = model.Model(self._meta, self._backend)
>>>>>>> c2ffe250
        self._storage = storage.SQLiteStorage(':memory:')
        self._framework = framework.Framework(
<<<<<<< HEAD
            self._storage, pathlib.Path(self._charm_dir), self._meta, self._model)
        self._defaults = self._load_config_defaults(config)
        self._update_config(key_values=self._defaults)
=======
            self._storage, self._charm_dir, self._meta, self._model)
>>>>>>> c2ffe250

        # TODO: If/when we decide to allow breaking changes for a release,
        # change SIMULATE_CAN_CONNECT default value to True and remove the
        # warning message below.  This warning was added 2022-03-22
        if not SIMULATE_CAN_CONNECT:
            warnings.warn(
                'Please set ops.testing.SIMULATE_CAN_CONNECT=True.'
                'See https://juju.is/docs/sdk/testing#heading--simulate-can-connect for details.')

<<<<<<< HEAD
    def set_can_connect(self, container: Union[str, model.Container], val: bool):
=======
    def _event_context(self, event_name: str):
        """Configures the Harness to behave as if an event hook were running.

        This means that the Harness will perform strict access control of relation data.

        Example usage:

        # this is how we test that attempting to write a remote app's
        # databag will raise RelationDataError.
        >>> with harness._event_context('foo'):
        >>>     with pytest.raises(ops.model.RelationDataError):
        >>>         my_relation.data[remote_app]['foo'] = 'bar'

        # this is how we test with 'realistic conditions' how an event handler behaves
        # when we call it directly -- i.e. without going through harness.add_relation
        >>> def test_foo():
        >>>     class MyCharm:
        >>>         ...
        >>>         def event_handler(self, event):
        >>>             # this is expected to raise an exception
        >>>             event.relation.data[event.relation.app]['foo'] = 'bar'
        >>>
        >>>     harness = Harness(MyCharm)
        >>>     event = MagicMock()
        >>>     event.relation = harness.charm.model.relations[0]
        >>>
        >>>     with harness._event_context('my_relation_joined'):
        >>>         with pytest.raises(ops.model.RelationDataError):
        >>>             harness.charm.event_handler(event)


        If event_name == '', conversely, the Harness will believe that no hook
        is running, allowing you to temporarily have unrestricted access to read/write
        a relation's databags even if you're inside an event handler.
        >>> def test_foo():
        >>>     class MyCharm:
        >>>         ...
        >>>         def event_handler(self, event):
        >>>             # this is expected to raise an exception since we're not leader
        >>>             event.relation.data[self.app]['foo'] = 'bar'
        >>>
        >>>     harness = Harness(MyCharm)
        >>>     event = MagicMock()
        >>>     event.relation = harness.charm.model.relations[0]
        >>>
        >>>     with harness._event_context('my_relation_joined'):
        >>>         harness.charm.event_handler(event)

        """
        return self._framework._event_context(event_name)

    def set_can_connect(self, container: typing.Union[str, model.Container], val: bool):
>>>>>>> c2ffe250
        """Change the simulated can_connect status of a container's underlying pebble client.

        Calling this method raises an exception if SIMULATE_CAN_CONNECT is False.
        """
        if isinstance(container, str):
            container = self.model.unit.get_container(container)
        self._backend._set_can_connect(container._pebble, val)

    @property
    def charm(self) -> CharmType:
        """Return the instance of the charm class that was passed to __init__.

        Note that the Charm is not instantiated until you have called
        :meth:`.begin()`.
        """
        return self._charm

    @property
    def model(self) -> model.Model:
        """Return the :class:`~ops.model.Model` that is being driven by this Harness."""
        return self._model

    @property
    def framework(self) -> framework.Framework:
        """Return the Framework that is being driven by this Harness."""
        return self._framework

    def begin(self) -> None:
        """Instantiate the Charm and start handling events.

        Before calling :meth:`begin`, there is no Charm instance, so changes to the Model won't
        emit events. You must call :meth:`.begin` before :attr:`.charm` is valid.
        """
        if self._charm is not None:
            raise RuntimeError('cannot call the begin method on the harness more than once')

        # The Framework adds attributes to class objects for events, etc. As such, we can't re-use
        # the original class against multiple Frameworks. So create a locally defined class
        # and register it.
        # TODO: jam 2020-03-16 We are looking to changes this to Instance attributes instead of
        #       Class attributes which should clean up this ugliness. The API can stay the same
        class TestEvents(self._charm_cls.on.__class__):
            pass

        TestEvents.__name__ = self._charm_cls.on.__class__.__name__

        class TestCharm(self._charm_cls):
            on = TestEvents()

        # Note: jam 2020-03-01 This is so that errors in testing say MyCharm has no attribute foo,
        # rather than TestCharm has no attribute foo.
        TestCharm.__name__ = self._charm_cls.__name__
        self._charm = TestCharm(self._framework)

    def begin_with_initial_hooks(self) -> None:
        """Called when you want the Harness to fire the same hooks that Juju would fire at startup.

        This triggers install, relation-created, config-changed, start, and any relation-joined
        hooks based on what relations have been defined+added before you called begin. This does
        NOT trigger a pebble-ready hook. Note that all of these are fired before returning control
        to the test suite, so if you want to introspect what happens at each step, you need to fire
        them directly (e.g. Charm.on.install.emit()).  In your hook callback functions, you should
        not assume that workload containers are active; guard such code with checks to
        Container.can_connect().  You are encouraged to test this by setting the global
        SIMULATE_CAN_CONNECT variable to True.

        To use this with all the normal hooks, you should instantiate the harness, setup any
        relations that you want active when the charm starts, and then call this method.  This
        method will automatically create and add peer relations that are specified in
        metadata.yaml.

        Example::

            harness = Harness(MyCharm)
            # Do initial setup here
            # Add storage if needed before begin_with_initial_hooks() is called
            storage_ids = harness.add_storage('data', count=1)[0]
            storage_id = storage_id[0] # we only added one storage instance
            relation_id = harness.add_relation('db', 'postgresql')
            harness.add_relation_unit(relation_id, 'postgresql/0')
            harness.update_relation_data(relation_id, 'postgresql/0', {'key': 'val'})
            harness.set_leader(True)
            harness.update_config({'initial': 'config'})
            harness.begin_with_initial_hooks()
            # This will cause
            # install, db-relation-created('postgresql'), leader-elected, config-changed, start
            # db-relation-joined('postrgesql/0'), db-relation-changed('postgresql/0')
            # To be fired.
        """
        self.begin()

        # Checking if disks have been added
        # storage-attached events happen before install
        for storage_name in self._meta.storages:
            for storage_index in self._backend.storage_list(storage_name, include_detached=True):
                s = model.Storage(storage_name, storage_index, self._backend)
                self.attach_storage(s.full_id)
        # Storage done, emit install event
        self._charm.on.install.emit()
        # Juju itself iterates what relation to fire based on a map[int]relation, so it doesn't
        # guarantee a stable ordering between relation events. It *does* give a stable ordering
        # of joined units for a given relation.
        items = list(self._meta.relations.items())
        random.shuffle(items)
        this_app_name = self._meta.name
        for relname, rel_meta in items:
            if rel_meta.role == charm.RelationRole.peer:
                # If the user has directly added a relation, leave it be, but otherwise ensure
                # that peer relations are always established at before leader-elected.
                rel_ids = self._backend._relation_ids_map.get(relname)
                if rel_ids is None:
                    self.add_relation(relname, self._meta.name)
                else:
                    random.shuffle(rel_ids)
                    for rel_id in rel_ids:
                        self._emit_relation_created(relname, rel_id, this_app_name)
            else:
                rel_ids = self._backend._relation_ids_map.get(relname, [])
                random.shuffle(rel_ids)
                for rel_id in rel_ids:
                    app_name = self._backend._relation_app_and_units[rel_id]["app"]
                    self._emit_relation_created(relname, rel_id, app_name)
        if self._backend._is_leader:
            self._charm.on.leader_elected.emit()
        else:
            self._charm.on.leader_settings_changed.emit()
        self._charm.on.config_changed.emit()
        self._charm.on.start.emit()
        # If the initial hooks do not set a unit status, the Juju controller will switch
        # the unit status from "Maintenance" to "Unknown". See gh#726
        post_setup_sts = self._backend.status_get()
        if post_setup_sts.get("status") == "maintenance" and not post_setup_sts.get("message"):
            self._backend.status_set("unknown", "", is_app=False)
        all_ids = list(self._backend._relation_names.items())
        random.shuffle(all_ids)
        for rel_id, rel_name in all_ids:
            rel_app_and_units = self._backend._relation_app_and_units[rel_id]
            app_name = rel_app_and_units["app"]
            # Note: Juju *does* fire relation events for a given relation in the sorted order of
            # the unit names. It also always fires relation-changed immediately after
            # relation-joined for the same unit.
            # Juju only fires relation-changed (app) if there is data for the related application
            relation = self._model.get_relation(rel_name, rel_id)
            if self._backend._relation_data_raw[rel_id].get(app_name):
                app = self._model.get_app(app_name)
                self._charm.on[rel_name].relation_changed.emit(
                    relation, app, None)
            for unit_name in sorted(rel_app_and_units["units"]):
                remote_unit = self._model.get_unit(unit_name)
                self._charm.on[rel_name].relation_joined.emit(
                    relation, remote_unit.app, remote_unit)
                self._charm.on[rel_name].relation_changed.emit(
                    relation, remote_unit.app, remote_unit)

    def cleanup(self) -> None:
        """Called by your test infrastructure to cleanup any temporary directories/files/etc.

        Currently this only needs to be called if you test with resources. But it is reasonable
        to always include a `testcase.addCleanup(harness.cleanup)` just in case.
        """
        self._backend._cleanup()

    def _create_meta(self, charm_metadata: Optional[YAMLStringOrFile],
                     action_metadata: Optional[YAMLStringOrFile]) -> CharmMeta:
        """Create a CharmMeta object.

        Handle the cases where a user doesn't supply explicit metadata snippets.
        """
        filename = inspect.getfile(self._charm_cls)
        charm_dir = pathlib.Path(filename).parents[1]

        if charm_metadata is None:
            metadata_path = charm_dir / 'metadata.yaml'
            if metadata_path.is_file():
                charm_metadata = metadata_path.read_text()
                self._charm_dir = charm_dir
            else:
                # The simplest of metadata that the framework can support
                charm_metadata = 'name: test-charm'
        elif isinstance(charm_metadata, str):
            charm_metadata = dedent(charm_metadata)

        if action_metadata is None:
            actions_path = charm_dir / 'actions.yaml'
            if actions_path.is_file():
                action_metadata = actions_path.read_text()
                self._charm_dir = charm_dir
        elif isinstance(action_metadata, str):
            action_metadata = dedent(action_metadata)

        return CharmMeta.from_yaml(charm_metadata, action_metadata)

    def _get_config(self, charm_config: typing.Optional[dict]):
        """If the user passed a config to Harness, use it.

        Otherwise, attempt to load one from charm_dir/config.yaml.
        """
        filename = inspect.getfile(self._charm_cls)
        charm_dir = pathlib.Path(filename).parents[1]

        if charm_config is None:
            config_path = charm_dir / 'config.yaml'
            if config_path.is_file():
                charm_config = config_path.read_text()
                self._charm_dir = charm_dir
            else:
                # The simplest of config that the framework can support
                charm_config = '{}'
        elif isinstance(charm_config, str):
            charm_config = dedent(charm_config)
<<<<<<< HEAD
        charm_config = cast(ConfigRaw, yaml.safe_load(charm_config))
        charm_config = charm_config.get('options', {})
        return {key: value.get('default', None) for key, value in charm_config.items()}
=======
        charm_config = yaml.safe_load(charm_config)

        if not isinstance(charm_config, dict):
            raise TypeError(charm_config)
        return charm_config
>>>>>>> c2ffe250

    def add_oci_resource(self, resource_name: str,
                         contents: Mapping[str, str] = None) -> None:
        """Add oci resources to the backend.

        This will register an oci resource and create a temporary file for processing metadata
        about the resource. A default set of values will be used for all the file contents
        unless a specific contents dict is provided.

        Args:
            resource_name: Name of the resource to add custom contents to.
            contents: Optional custom dict to write for the named resource.
        """
        if not contents:
            contents = {'registrypath': 'registrypath',
                        'username': 'username',
                        'password': 'password',
                        }
        if resource_name not in self._meta.resources.keys():
            raise RuntimeError('Resource {} is not a defined resources'.format(resource_name))
        if self._meta.resources[resource_name].type != "oci-image":
            raise RuntimeError('Resource {} is not an OCI Image'.format(resource_name))

        as_yaml = yaml.safe_dump(contents)
        self._backend._resources_map[resource_name] = ('contents.yaml', as_yaml)

    def add_resource(self, resource_name: str, content: AnyStr) -> None:
        """Add content for a resource to the backend.

        This will register the content, so that a call to `Model.resources.fetch(resource_name)`
        will return a path to a file containing that content.

        Args:
            resource_name: The name of the resource being added
            content: Either string or bytes content, which will be the content of the filename
                returned by resource-get. If contents is a string, it will be encoded in utf-8
        """
        if resource_name not in self._meta.resources.keys():
            raise RuntimeError('Resource {} is not a defined resources'.format(resource_name))
        record = self._meta.resources[resource_name]
        if record.type != "file":
            raise RuntimeError(
                'Resource {} is not a file, but actually {}'.format(resource_name, record.type))
        filename = record.filename
        if filename is None:
            filename = resource_name

        self._backend._resources_map[resource_name] = (filename, content)

    def populate_oci_resources(self) -> None:
        """Populate all OCI resources."""
        for name, data in self._meta.resources.items():
            if data.type == "oci-image":
                self.add_oci_resource(name)

    def disable_hooks(self) -> None:
        """Stop emitting hook events when the model changes.

        This can be used by developers to stop changes to the model from emitting events that
        the charm will react to. Call :meth:`.enable_hooks`
        to re-enable them.
        """
        self._hooks_enabled = False

    def enable_hooks(self) -> None:
        """Re-enable hook events from charm.on when the model is changed.

        By default hook events are enabled once you call :meth:`.begin`,
        but if you have used :meth:`.disable_hooks`, this can be used to
        enable them again.
        """
        self._hooks_enabled = True

    @contextmanager
    def hooks_disabled(self):
        """A context manager to run code with hooks disabled.

        Example::

            with harness.hooks_disabled():
                # things in here don't fire events
                harness.set_leader(True)
                harness.update_config(unset=['foo', 'bar'])
            # things here will again fire events
        """
        if self._hooks_enabled:
            self.disable_hooks()
            try:
                yield None
            finally:
                self.enable_hooks()
        else:
            yield None

    def _next_relation_id(self):
        rel_id = self._relation_id_counter
        self._relation_id_counter += 1
        return rel_id

    def add_storage(self, storage_name: str, count: int = 1,
                    *, attach: bool = False) -> List[str]:
        """Create a new storage device and attach it to this unit.

        To have repeatable tests, each device will be initialized with
        location set to /[tmpdir]/<storage_name>N, where N is the counter and
        will be a number from [0,total_num_disks-1].

        Args:
            storage_name: The storage backend name on the Charm
            count: Number of disks being added
            attach: True to also attach the storage mount and emit storage-attached if
                harness.begin() has been called.

        Return:
            A list of storage IDs, e.g. ["my-storage/1", "my-storage/2"].
        """
        if storage_name not in self._meta.storages:
            raise RuntimeError(
                "the key '{}' is not specified as a storage key in metadata".format(storage_name))

        storage_indices = self._backend.storage_add(storage_name, count)

        # Reset associated cached value in the storage mappings.  If we don't do this,
        # Model._storages won't return Storage objects for subsequently-added storage.
        self._model._storages._invalidate(storage_name)

        ids = []
        for storage_index in storage_indices:
            s = model.Storage(storage_name, storage_index, self._backend)
            ids.append(s.full_id)
            if attach:
                self.attach_storage(s.full_id)
        return ids

    def detach_storage(self, storage_id: str) -> None:
        """Detach a storage device.

        The intent of this function is to simulate a "juju detach-storage" call.
        It will trigger a storage-detaching hook if the storage unit in question exists
        and is presently marked as attached.

        Args:
            storage_id: The full storage ID of the storage unit being detached, including the
                storage key, e.g. my-storage/0.
        """
        if self.charm is None:
            raise RuntimeError('cannot detach storage before Harness is initialised')
        storage_name, storage_index = storage_id.split('/', 1)
        storage_index = int(storage_index)
        if self._backend._storage_is_attached(storage_name, storage_index) and self._hooks_enabled:
            self.charm.on[storage_name].storage_detaching.emit(
                model.Storage(storage_name, storage_index, self._backend))
        self._backend._storage_detach(storage_id)

    def attach_storage(self, storage_id: str) -> None:
        """Attach a storage device.

        The intent of this function is to simulate a "juju attach-storage" call.
        It will trigger a storage-attached hook if the storage unit in question exists
        and is presently marked as detached.

        Args:
            storage_id: The full storage ID of the storage unit being attached, including the
                storage key, e.g. my-storage/0.
        """
        if not self._backend._storage_attach(storage_id):
            return  # storage was already attached
        if not self.charm or not self._hooks_enabled:
            return  # don't need to run hook callback

        storage_name, storage_index = storage_id.split('/', 1)

        storage_index = int(storage_index)
        self.charm.on[storage_name].storage_attached.emit(
            model.Storage(storage_name, storage_index, self._backend))

    def remove_storage(self, storage_id: str) -> None:
        """Detach a storage device.

        The intent of this function is to simulate a "juju remove-storage" call.
        It will trigger a storage-detaching hook if the storage unit in question exists
        and is presently marked as attached.  Then it will remove the storage
        unit from the testing backend.

        Args:
            storage_id: The full storage ID of the storage unit being removed, including the
                storage key, e.g. my-storage/0.
        """
        storage_name, storage_index = storage_id.split('/', 1)
        storage_index = int(storage_index)
        if storage_name not in self._meta.storages:
            raise RuntimeError(
                "the key '{}' is not specified as a storage key in metadata".format(storage_name))
        is_attached = self._backend._storage_is_attached(storage_name, storage_index)
        if self.charm is not None and self._hooks_enabled and is_attached:
            self.charm.on[storage_name].storage_detaching.emit(
                model.Storage(storage_name, storage_index, self._backend))
        self._backend._storage_remove(storage_id)

    def add_relation(self, relation_name: str, remote_app: str) -> int:
        """Declare that there is a new relation between this app and `remote_app`.

        In the case of adding peer relations, `remote_app` is *this* app.  This function creates a
        relation with an application and will trigger a relation-created hook. To relate units (and
        trigger relation-joined and relation-changed hooks), you should also call
        :meth:`.add_relation_unit`.

        Args:
            relation_name: The relation on Charm that is being related to
            remote_app: The name of the application that is being related to

        Return:
            The relation_id created by this add_relation.
        """
        relation_id = self._next_relation_id()
        self._backend._relation_ids_map.setdefault(relation_name, []).append(relation_id)
        self._backend._relation_names[relation_id] = relation_name
        self._backend._relation_list_map[relation_id] = []
        self._backend._relation_data_raw[relation_id] = {
            remote_app: {},
            self._backend.unit_name: {},
            self._backend.app_name: {}}

        self._backend._relation_app_and_units[relation_id] = {
            "app": remote_app,
            "units": [],
        }
        # Reload the relation_ids list
        if self._model is not None:
            self._model.relations._invalidate(relation_name)
        self._emit_relation_created(relation_name, relation_id, remote_app)
        return relation_id

    def remove_relation(self, relation_id: int) -> None:
        """Remove a relation.

        Args:
            relation_id: The relation ID for the relation to be removed.

        Raises:
            RelationNotFoundError: if relation id is not valid
        """
        try:
            relation_name = self._backend._relation_names[relation_id]
            remote_app = self._backend.relation_remote_app_name(relation_id)
        except KeyError as e:
            raise model.RelationNotFoundError from e

        for unit_name in self._backend._relation_list_map[relation_id].copy():
            self.remove_relation_unit(relation_id, unit_name)

        self._emit_relation_broken(relation_name, relation_id, remote_app)
        if self._model is not None:
            self._model.relations._invalidate(relation_name)

        self._backend._relation_app_and_units.pop(relation_id)
        self._backend._relation_data_raw.pop(relation_id)
        self._backend._relation_list_map.pop(relation_id)
        self._backend._relation_ids_map[relation_name].remove(relation_id)
        self._backend._relation_names.pop(relation_id)

    def _emit_relation_created(self, relation_name: str, relation_id: int,
                               remote_app: str) -> None:
        """Trigger relation-created for a given relation with a given remote application."""
        if self._charm is None or not self._hooks_enabled:
            return
        relation = self._model.get_relation(relation_name, relation_id)
        app = self._model.get_app(remote_app)
        self._charm.on[relation_name].relation_created.emit(
            relation, app)

    def _emit_relation_broken(self, relation_name: str, relation_id: int,
                              remote_app: str) -> None:
        """Trigger relation-broken for a given relation with a given remote application."""
        if self._charm is None or not self._hooks_enabled:
            return
        relation = self._model.get_relation(relation_name, relation_id)
        app = self._model.get_app(remote_app)
        self._charm.on[relation_name].relation_broken.emit(
            relation, app)

    def add_relation_unit(self, relation_id: int, remote_unit_name: str) -> None:
        """Add a new unit to a relation.

        Example::

          rel_id = harness.add_relation('db', 'postgresql')
          harness.add_relation_unit(rel_id, 'postgresql/0')

        This will trigger a `relation_joined` event. This would naturally be
        followed by a `relation_changed` event, which you can trigger with
        :meth:`.update_relation_data`. This separation is artificial in the
        sense that Juju will always fire the two, but is intended to make
        testing relations and their data bags slightly more natural.

        Args:
            relation_id: The integer relation identifier (as returned by add_relation).
            remote_unit_name: A string representing the remote unit that is being added.

        Return:
            None
        """
        self._backend._relation_list_map[relation_id].append(remote_unit_name)
        # we can write remote unit data iff we are not in a hook env
        relation_name = self._backend._relation_names[relation_id]
        relation = self._model.get_relation(relation_name, relation_id)
        self._backend._relation_data_raw[relation_id][remote_unit_name] = {}
        if not remote_unit_name.startswith(relation.app.name):
            raise ValueError(
                'Remote unit name invalid: the remote application of {} is called {!r}; '
                'the remote unit name should be {}/<some-number>, not {!r}.'
                ''.format(relation_name, relation.app.name,
                          relation.app.name, remote_unit_name))
        self._backend._relation_app_and_units[relation_id]["units"].append(remote_unit_name)
        # Make sure that the Model reloads the relation_list for this relation_id, as well as
        # reloading the relation data for this unit.
        remote_unit = self._model.get_unit(remote_unit_name)
        unit_cache = relation.data.get(remote_unit, None)
        if unit_cache is not None:
            unit_cache._invalidate()
        self._model.relations._invalidate(relation_name)
        if self._charm is None or not self._hooks_enabled:
            return
        self._charm.on[relation_name].relation_joined.emit(
            relation, remote_unit.app, remote_unit)

    def remove_relation_unit(self, relation_id: int, remote_unit_name: str) -> None:
        """Remove a unit from a relation.

        Example::

          rel_id = harness.add_relation('db', 'postgresql')
          harness.add_relation_unit(rel_id, 'postgresql/0')
          ...
          harness.remove_relation_unit(rel_id, 'postgresql/0')

        This will trigger a `relation_departed` event. This would
        normally be followed by a `relation_changed` event triggered
        by Juju. However when using the test harness a
        `relation_changed` event must be triggererd using
        :meth:`.update_relation_data`. This deviation from normal Juju
        behaviour, facilitates testing by making each step in the
        charm life cycle explicit.

        Args:
            relation_id: The integer relation identifier (as returned by add_relation).
            remote_unit_name: A string representing the remote unit that is being removed.

        Raises:
            KeyError: if relation_id or remote_unit_name is not valid
            ValueError: if remote_unit_name is not valid
        """
        relation_name = self._backend._relation_names[relation_id]

        # gather data to invalidate cache later
        remote_unit = self._model.get_unit(remote_unit_name)
        relation = self._model.get_relation(relation_name, relation_id)
        unit_cache = relation.data.get(remote_unit, None)

        # remove the unit from the list of units in the relation
        relation.units.remove(remote_unit)

        self._emit_relation_departed(relation_id, remote_unit_name)
        # remove the relation data for the departed unit now that the event has happened
        self._backend._relation_list_map[relation_id].remove(remote_unit_name)
        self._backend._relation_app_and_units[relation_id]["units"].remove(remote_unit_name)
        self._backend._relation_data_raw[relation_id].pop(remote_unit_name)
        self.model._relations._invalidate(relation_name=relation.name)

        if unit_cache is not None:
            unit_cache._invalidate()

    def _emit_relation_departed(self, relation_id, unit_name):
        """Trigger relation-departed event for a given relation id and unit."""
        if self._charm is None or not self._hooks_enabled:
            return
        rel_name = self._backend._relation_names[relation_id]
        relation = self.model.get_relation(rel_name, relation_id)
        if '/' in unit_name:
            app_name = unit_name.split('/')[0]
            app = self.model.get_app(app_name)
            unit = self.model.get_unit(unit_name)
        else:
            raise ValueError('Invalid Unit Name')
        self._charm.on[rel_name].relation_departed.emit(relation, app, unit, unit_name)

    def get_relation_data(self, relation_id: int, app_or_unit: AppUnitOrName) -> Mapping:
        """Get the relation data bucket for a single app or unit in a given relation.

        This ignores all of the safety checks of who can and can't see data in relations (eg,
        non-leaders can't read their own application's relation data because there are no events
        that keep that data up-to-date for the unit).

        Args:
            relation_id: The relation whose content we want to look at.
            app_or_unit: An Application or Unit instance, or its name, whose data we want to read
        Return:
            A dict containing the relation data for `app_or_unit` or None.

        Raises:
            KeyError: if relation_id doesn't exist
        """
        if hasattr(app_or_unit, 'name'):
            app_or_unit = app_or_unit.name
        # bypass access control by going directly to raw
        return self._backend._relation_data_raw[relation_id].get(app_or_unit, None)

    def get_pod_spec(self) -> Tuple[Mapping[Any, Any], Mapping[Any, Any]]:
        """Return the content of the pod spec as last set by the charm.

        This returns both the pod spec and any k8s_resources that were supplied.
        See the signature of Model.pod.set_spec
        """
        return self._backend._pod_spec

    def get_container_pebble_plan(
            self, container_name: str
    ) -> pebble.Plan:
        """Return the current Plan that pebble is executing for the given container.

        Args:
            container_name: The simple name of the associated container
        Return:
            The pebble.Plan for this container. You can use :meth:`ops.pebble.Plan.to_yaml` to get
            a string form for the content. Will raise KeyError if no pebble client exists
            for that container name. (should only happen if container is not present in
            metadata.yaml)
        """
        client = self._backend._pebble_clients.get(container_name)
        if client is None:
            raise KeyError('no known pebble client for container "{}"'.format(container_name))
        return client.get_plan()

    def container_pebble_ready(self, container_name: str):
        """Fire the pebble_ready hook for the associated container.

        This will do nothing if the begin() has not been called.  If
        SIMULATE_CAN_CONNECT is True, this will switch the given
        container's can_connect state to True before the hook
        function is called.
        """
        if self.charm is None:
            return
        container = self.model.unit.get_container(container_name)
        if SIMULATE_CAN_CONNECT:
            self.set_can_connect(container, True)
        self.charm.on[container_name].pebble_ready.emit(container)

    def get_workload_version(self) -> str:
        """Read the workload version that was set by the unit."""
        return self._backend._workload_version

    def set_model_info(self, name: str = None, uuid: str = None) -> None:
        """Set the name and uuid of the Model that this is representing.

        This cannot be called once begin() has been called. But it lets you set the value that
        will be returned by Model.name and Model.uuid.

        This is a convenience method to invoke both Harness.set_model_name
        and Harness.set_model_uuid at once.
        """
        self.set_model_name(name)
        self.set_model_uuid(uuid)

    def set_model_name(self, name: str) -> None:
        """Set the name of the Model that this is representing.

        This cannot be called once begin() has been called. But it lets you set the value that
        will be returned by Model.name.
        """
        if self._charm is not None:
            raise RuntimeError('cannot set the Model name after begin()')
        self._backend.model_name = name

    def set_model_uuid(self, uuid: str) -> None:
        """Set the uuid of the Model that this is representing.

        This cannot be called once begin() has been called. But it lets you set the value that
        will be returned by Model.uuid.
        """
        if self._charm is not None:
            raise RuntimeError('cannot set the Model uuid after begin()')
        self._backend.model_uuid = uuid

    def update_relation_data(
            self,
            relation_id: int,
            app_or_unit: str,
            key_values: Mapping,
    ) -> None:
        """Update the relation data for a given unit or application in a given relation.

        This also triggers the `relation_changed` event for this relation_id.

        Args:
            relation_id: The integer relation_id representing this relation.
            app_or_unit: The unit or application name that is being updated.
                This can be the local or remote application.
            key_values: Each key/value will be updated in the relation data.
        """
        relation_name = self._backend._relation_names[relation_id]
        relation = self._model.get_relation(relation_name, relation_id)
        if '/' in app_or_unit:
            entity = self._model.get_unit(app_or_unit)
        else:
            entity = self._model.get_app(app_or_unit)
        rel_data = relation.data.get(entity, None)
        if rel_data is not None:
            # rel_data may have cached now-stale data, so _invalidate() it.
            # Note, this won't cause the data to be loaded if it wasn't already.
            rel_data._invalidate()

        old_values = self._backend._relation_data_raw[relation_id][app_or_unit].copy()
        assert isinstance(old_values, dict), old_values

        databag = self.model.relations._get_unique(relation.name, relation_id).data[entity]
        # ensure that WE as harness can temporarily write the databag
        with self._event_context(''):
            values_have_changed = False
            for k, v in key_values.items():
                if v == '':
                    if databag.pop(k, None) != v:
                        values_have_changed = True
                else:
                    if k not in databag or databag[k] != v:
                        databag[k] = v  # this triggers relation-set
                        values_have_changed = True

        if not values_have_changed:
            # Do not issue a relation changed event if the data bags have not changed
            return

        if app_or_unit == self._model.unit.name:
            # No events for our own unit
            return
        if app_or_unit == self._model.app.name:
            # updating our own app only generates an event if it is a peer relation and we
            # aren't the leader
            is_peer = self._meta.relations[relation_name].role.is_peer()
            if not is_peer:
                return
            if self._model.unit.is_leader():
                return
        self._emit_relation_changed(relation_id, app_or_unit)

    def _emit_relation_changed(self, relation_id, app_or_unit):
        if self._charm is None or not self._hooks_enabled:
            return
        rel_name = self._backend._relation_names[relation_id]
        relation = self.model.get_relation(rel_name, relation_id)
        if '/' in app_or_unit:
            app_name = app_or_unit.split('/')[0]
            unit_name = app_or_unit
            app = self.model.get_app(app_name)
            unit = self.model.get_unit(unit_name)
            args = (relation, app, unit)
        else:
            app_name = app_or_unit
            app = self.model.get_app(app_name)
            args = (relation, app)
        self._charm.on[rel_name].relation_changed.emit(*args)

    def _update_config(
            self,
            key_values: Mapping[str, str] = None,
            unset: Iterable[str] = (),
    ) -> None:
        """Update the config as seen by the charm.

        This will *not* trigger a `config_changed` event, and is intended for internal use.

        Note that the `key_values` mapping will only add or update configuration items.
        To remove existing ones, see the `unset` parameter.

        Args:
            key_values: A Mapping of key:value pairs to update in config.
            unset: An iterable of keys to remove from config.
        """
        # NOTE: jam 2020-03-01 Note that this sort of works "by accident". Config
        # is a LazyMapping, but its _load returns a dict and this method mutates
        # the dict that Config is caching. Arguably we should be doing some sort
        # of charm.framework.model.config._invalidate()
        config = self._backend._config
        if key_values is not None:
            for key, value in key_values.items():
                if key in config._defaults:
                    if value is not None:
                        config._config_set(key, value)
                else:
                    raise ValueError("unknown config option: '{}'".format(key))

        for key in unset:
            # When the key is unset, revert to the default if one exists
            default = config._defaults.get(key, None)
            if default is not None:
                config._config_set(key, default)
            else:
                config.pop(key, None)

    def update_config(
            self,
<<<<<<< HEAD
            key_values: Mapping[str, str] = None,
            unset: Iterable[str] = (),
=======
            key_values: typing.Mapping[str, typing.Union[str, float, int, bool]] = None,
            unset: typing.Iterable[str] = (),
>>>>>>> c2ffe250
    ) -> None:
        """Update the config as seen by the charm.

        This will trigger a `config_changed` event.

        Note that the `key_values` mapping will only add or update configuration items.
        To remove existing ones, see the `unset` parameter.

        Args:
            key_values: A Mapping of key:value pairs to update in config.
            unset: An iterable of keys to remove from Config.
                This sets the value to the default if defined,
                otherwise removes the key altogether.
        """
        self._update_config(key_values, unset)
        if self._charm is None or not self._hooks_enabled:
            return
        self._charm.on.config_changed.emit()

    def set_leader(self, is_leader: bool = True) -> None:
        """Set whether this unit is the leader or not.

        If this charm becomes a leader then `leader_elected` will be triggered.  If Harness.begin()
        has already been called, then the charm's peer relation should usually be added  *prior* to
        calling this method (i.e. with Harness.add_relation) to properly initialize and make
        available relation data that leader elected hooks may want to access.

        Args:
            is_leader: True/False as to whether this unit is the leader.
        """
        self._backend._is_leader = is_leader

        # Note: jam 2020-03-01 currently is_leader is cached at the ModelBackend level, not in
        # the Model objects, so this automatically gets noticed.
        if is_leader and self._charm is not None and self._hooks_enabled:
            self._charm.on.leader_elected.emit()

    def set_planned_units(self, num_units: int) -> None:
        """Set the number of "planned" units  that "Application.planned_units" should return.

        In real world circumstances, this number will be the number of units in the
        application. E.g., this number will be the number of peers this unit has, plus one, as we
        count our own unit in the total.

        A change to the return from planned_units will not generate an event. Typically, a charm
        author would check planned units during a config or install hook, or after receiving a peer
        relation joined event.

        """
        if num_units < 0:
            raise TypeError("num_units must be 0 or a positive integer.")
        self._backend._planned_units = num_units

    def reset_planned_units(self):
        """Reset the planned units override.

        This allows the harness to fall through to the built in methods that will try to
        guess at a value for planned units, based on the number of peer relations that
        have been setup in the testing harness.

        """
        self._backend._planned_units = None

    def _get_backend_calls(self, reset: bool = True) -> list:
        """Return the calls that we have made to the TestingModelBackend.

        This is useful mostly for testing the framework itself, so that we can assert that we
        do/don't trigger extra calls.

        Args:
            reset: If True, reset the calls list back to empty, if false, the call list is
                preserved.

        Return:
            ``[(call1, args...), (call2, args...)]``
        """
        calls = self._backend._calls.copy()
        if reset:
            self._backend._calls.clear()
        return calls


def _record_calls(cls):
    """Replace methods on cls with methods that record that they have been called.

    Iterate all attributes of cls, and for public methods, replace them with a wrapped method
    that records the method called along with the arguments and keyword arguments.
    """
    for meth_name, orig_method in cls.__dict__.items():
        if meth_name.startswith('_'):
            continue

        def decorator(orig_method):
            def wrapped(self, *args, **kwargs):
                full_args = (orig_method.__name__,) + args
                if kwargs:
                    full_args = full_args + (kwargs,)
                self._calls.append(full_args)
                return orig_method(self, *args, **kwargs)
            return wrapped

        setattr(cls, meth_name, decorator(orig_method))
    return cls


def _copy_docstrings(source_cls):
    """Copy the docstrings from source_cls to target_cls.

    Use this as:
      @_copy_docstrings(source_class)
      class TargetClass:

    And for any public method that exists on both classes, it will copy the
    __doc__ for that method.
    """
    def decorator(target_cls):
        for meth_name, orig_method in target_cls.__dict__.items():
            if meth_name.startswith('_'):
                continue
            source_method = source_cls.__dict__.get(meth_name)
            if source_method is not None and source_method.__doc__:
                target_cls.__dict__[meth_name].__doc__ = source_method.__doc__
        return target_cls
    return decorator


class _ResourceEntry:
    """Tracks the contents of a Resource."""

    def __init__(self, resource_name):
        self.name = resource_name


@_record_calls
class _TestingConfig(dict):
    """Represents the Juju Config."""
    _supported_types = {
        'string': str,
        'boolean': bool,
        'int': int,
        'float': float
    }

    def __init__(self, config: dict):
        super().__init__()
        self._spec = config
        self._defaults = self._load_defaults(config)

        for key, value in self._defaults.items():
            if value is None:
                continue
            self._config_set(key, value)

    @staticmethod
    def _load_defaults(charm_config: dict):
        """Load default values from config.yaml.

        Handle the case where a user doesn't supply explicit config snippets.
        """
        if not charm_config:
            return {}
        charm_config = charm_config.get('options', {})
        return {key: value.get('default', None) for key, value in charm_config.items()}

    def _config_set(self, key, value):
        # this is only called by the harness itself
        # we don't do real serialization/deserialization, but we do check that the value
        # has the expected type.
        option = self._spec.get('options', {}).get(key)
        if not option:
            raise RuntimeError('Unknown config option {}; '
                               'not declared in `config.yaml`.'
                               'Check https://juju.is/docs/sdk/config for the '
                               'spec.'.format(key))

        declared_type = option.get('type')
        if not declared_type:
            raise RuntimeError('Incorrectly formatted `options.yaml`, option {} '
                               'is expected to declare a `type`.'.format(key))

        if declared_type not in self._supported_types:
            raise RuntimeError(
                'Incorrectly formatted `options.yaml`: `type` needs to be one '
                'of [{}], not {}.'.format(', '.join(self._supported_types), declared_type))

        if type(value) != self._supported_types[declared_type]:
            raise RuntimeError('Config option {} is supposed to be of type '
                               '{}, not `{}`.'.format(key, declared_type,
                                                      type(value).__name__))

        # call 'normal' setattr.
        dict.__setitem__(self, key, value)

    def __setitem__(self, key, value):
        # if a charm attempts to config[foo] = bar:
        raise TypeError("'ConfigData' object does not support item assignment")


class _TestingRelationDataContents(dict):
    def __setitem__(self, key, value):
        if not isinstance(key, str):
            raise model.RelationDataError(
                'relation data keys must be strings, not {}'.format(type(key)))
        if not isinstance(value, str):
            raise model.RelationDataError(
                'relation data values must be strings, not {}'.format(type(value)))
        super().__setitem__(key, value)

    def copy(self):
        return _TestingRelationDataContents(super().copy())


@_copy_docstrings(model._ModelBackend)
@_record_calls
class _TestingModelBackend:
    """This conforms to the interface for ModelBackend but provides canned data.

    DO NOT use this class directly, it is used by `Harness`_ to drive the model.
    `Harness`_ is responsible for maintaining the internal consistency of the values here,
    as the only public methods of this type are for implementing ModelBackend.
    """

    def __init__(self, unit_name, meta, config):
        self.unit_name = unit_name
        self.app_name = self.unit_name.split('/')[0]
        self.model_name = None
        self.model_uuid = str(uuid.uuid4())

        self._harness_tmp_dir = tempfile.TemporaryDirectory(prefix='ops-harness-')
        self._calls = []
        self._meta = meta
        self._relation_ids_map = {}  # relation name to [relation_ids,...]
        self._relation_names = {}  # reverse map from relation_id to relation_name
        self._relation_list_map = {}  # relation_id: [unit_name,...]
        # {relation_id: {name: Dict[str: str]}}
        self._relation_data_raw = {}  # type: Dict[int, Dict[str, Dict[str, str]]]
        # {relation_id: {"app": app_name, "units": ["app/0",...]}
        self._relation_app_and_units = {}
        self._config = _TestingConfig(config)
        self._is_leader = False
        self._resources_map = {}  # {resource_name: resource_content}
        self._pod_spec = None  # type: Optional[_PodSpec]
        self._app_status = {'status': 'unknown', 'message': ''}
        self._unit_status = {'status': 'maintenance', 'message': ''}
        self._workload_version = None
        self._resource_dir = None
        # Format:
        # { "storage_name": {"<ID1>": { <other-properties> }, ... }
        # <ID1>: device id that is key for given storage_name
        # Initialize the _storage_list with values present on metadata.yaml
        self._storage_list = {k: {} for k in self._meta.storages}

        self._storage_attached = {k: set() for k in self._meta.storages}
        self._storage_index_counter = 0
        # {container_name : _TestingPebbleClient}
        self._pebble_clients = {}  # type: Dict[str, _TestingPebbleClient]
        self._pebble_clients_can_connect = {}  # type: Dict[_TestingPebbleClient, bool]
        self._planned_units = None
        self._hook_is_running = ''

    def _validate_relation_access(self, relation_name, relations):
        """Ensures that the named relation exists/has been added.

        This is called whenever relation data is accessed via model.get_relation(...).
        """
        if len(relations) > 0:
            return

        relations = list(self._meta.peers.keys())
        relations.extend(self._meta.requires.keys())
        relations.extend(self._meta.provides.keys())
        if self._hook_is_running == 'leader_elected' and relation_name in relations:
            raise RuntimeError(
                'cannot access relation data without first adding the relation: '
                'use Harness.add_relation({!r}, <app>) before calling set_leader'
                .format(relation_name))

    def _can_connect(self, pebble_client) -> bool:
        """Returns whether the mock client is active and can support API calls with no errors."""
        return self._pebble_clients_can_connect[pebble_client]

    def _set_can_connect(self, pebble_client, val):
        """Manually sets the can_connect state for the given mock client."""
        if not SIMULATE_CAN_CONNECT:
            raise RuntimeError('must set SIMULATE_CAN_CONNECT=True before using set_can_connect')
        if pebble_client not in self._pebble_clients_can_connect:
            msg = 'cannot set can_connect for the client - are you running a "real" pebble test?'
            raise RuntimeError(msg)
        self._pebble_clients_can_connect[pebble_client] = val

    def _cleanup(self):
        if self._resource_dir is not None:
            self._resource_dir.cleanup()
            self._resource_dir = None

    def _get_resource_dir(self) -> pathlib.Path:
        if self._resource_dir is None:
            # In actual Juju, the resource path for a charm's resource is
            # $AGENT_DIR/resources/$RESOURCE_NAME/$RESOURCE_FILENAME
            # However, charms shouldn't depend on this.
            self._resource_dir = tempfile.TemporaryDirectory(prefix='tmp-ops-test-resource-')
        return pathlib.Path(self._resource_dir.name)

    def relation_ids(self, relation_name):
        try:
            return self._relation_ids_map[relation_name]
        except KeyError as e:
            if relation_name not in self._meta.relations:
                raise model.ModelError('{} is not a known relation'.format(relation_name)) from e
            return []

    def relation_list(self, relation_id):
        try:
            return self._relation_list_map[relation_id]
        except KeyError as e:
            raise model.RelationNotFoundError from e

    def relation_remote_app_name(self, relation_id: int) -> Optional[str]:
        if relation_id not in self._relation_app_and_units:
            # Non-existent or dead relation
            return None
        if 'relation_broken' in self._hook_is_running:
            # TODO: if juju ever starts setting JUJU_REMOTE_APP in relation-broken hooks runs,
            # then we should kill this if clause.
            # See https://bugs.launchpad.net/juju/+bug/1960934
            return None
        return self._relation_app_and_units[relation_id]['app']

    def relation_get(self, relation_id, member_name, is_app):
        if 'relation_broken' in self._hook_is_running and not self.relation_remote_app_name(
                relation_id):
            # TODO: if juju gets fixed to set JUJU_REMOTE_APP for this case, then we may opt to
            # allow charms to read/get that (stale) relation data.
            # See https://bugs.launchpad.net/juju/+bug/1960934
            raise RuntimeError(
                'remote-side relation data cannot be accessed during a relation-broken event')
        if is_app and '/' in member_name:
            member_name = member_name.split('/')[0]
        if relation_id not in self._relation_data_raw:
            raise model.RelationNotFoundError()
        return self._relation_data_raw[relation_id][member_name]

    def update_relation_data(self, relation_id: int, _entity: 'UnitOrApplication',
                             key: str, value: str):
        # this is where the 'real' backend would call relation-set.
        raw_data = self._relation_data_raw[relation_id][_entity.name]
        if value == '':
            raw_data.pop(key, None)
        else:
            raw_data[key] = value

    def relation_set(self, relation_id: int, key: str, value: str, is_app: bool):
        if not isinstance(is_app, bool):
            raise TypeError('is_app parameter to relation_set must be a boolean')

        if 'relation_broken' in self._hook_is_running and not self.relation_remote_app_name(
                relation_id):
            raise RuntimeError(
                'remote-side relation data cannot be accessed during a relation-broken event')

        if relation_id not in self._relation_data_raw:
            raise RelationNotFoundError(relation_id)

        relation = self._relation_data_raw[relation_id]
        if is_app:
            bucket_key = self.app_name
        else:
            bucket_key = self.unit_name
        if bucket_key not in relation:
            relation[bucket_key] = {}
        bucket = relation[bucket_key]
        if value == '':
            bucket.pop(key, None)
        else:
            bucket[key] = value

    def config_get(self):
        return self._config

    def is_leader(self):
        return self._is_leader

    def application_version_set(self, version):
        self._workload_version = version

    def resource_get(self, resource_name):
        if resource_name not in self._resources_map:
            raise model.ModelError(
                "ERROR could not download resource: HTTP request failed: "
                "Get https://.../units/unit-{}/resources/{}: resource#{}/{} not found".format(
                    self.unit_name.replace('/', '-'), resource_name, self.app_name, resource_name
                ))
        filename, contents = self._resources_map[resource_name]
        resource_dir = self._get_resource_dir()
        resource_filename = resource_dir / resource_name / filename
        if not resource_filename.exists():
            if isinstance(contents, bytes):
                mode = 'wb'
            else:
                mode = 'wt'
            resource_filename.parent.mkdir(exist_ok=True)
            with resource_filename.open(mode=mode) as resource_file:
                resource_file.write(contents)
        return resource_filename

    def pod_spec_set(self, spec, k8s_resources):
        self._pod_spec = (spec, k8s_resources)

    def status_get(self, *, is_app=False):
        if is_app:
            return self._app_status
        else:
            return self._unit_status

    def status_set(self, status, message='', *, is_app=False):
        if is_app:
            self._app_status = {'status': status, 'message': message}
        else:
            self._unit_status = {'status': status, 'message': message}

    def storage_list(self, name: str, include_detached: bool = False):
        """Returns a list of all attached storage mounts for the given storage name.

        Args:
            name: name (i.e. from metadata.yaml).
            include_detached: True to include unattached storage mounts as well.
        """
        return list(index for index in self._storage_list[name]
                    if all or self._storage_is_attached(name, index))

    def storage_get(self, storage_name_id, attribute):
        name, index = storage_name_id.split("/", 1)
        index = int(index)
        try:
            if index not in self._storage_attached[name]:
                raise KeyError()  # Pretend the key isn't there
            else:
                return self._storage_list[name][index][attribute]
        except KeyError:
            raise model.ModelError(
                'ERROR invalid value "{}/{}" for option -s: storage not found'.format(name, index))

    def storage_add(self, name: str, count: int = 1) -> List[int]:
        if '/' in name:
            raise model.ModelError('storage name cannot contain "/"')

        if name not in self._storage_list:
            self._storage_list[name] = {}
        result = []
        for i in range(count):
            index = self._storage_index_counter
            self._storage_index_counter += 1
            self._storage_list[name][index] = {
                'location': os.path.join(self._harness_tmp_dir.name, name, str(index)),
            }
            result.append(index)
        return result

    def _storage_detach(self, storage_id: str):
        # NOTE: This is an extra function for _TestingModelBackend to simulate
        # detachment of a storage unit.  This is not present in ops.model._ModelBackend.
        name, index = storage_id.split('/', 1)
        index = int(index)

        for client in self._pebble_clients.values():
            client._fs.remove_mount(name)

        if self._storage_is_attached(name, index):
            self._storage_attached[name].remove(index)

    def _storage_attach(self, storage_id: str):
        """Mark the named storage_id as attached and return True if it was previously detached."""
        # NOTE: This is an extra function for _TestingModelBackend to simulate
        # re-attachment of a storage unit.  This is not present in
        # ops.model._ModelBackend.
        name, index = storage_id.split('/', 1)

        for container, client in self._pebble_clients.items():
            for _, mount in self._meta.containers[container].mounts.items():
                if mount.storage != name:
                    continue
                for index, store in self._storage_list[mount.storage].items():
                    client._fs.add_mount(mount.storage, mount.location, store['location'])

        index = int(index)
        if not self._storage_is_attached(name, index):
            self._storage_attached[name].add(index)
            return True
        return False

    def _storage_is_attached(self, storage_name, storage_index):
        return storage_index in self._storage_attached[storage_name]

    def _storage_remove(self, storage_id: str):
        # NOTE: This is an extra function for _TestingModelBackend to simulate
        # full removal of a storage unit.  This is not present in
        # ops.model._ModelBackend.
        self._storage_detach(storage_id)
        name, index = storage_id.split('/', 1)
        index = int(index)
        self._storage_list[name].pop(index, None)

    def action_get(self):
        raise NotImplementedError(self.action_get)

    def action_set(self, results):
        raise NotImplementedError(self.action_set)

    def action_log(self, message):
        raise NotImplementedError(self.action_log)

    def action_fail(self, message=''):
        raise NotImplementedError(self.action_fail)

    def network_get(self, endpoint_name, relation_id=None):
        raise NotImplementedError(self.network_get)

    def add_metrics(self, metrics, labels=None):
        raise NotImplementedError(self.add_metrics)

    @classmethod
    def log_split(cls, message, max_len):
        raise NotImplementedError(cls.log_split)

    def juju_log(self, level, msg):
        raise NotImplementedError(self.juju_log)

    def get_pebble(self, socket_path: str) -> 'pebble.Client':
        container = socket_path.split('/')[3]  # /charm/containers/<container_name>/pebble.socket
        client = self._pebble_clients.get(container, None)
        if client is None:
            client = _TestingPebbleClient(self)
            self._pebble_clients[container] = client

            # we need to know which container a new pebble client belongs to
            # so we can figure out which storage mounts must be simulated on
            # this pebble client's mock file systems when storage is
            # attached/detached later.
            self._pebble_clients[container] = client

        self._pebble_clients_can_connect[client] = not SIMULATE_CAN_CONNECT
        return client

    def planned_units(self):
        """Simulate fetching the number of planned application units from the model.

        If self._planned_units is None, then we simulate what the Juju controller will do, which is
        to report the number of peers, plus one (we include this unit in the count). This can be
        overridden for testing purposes: a charm author can set the number of planned units
        explicitly by calling `Harness.set_planned_units`
        """
        if self._planned_units is not None:
            return self._planned_units

        units = []
        peer_names = set(self._meta.peers.keys())
        for peer_id, peer_name in self._relation_names.items():
            if peer_name not in peer_names:
                continue
            peer_units = self._relation_list_map[peer_id]
            units += peer_units

        count = len(set(units))  # de-dupe and get length.

        return count + 1  # Account for this unit.


@_copy_docstrings(pebble.Client)
class _TestingPebbleClient:
    """This conforms to the interface for pebble.Client but provides canned data.

    DO NOT use this class directly, it is used by `Harness`_ to run interactions with Pebble.
    `Harness`_ is responsible for maintaining the internal consistency of the values here,
    as the only public methods of this type are for implementing Client.
    """

    def __init__(self, backend: _TestingModelBackend):
        self._backend = _TestingModelBackend
        self._layers = {}
        # Has a service been started/stopped?
        self._service_status = {}
        self._fs = _TestingFilesystem()
        self._backend = backend

    def _check_connection(self):
        if not self._backend._can_connect(self):
            raise pebble.ConnectionError('cannot connect to pebble')

    def get_system_info(self) -> pebble.SystemInfo:
        self._check_connection()
        return pebble.SystemInfo(version='1.0.0')

    def get_warnings(
            self, select: pebble.WarningState = pebble.WarningState.PENDING,
    ) -> List['pebble.Warning']:
        raise NotImplementedError(self.get_warnings)

    def ack_warnings(self, timestamp: datetime.datetime) -> int:
        raise NotImplementedError(self.ack_warnings)

    def get_changes(
            self, select: pebble.ChangeState = pebble.ChangeState.IN_PROGRESS, service: str = None,
    ) -> List[pebble.Change]:
        raise NotImplementedError(self.get_changes)

    def get_change(self, change_id: pebble.ChangeID) -> pebble.Change:
        raise NotImplementedError(self.get_change)

    def abort_change(self, change_id: pebble.ChangeID) -> pebble.Change:
        raise NotImplementedError(self.abort_change)

    def autostart_services(self, timeout: float = 30.0, delay: float = 0.1) -> pebble.ChangeID:
        self._check_connection()
        for name, service in self._render_services().items():
            # TODO: jam 2021-04-20 This feels awkward that Service.startup might be a string or
            #  might be an enum. Probably should make Service.startup a property rather than an
            #  attribute.
            if service.startup == '':
                startup = pebble.ServiceStartup.DISABLED
            else:
                startup = pebble.ServiceStartup(service.startup)
            if startup == pebble.ServiceStartup.ENABLED:
                self._service_status[name] = pebble.ServiceStatus.ACTIVE

    def replan_services(self, timeout: float = 30.0, delay: float = 0.1) -> pebble.ChangeID:
        return self.autostart_services(timeout, delay)

    def start_services(
            self, services: List[str], timeout: float = 30.0, delay: float = 0.1,
    ) -> pebble.ChangeID:
        # A common mistake is to pass just the name of a service, rather than a list of services,
        # so trap that so it is caught quickly.
        if isinstance(services, str):
            raise TypeError('start_services should take a list of names, not just "{}"'.format(
                services))

        self._check_connection()

        # Note: jam 2021-04-20 We don't implement ChangeID, but the default caller of this is
        # Container.start() which currently ignores the return value
        known_services = self._render_services()
        # Names appear to be validated before any are activated, so do two passes
        for name in services:
            if name not in known_services:
                # TODO: jam 2021-04-20 This needs a better error type
                raise RuntimeError('400 Bad Request: service "{}" does not exist'.format(name))
            current = self._service_status.get(name, pebble.ServiceStatus.INACTIVE)
            if current == pebble.ServiceStatus.ACTIVE:
                # TODO: jam 2021-04-20 I believe pebble actually validates all the service names
                #  can be started before starting any, and gives a list of things that couldn't
                #  be done, but this is good enough for now
                raise pebble.ChangeError('''\
cannot perform the following tasks:
- Start service "{}" (service "{}" was previously started)
'''.format(name, name), change=1234)  # the change id is not respected
        for name in services:
            # If you try to start a service which is started, you get a ChangeError:
            # $ PYTHONPATH=. python3 ./test/pebble_cli.py start serv
            # ChangeError: cannot perform the following tasks:
            # - Start service "serv" (service "serv" was previously started)
            self._service_status[name] = pebble.ServiceStatus.ACTIVE

    def stop_services(
            self, services: List[str], timeout: float = 30.0, delay: float = 0.1,
    ) -> pebble.ChangeID:
        # handle a common mistake of passing just a name rather than a list of names
        if isinstance(services, str):
            raise TypeError('stop_services should take a list of names, not just "{}"'.format(
                services))

        self._check_connection()

        # TODO: handle invalid names
        # Note: jam 2021-04-20 We don't implement ChangeID, but the default caller of this is
        # Container.stop() which currently ignores the return value
        known_services = self._render_services()
        for name in services:
            if name not in known_services:
                # TODO: jam 2021-04-20 This needs a better error type
                #  400 Bad Request: service "bal" does not exist
                raise RuntimeError('400 Bad Request: service "{}" does not exist'.format(name))
            current = self._service_status.get(name, pebble.ServiceStatus.INACTIVE)
            if current != pebble.ServiceStatus.ACTIVE:
                # TODO: jam 2021-04-20 I believe pebble actually validates all the service names
                #  can be started before starting any, and gives a list of things that couldn't
                #  be done, but this is good enough for now
                raise pebble.ChangeError('''\
ChangeError: cannot perform the following tasks:
- Stop service "{}" (service "{}" is not active)
'''.format(name, name), change=1234)  # the change id is not respected
        for name in services:
            self._service_status[name] = pebble.ServiceStatus.INACTIVE

    def restart_services(
            self, services: List[str], timeout: float = 30.0, delay: float = 0.1,
    ) -> pebble.ChangeID:
        # handle a common mistake of passing just a name rather than a list of names
        if isinstance(services, str):
            raise TypeError('restart_services should take a list of names, not just "{}"'.format(
                services))

        self._check_connection()

        # TODO: handle invalid names
        # Note: jam 2021-04-20 We don't implement ChangeID, but the default caller of this is
        # Container.restart() which currently ignores the return value
        known_services = self._render_services()
        for name in services:
            if name not in known_services:
                # TODO: jam 2021-04-20 This needs a better error type
                #  400 Bad Request: service "bal" does not exist
                raise RuntimeError('400 Bad Request: service "{}" does not exist'.format(name))
        for name in services:
            self._service_status[name] = pebble.ServiceStatus.ACTIVE

    def wait_change(
            self, change_id: pebble.ChangeID, timeout: float = 30.0, delay: float = 0.1,
    ) -> pebble.Change:
        raise NotImplementedError(self.wait_change)

    def add_layer(
            self, label: str, layer: Union[str, dict, pebble.Layer], *,
            combine: bool = False):
        # I wish we could combine some of this helpful object corralling with the actual backend,
        # rather than having to re-implement it. Maybe we could subclass
        if not isinstance(label, str):
            raise TypeError('label must be a str, not {}'.format(type(label).__name__))

        if isinstance(layer, (str, dict)):
            layer_obj = pebble.Layer(layer)
        elif isinstance(layer, pebble.Layer):
            layer_obj = layer
        else:
            raise TypeError('layer must be str, dict, or pebble.Layer, not {}'.format(
                type(layer).__name__))

        self._check_connection()

        if label in self._layers:
            # TODO: jam 2021-04-19 These should not be RuntimeErrors but should be proper error
            #  types. https://github.com/canonical/operator/issues/514
            if not combine:
                raise RuntimeError('400 Bad Request: layer "{}" already exists'.format(label))
            layer = self._layers[label]
            for name, service in layer_obj.services.items():
                # 'override' is actually single quoted in the real error, but
                # it shouldn't be, hopefully that gets cleaned up.
                if not service.override:
                    raise RuntimeError('500 Internal Server Error: layer "{}" must define'
                                       '"override" for service "{}"'.format(label, name))
                if service.override not in ('merge', 'replace'):
                    raise RuntimeError('500 Internal Server Error: layer "{}" has invalid '
                                       '"override" value on service "{}"'.format(label, name))
                elif service.override == 'replace':
                    layer.services[name] = service
                elif service.override == 'merge':
                    if combine and name in layer.services:
                        s = layer.services[name]
                        s._merge(service)
                    else:
                        layer.services[name] = service

        else:
            self._layers[label] = layer_obj

    def _render_services(self) -> Mapping[str, pebble.Service]:
        services = {}
        for key in sorted(self._layers.keys()):
            layer = self._layers[key]
            for name, service in layer.services.items():
                # TODO: (jam) 2021-04-07 have a way to merge existing services
                services[name] = service
        return services

    def get_plan(self) -> pebble.Plan:
        self._check_connection()
        plan = pebble.Plan('{}')
        services = self._render_services()
        if not services:
            return plan
        for name in sorted(services.keys()):
            plan.services[name] = services[name]
        return plan

    def get_services(self, names: List[str] = None) -> List[pebble.ServiceInfo]:
        if isinstance(names, str):
            raise TypeError('start_services should take a list of names, not just "{}"'.format(
                names))

        self._check_connection()
        services = self._render_services()
        infos = []
        if names is None:
            names = sorted(services.keys())
        for name in sorted(names):
            try:
                service = services[name]
            except KeyError:
                # in pebble, it just returns "nothing matched" if there are 0 matches,
                # but it ignores services it doesn't recognize
                continue
            status = self._service_status.get(name, pebble.ServiceStatus.INACTIVE)
            if service.startup == '':
                startup = pebble.ServiceStartup.DISABLED
            else:
                startup = pebble.ServiceStartup(service.startup)
            info = pebble.ServiceInfo(name,
                                      startup=startup,
                                      current=pebble.ServiceStatus(status))
            infos.append(info)
        return infos

    def pull(self, path: str, *, encoding: str = 'utf-8') -> Union[BinaryIO,
                                                                          TextIO]:
        self._check_connection()
        return self._fs.open(path, encoding=encoding)

    def push(
            self, path: str, source: Union[bytes, str, BinaryIO, TextIO], *,
            encoding: str = 'utf-8', make_dirs: bool = False, permissions: int = None,
            user_id: int = None, user: str = None, group_id: int = None, group: str = None):
        self._check_connection()
        if permissions is not None and not (0 <= permissions <= 0o777):
            raise pebble.PathError(
                'generic-file-error',
                'permissions not within 0o000 to 0o777: {:#o}'.format(permissions))
        try:
            self._fs.create_file(
                path, source, encoding=encoding, make_dirs=make_dirs, permissions=permissions,
                user_id=user_id, user=user, group_id=group_id, group=group)
        except FileNotFoundError as e:
            raise pebble.PathError(
                'not-found', 'parent directory not found: {}'.format(e.args[0]))
        except NonAbsolutePathError as e:
            raise pebble.PathError(
                'generic-file-error',
                'paths must be absolute, got {!r}'.format(e.args[0])
            )

    def list_files(self, path: str, *, pattern: str = None,
                   itself: bool = False) -> List[pebble.FileInfo]:
        self._check_connection()
        try:
            files = [self._fs.get_path(path)]
        except FileNotFoundError:
            # conform with the real pebble api
            raise pebble.APIError(
                body={}, code=404, status='Not Found',
                message="stat {}: no such file or directory".format(path))

        if not itself:
            try:
                files = self._fs.list_dir(path)
            except NotADirectoryError:
                pass

        if pattern is not None:
            files = [file for file in files if fnmatch.fnmatch(file.name, pattern)]

        type_mappings = {
            _File: pebble.FileType.FILE,
            _Directory: pebble.FileType.DIRECTORY,
        }
        return [
            pebble.FileInfo(
                path=str(file.path),
                name=file.name,
                type=type_mappings.get(type(file)),
                size=file.size if isinstance(file, _File) else None,
                permissions=file.kwargs.get('permissions'),
                last_modified=file.last_modified,
                user_id=file.kwargs.get('user_id'),
                user=file.kwargs.get('user'),
                group_id=file.kwargs.get('group_id'),
                group=file.kwargs.get('group'),
            )
            for file in files
        ]

    def make_dir(
            self, path: str, *, make_parents: bool = False, permissions: int = None,
            user_id: int = None, user: str = None, group_id: int = None, group: str = None):
        self._check_connection()
        if permissions is not None and not (0 <= permissions <= 0o777):
            raise pebble.PathError(
                'generic-file-error',
                'permissions not within 0o000 to 0o777: {:#o}'.format(permissions))
        try:
            self._fs.create_dir(
                path, make_parents=make_parents, permissions=permissions,
                user_id=user_id, user=user, group_id=group_id, group=group)
        except FileNotFoundError as e:
            # Parent directory doesn't exist and make_parents is False
            raise pebble.PathError(
                'not-found', 'parent directory not found: {}'.format(e.args[0]))
        except NotADirectoryError as e:
            # Attempted to create a subdirectory of a file
            raise pebble.PathError('generic-file-error', 'not a directory: {}'.format(e.args[0]))
        except NonAbsolutePathError as e:
            raise pebble.PathError(
                'generic-file-error',
                'paths must be absolute, got {!r}'.format(e.args[0])
            )

    def remove_path(self, path: str, *, recursive: bool = False):
        self._check_connection()
        try:
            file_or_dir = self._fs.get_path(path)
        except FileNotFoundError:
            if recursive:
                # Pebble doesn't give not-found error when recursive is specified
                return
            raise pebble.PathError(
                'not-found', 'remove {}: no such file or directory'.format(path))

        if isinstance(file_or_dir, _Directory) and len(file_or_dir) > 0 and not recursive:
            raise pebble.PathError(
                'generic-file-error', 'cannot remove non-empty directory without recursive=True')
        self._fs.delete_path(path)

    def exec(self, command, **kwargs):
        raise NotImplementedError(self.exec)

    def send_signal(self, sig: Union[int, str], *service_names: str):
        if not service_names:
            raise TypeError('send_signal expected at least 1 service name, got 0')
        self._check_connection()

        # Convert signal to str
        if isinstance(sig, int):
            sig = signal.Signals(sig).name

        # pebble first validates the service name, and then the signal name

        plan = self.get_plan()
        for service in service_names:
            if service not in plan.services or not self.get_services([service])[0].is_running():
                # conform with the real pebble api
                message = 'cannot send signal to "{}": service is not running'.format(service)
                body = {'type': 'error', 'status-code': 500, 'status': 'Internal Server Error',
                        'result': {'message': message}}
                raise pebble.APIError(
                    body=body, code=500, status='Internal Server Error', message=message
                )

        # Check if signal name is valid
        try:
            signal.Signals[sig]
        except KeyError:
            # conform with the real pebble api
            message = 'cannot send signal to "{}": invalid signal name "{}"'.format(
                service_names[0],
                sig)
            body = {'type': 'error', 'status-code': 500, 'status': 'Internal Server Error',
                    'result': {'message': message}}
            raise pebble.APIError(
                body=body,
                code=500,
                status='Internal Server Error',
                message=message)

    def get_checks(self, level=None, names=None):
        raise NotImplementedError(self.get_checks)


class NonAbsolutePathError(Exception):
    """Error raised by _TestingFilesystem.

    This error is raised when an absolute path is required but the code instead encountered a
    relative path.
    """


class _TestingStorageMount:
    """Simulates a filesystem backend for storage mounts."""

    def __init__(self, location: pathlib.PurePosixPath, src: pathlib.Path):
        """Creates a new simulated storage mount.

        Args:
            location: The path within simulated filesystem at which this storage will be mounted.
            src: The temporary on-disk location where the simulated storage will live.
        """
        self._src = src
        self._location = location

        src.mkdir(exist_ok=True, parents=True)

    def contains(self, path: Union[str, pathlib.PurePosixPath]) -> bool:
        """Returns true whether path resides within this simulated storage mount's location."""
        try:
            pathlib.PurePosixPath(path).relative_to(self._location)
            return True
        except Exception:
            return False

    def check_contains(self, path: Union[str,
                       pathlib.PurePosixPath]) -> pathlib.PurePosixPath:
        """Raises if path does not reside within this simulated storage mount's location."""
        if not self.contains(path):
            msg = 'the provided path "{!s}" does not reside within the mount location "{!s}"' \
                .format(path, self._location)
            raise RuntimeError(msg)
        return pathlib.PurePosixPath(path)

    def _srcpath(self, path: pathlib.PurePosixPath) -> pathlib.Path:
        """Returns the disk-backed path where the simulated path will actually be stored."""
        suffix = path.relative_to(self._location)
        return self._src / suffix

    def create_dir(
            self,
            path: pathlib.PurePosixPath,
            make_parents: bool = False,
            **kwargs) -> '_Directory':
        if not pathlib.PurePosixPath(path).is_absolute():
            raise NonAbsolutePathError(str(path))
        path = self.check_contains(path)
        srcpath = self._srcpath(path)

        if srcpath.exists() and srcpath.is_dir() and make_parents:
            return _Directory(path, **kwargs)  # nothing to do
        if srcpath.exists():
            raise FileExistsError(str(path))

        dirname = srcpath.parent
        if not dirname.exists():
            if not make_parents:
                raise FileNotFoundError(str(path.parent))
            dirname.mkdir(parents=True, exist_ok=True)
        srcpath.mkdir(exist_ok=True)
        return _Directory(path, **kwargs)

    def create_file(
            self,
            path: pathlib.PurePosixPath,
            data: Union[bytes, str, BinaryIO, TextIO],
            encoding: str = 'utf-8',
            make_dirs: bool = False,
            **kwargs
    ) -> '_File':
        path = self.check_contains(path)
        srcpath = self._srcpath(path)

        dirname = srcpath.parent
        if not dirname.exists():
            if not make_dirs:
                raise FileNotFoundError(str(path.parent))
            dirname.mkdir(parents=True, exist_ok=True)

        if isinstance(data, str):
            data = data.encode(encoding=encoding)
        elif not isinstance(data, bytes):
            data = data.getvalue()
            if isinstance(data, str):
                data = data.encode()

        with srcpath.open('wb') as f:
            f.write(data)

        return _File(path, data, encoding=encoding, **kwargs)

    def list_dir(self, path: pathlib.PurePosixPath) -> List['_File']:
        path = self.check_contains(path)
        srcpath = self._srcpath(path)

        results = []
        if not srcpath.exists():
            raise FileNotFoundError(str(path))
        if not srcpath.is_dir():
            raise NotADirectoryError(str(path))
        for fpath in srcpath.iterdir():
            mountpath = path / fpath.name
            if fpath.is_dir():
                results.append(_Directory(mountpath))
            elif fpath.is_file():
                with fpath.open('rb') as f:
                    results.append(_File(mountpath, f.read()))
            else:
                raise RuntimeError('unsupported file type at path {}'.format(fpath))
        return results

    def open(
            self,
            path: Union[str, pathlib.PurePosixPath],
            encoding: Optional[str] = 'utf-8',
    ) -> Union[BinaryIO, TextIO]:
        path = self.check_contains(path)

        file = self.get_path(path)
        if isinstance(file, _Directory):
            raise IsADirectoryError(str(file.path))
        return file.open(encoding=encoding)

    def get_path(self, path: Union[str, pathlib.PurePosixPath]
                 ) -> Union['_Directory', '_File']:
        path = self.check_contains(path)
        srcpath = self._srcpath(path)
        if srcpath.is_dir():
            return _Directory(path)
        if not srcpath.exists():
            raise FileNotFoundError(str(path))
        with srcpath.open('rb') as f:
            return _File(path, f.read())

    def delete_path(self, path: Union[str, pathlib.PurePosixPath]) -> None:
        path = self.check_contains(path)
        srcpath = self._srcpath(path)
        if srcpath.exists():
            srcpath.unlink()
        else:
            raise FileNotFoundError(str(path))


class _TestingFilesystem:
    r"""An in-memory mock of a pebble-controlled container's filesystem.

    For now, the filesystem is assumed to be a POSIX-style filesytem; Windows-style directories
    (e.g. \, \foo\bar, C:\foo\bar) are not supported.
    """

    def __init__(self):
        self.root = _Directory(pathlib.PurePosixPath('/'))
        self._mounts = {}

    def add_mount(self, name, mount_path, backing_src_path):
        self._mounts[name] = _TestingStorageMount(
            pathlib.PurePosixPath(mount_path), pathlib.Path(backing_src_path))

    def remove_mount(self, name):
        if name in self._mounts:
            del self._mounts[name]

    def create_dir(self, path: str, make_parents: bool = False, **kwargs) -> '_Directory':
        if not path.startswith('/'):
            raise NonAbsolutePathError(path)
        for mount in self._mounts.values():
            if mount.contains(path):
                return mount.create_dir(path, make_parents, **kwargs)
        current_dir = self.root
        tokens = pathlib.PurePosixPath(path).parts[1:]
        for token in tokens[:-1]:
            if token in current_dir:
                current_dir = current_dir[token]
            else:
                if make_parents:
                    # NOTE: other parameters (e.g. ownership, permissions) only get applied to the
                    # final directory.
                    # (At the time of writing, Pebble defaults to 0o755 permissions and root:root
                    # ownership.)
                    current_dir = current_dir.create_dir(token)
                else:
                    raise FileNotFoundError(str(current_dir.path / token))
            if isinstance(current_dir, _File):
                raise NotADirectoryError(str(current_dir.path))

        # Current backend will always raise an error if the final directory component
        # already exists.
        token = tokens[-1]
        if token not in current_dir:
            current_dir = current_dir.create_dir(token, **kwargs)
        else:
            # If 'make_parents' is specified, behave like 'mkdir -p' and ignore if the dir already
            # exists.
            if make_parents:
                current_dir = _Directory(current_dir.path / token)
            else:
                raise FileExistsError(str(current_dir.path / token))
        return current_dir

    def create_file(
            self,
            path: str,
            data: Union[bytes, str, BinaryIO, TextIO],
            encoding: Optional[str] = 'utf-8',
            make_dirs: bool = False,
            **kwargs
    ) -> '_File':
        if not path.startswith('/'):
            raise NonAbsolutePathError(path)
        for mount in self._mounts.values():
            if mount.contains(path):
                return mount.create_file(path, data, encoding, make_dirs, **kwargs)
        path_obj = pathlib.PurePosixPath(path)
        try:
            dir_ = self.get_path(path_obj.parent)
        except FileNotFoundError:
            if make_dirs:
                dir_ = self.create_dir(str(path_obj.parent), make_parents=make_dirs)
                # NOTE: other parameters (e.g. ownership, permissions) only get applied to the
                # final directory.
                # (At the time of writing, Pebble defaults to the specified permissions and
                # root:root ownership, which is inconsistent with the push function's
                # behavior for parent directories.)
            else:
                raise
        if not isinstance(dir_, _Directory):
            raise pebble.PathError(
                'generic-file-error', 'parent is not a directory: {}'.format(str(dir_)))
        return dir_.create_file(path_obj.name, data, encoding=encoding, **kwargs)

    def list_dir(self, path) -> List['_File']:
        for mount in self._mounts.values():
            if mount.contains(path):
                return mount.list_dir(path)
        current_dir = self.root
        tokens = pathlib.PurePosixPath(path).parts[1:]
        for token in tokens:
            try:
                current_dir = current_dir[token]
            except KeyError:
                raise FileNotFoundError(str(current_dir.path / token))
            if isinstance(current_dir, _File):
                raise NotADirectoryError(str(current_dir.path))
            if not isinstance(current_dir, _Directory):
                # For now, ignoring other possible cases besides File and Directory (e.g. Symlink).
                raise NotImplementedError()

        return [child for child in current_dir]

    def open(
            self,
            path: Union[str, pathlib.PurePosixPath],
            encoding: Optional[str] = 'utf-8',
    ) -> Union[BinaryIO, TextIO]:
        for mount in self._mounts.values():
            if mount.contains(path):
                return mount.open(path, encoding)
        path = pathlib.PurePosixPath(path)
        file = self.get_path(path)  # warning: no check re: directories
        if isinstance(file, _Directory):
            raise IsADirectoryError(str(file.path))
        return file.open(encoding=encoding)

    def get_path(self, path: Union[str, pathlib.PurePosixPath]) \
            -> Union['_Directory', '_File']:
        for mount in self._mounts.values():
            if mount.contains(path):
                return mount.get_path(path)
        path = pathlib.PurePosixPath(path)
        tokens = path.parts[1:]
        current_object = self.root
        for token in tokens:
            # ASSUMPTION / TESTME: object might be file
            if token in current_object:
                current_object = current_object[token]
            else:
                raise FileNotFoundError(str(current_object.path / token))
        return current_object

    def delete_path(self, path: Union[str, pathlib.PurePosixPath]) -> None:
        for mount in self._mounts.values():
            if mount.contains(path):
                return mount.delete_path(path)
        path = pathlib.PurePosixPath(path)
        parent_dir = self.get_path(path.parent)
        del parent_dir[path.name]


class _Directory:
    def __init__(self, path: pathlib.PurePosixPath, **kwargs):
        self.path = path
        self._children = {}
        self.last_modified = datetime.datetime.now()
        self.kwargs = kwargs

    @property
    def name(self) -> str:
        # Need to handle special case for root.
        # pathlib.PurePosixPath('/').name is '', but pebble returns '/'.
        return self.path.name if self.path.name else '/'

    def __contains__(self, child: str) -> bool:
        return child in self._children

    def __iter__(self) -> Iterator[Union['_File', '_Directory']]:
        return (value for value in self._children.values())

    def __getitem__(self, key: str) -> Union['_File', '_Directory']:
        return self._children[key]

    def __delitem__(self, key: str) -> None:
        try:
            del self._children[key]
        except KeyError:
            raise FileNotFoundError(str(self.path / key))

    def __len__(self):
        return len(self._children)

    def create_dir(self, name: str, **kwargs) -> '_Directory':
        self._children[name] = _Directory(self.path / name, **kwargs)
        return self._children[name]

    def create_file(
            self,
            name: str,
            data: Union[bytes, str, BinaryIO, TextIO],
            encoding: Optional[str] = 'utf-8',
            **kwargs
    ) -> '_File':
        self._children[name] = _File(self.path / name, data, encoding=encoding, **kwargs)
        return self._children[name]


class _File:
    def __init__(
            self,
            path: pathlib.PurePosixPath,
            data: Union[str, bytes, BinaryIO, TextIO],
            encoding: Optional[str] = 'utf-8',
            **kwargs):

        if hasattr(data, 'read'):
            data = data.read()
        if isinstance(data, str):
            data = data.encode(encoding)
        data_size = len(data)

        self.path = path
        self.data = data
        self.size = data_size
        self.last_modified = datetime.datetime.now()
        self.kwargs = kwargs

    @property
    def name(self) -> str:
        return self.path.name

    def open(
            self,
            encoding: Optional[str] = 'utf-8',
    ) -> Union[TextIO, BinaryIO]:
        if encoding is None:
            return BytesIO(self.data)
        else:
            return StringIO(self.data.decode(encoding))<|MERGE_RESOLUTION|>--- conflicted
+++ resolved
@@ -45,13 +45,8 @@
 from contextlib import contextmanager
 from io import BytesIO, StringIO
 from textwrap import dedent
-<<<<<<< HEAD
 from typing import (TypeVar, Generic, Type, AnyStr, Iterable, Optional, Mapping,
                     BinaryIO, TextIO, List, Union, Iterator, Tuple, Any, cast)
-=======
-from typing import TYPE_CHECKING, Dict
-
->>>>>>> c2ffe250
 from ops import charm, framework, model, pebble, storage
 from ops._private import yaml
 from ops.model import RelationNotFoundError
@@ -120,33 +115,18 @@
             actions: Optional[YAMLStringOrFile] = None,
             config: Optional[YAMLStringOrFile] = None):
         self._charm_cls = charm_cls
-        self._charm = None
+        self._charm = None  # type: Optional[CharmType]
         self._charm_dir = 'no-disk-path'  # this may be updated by _create_meta
         self._meta = self._create_meta(meta, actions)
-<<<<<<< HEAD
         self._unit_name = self._meta.name + '/0'  # type: str
-        self._framework = None  # type: Optional[framework.Framework]
         self._hooks_enabled = True  # type: bool
         self._relation_id_counter = 0  # type: int
-        self._backend = _TestingModelBackend(self._unit_name, self._meta)
-        self._model = model.Model(self._meta, self._backend)  # type: ignore
-=======
-        self._unit_name = self._meta.name + '/0'
-        self._hooks_enabled = True
-        self._relation_id_counter = 0
         config_ = self._get_config(config)
         self._backend = _TestingModelBackend(self._unit_name, self._meta, config_)
         self._model = model.Model(self._meta, self._backend)
->>>>>>> c2ffe250
         self._storage = storage.SQLiteStorage(':memory:')
         self._framework = framework.Framework(
-<<<<<<< HEAD
-            self._storage, pathlib.Path(self._charm_dir), self._meta, self._model)
-        self._defaults = self._load_config_defaults(config)
-        self._update_config(key_values=self._defaults)
-=======
             self._storage, self._charm_dir, self._meta, self._model)
->>>>>>> c2ffe250
 
         # TODO: If/when we decide to allow breaking changes for a release,
         # change SIMULATE_CAN_CONNECT default value to True and remove the
@@ -156,9 +136,6 @@
                 'Please set ops.testing.SIMULATE_CAN_CONNECT=True.'
                 'See https://juju.is/docs/sdk/testing#heading--simulate-can-connect for details.')
 
-<<<<<<< HEAD
-    def set_can_connect(self, container: Union[str, model.Container], val: bool):
-=======
     def _event_context(self, event_name: str):
         """Configures the Harness to behave as if an event hook were running.
 
@@ -210,8 +187,7 @@
         """
         return self._framework._event_context(event_name)
 
-    def set_can_connect(self, container: typing.Union[str, model.Container], val: bool):
->>>>>>> c2ffe250
+    def set_can_connect(self, container: Union[str, model.Container], val: bool):
         """Change the simulated can_connect status of a container's underlying pebble client.
 
         Calling this method raises an exception if SIMULATE_CAN_CONNECT is False.
@@ -422,17 +398,11 @@
                 charm_config = '{}'
         elif isinstance(charm_config, str):
             charm_config = dedent(charm_config)
-<<<<<<< HEAD
         charm_config = cast(ConfigRaw, yaml.safe_load(charm_config))
-        charm_config = charm_config.get('options', {})
-        return {key: value.get('default', None) for key, value in charm_config.items()}
-=======
-        charm_config = yaml.safe_load(charm_config)
 
         if not isinstance(charm_config, dict):
             raise TypeError(charm_config)
         return charm_config
->>>>>>> c2ffe250
 
     def add_oci_resource(self, resource_name: str,
                          contents: Mapping[str, str] = None) -> None:
@@ -1034,13 +1004,8 @@
 
     def update_config(
             self,
-<<<<<<< HEAD
-            key_values: Mapping[str, str] = None,
+            key_values: Mapping[str, Union[str, float, int, bool]] = None,
             unset: Iterable[str] = (),
-=======
-            key_values: typing.Mapping[str, typing.Union[str, float, int, bool]] = None,
-            unset: typing.Iterable[str] = (),
->>>>>>> c2ffe250
     ) -> None:
         """Update the config as seen by the charm.
 
