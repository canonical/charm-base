# Copyright 2021 Canonical Ltd.
#
# Licensed under the Apache License, Version 2.0 (the "License");
# you may not use this file except in compliance with the License.
# You may obtain a copy of the License at
#
# http://www.apache.org/licenses/LICENSE-2.0
#
# Unless required by applicable law or agreed to in writing, software
# distributed under the License is distributed on an "AS IS" BASIS,
# WITHOUT WARRANTIES OR CONDITIONS OF ANY KIND, either express or implied.
# See the License for the specific language governing permissions and
# limitations under the License.

"""Infrastructure to build unittests for Charms using the Operator Framework."""

import datetime
import fnmatch
import inspect
import pathlib
import random
import tempfile
import typing
from contextlib import contextmanager
from io import BytesIO, StringIO
from pathlib import Path
from textwrap import dedent

from ops import charm, framework, model, pebble, storage
from ops._private import yaml

# OptionalYAML is something like metadata.yaml or actions.yaml. You can
# pass in a file-like object or the string directly.
OptionalYAML = typing.Optional[typing.Union[str, typing.TextIO]]


# An instance of an Application or Unit, or the name of either.
# This is done here to avoid a scoping issue with the `model` property
# of the Harness class below.
AppUnitOrName = typing.Union[str, model.Application, model.Unit]


# CharmType represents user charms that are derived from CharmBase.
CharmType = typing.TypeVar('CharmType', bound=charm.CharmBase)


# noinspection PyProtectedMember
class Harness(typing.Generic[CharmType]):
    """This class represents a way to build up the model that will drive a test suite.

    The model that is created is from the viewpoint of the charm that you are testing.

    Example::

        harness = Harness(MyCharm)
        # Do initial setup here
        relation_id = harness.add_relation('db', 'postgresql')
        # Now instantiate the charm to see events as the model changes
        harness.begin()
        harness.add_relation_unit(relation_id, 'postgresql/0')
        harness.update_relation_data(relation_id, 'postgresql/0', {'key': 'val'})
        # Check that charm has properly handled the relation_joined event for postgresql/0
        self.assertEqual(harness.charm. ...)

    Args:
        charm_cls: The Charm class that you'll be testing.
        meta: charm.CharmBase is a A string or file-like object containing the contents of
            metadata.yaml. If not supplied, we will look for a 'metadata.yaml' file in the
            parent directory of the Charm, and if not found fall back to a trivial
            'name: test-charm' metadata.
        actions: A string or file-like object containing the contents of
            actions.yaml. If not supplied, we will look for a 'actions.yaml' file in the
            parent directory of the Charm.
        config: A string or file-like object containing the contents of
            config.yaml. If not supplied, we will look for a 'config.yaml' file in the
            parent directory of the Charm.
    """

    def __init__(
            self,
            charm_cls: typing.Type[CharmType],
            *,
            meta: OptionalYAML = None,
            actions: OptionalYAML = None,
            config: OptionalYAML = None):
        self._charm_cls = charm_cls
        self._charm = None
        self._charm_dir = 'no-disk-path'  # this may be updated by _create_meta
        self._meta = self._create_meta(meta, actions)
        self._unit_name = self._meta.name + '/0'
        self._framework = None
        self._hooks_enabled = True
        self._relation_id_counter = 0
        self._backend = _TestingModelBackend(self._unit_name, self._meta)
        self._model = model.Model(self._meta, self._backend)
        self._storage = storage.SQLiteStorage(':memory:')
        self._oci_resources = {}
        self._framework = framework.Framework(
            self._storage, self._charm_dir, self._meta, self._model)
        self._defaults = self._load_config_defaults(config)
        self._update_config(key_values=self._defaults)

    @property
    def charm(self) -> CharmType:
        """Return the instance of the charm class that was passed to __init__.

        Note that the Charm is not instantiated until you have called
        :meth:`.begin()`.
        """
        return self._charm

    @property
    def model(self) -> model.Model:
        """Return the :class:`~ops.model.Model` that is being driven by this Harness."""
        return self._model

    @property
    def framework(self) -> framework.Framework:
        """Return the Framework that is being driven by this Harness."""
        return self._framework

    def begin(self) -> None:
        """Instantiate the Charm and start handling events.

        Before calling :meth:`begin`, there is no Charm instance, so changes to the Model won't
        emit events. You must call :meth:`.begin` before :attr:`.charm` is valid.
        """
        if self._charm is not None:
            raise RuntimeError('cannot call the begin method on the harness more than once')

        # The Framework adds attributes to class objects for events, etc. As such, we can't re-use
        # the original class against multiple Frameworks. So create a locally defined class
        # and register it.
        # TODO: jam 2020-03-16 We are looking to changes this to Instance attributes instead of
        #       Class attributes which should clean up this ugliness. The API can stay the same
        class TestEvents(self._charm_cls.on.__class__):
            pass

        TestEvents.__name__ = self._charm_cls.on.__class__.__name__

        class TestCharm(self._charm_cls):
            on = TestEvents()

        # Note: jam 2020-03-01 This is so that errors in testing say MyCharm has no attribute foo,
        # rather than TestCharm has no attribute foo.
        TestCharm.__name__ = self._charm_cls.__name__
        self._charm = TestCharm(self._framework)

    def begin_with_initial_hooks(self) -> None:
        """Called when you want the Harness to fire the same hooks that Juju would fire at startup.

        This triggers install, relation-created, config-changed, start, and any relation-joined
        hooks. Based on what relations have been defined before you called begin().
        Note that all of these are fired before returning control to the test suite, so if you
        want to introspect what happens at each step, you need to fire them directly
        (eg Charm.on.install.emit()).

        To use this with all the normal hooks, you should instantiate the harness, setup any
        relations that you want active when the charm starts, and then call this method.

        Example::

            harness = Harness(MyCharm)
            # Do initial setup here
            # Add storage if needed before begin_with_initial_hooks() is called
            storage_id = harness.add_storage('data', count=1)
            relation_id = harness.add_relation('db', 'postgresql')
            harness.add_relation_unit(relation_id, 'postgresql/0')
            harness.update_relation_data(relation_id, 'postgresql/0', {'key': 'val'})
            harness.set_leader(True)
            harness.update_config({'initial': 'config'})
            harness.begin_with_initial_hooks()
            # This will cause
            # install, db-relation-created('postgresql'), leader-elected, config-changed, start
            # db-relation-joined('postrgesql/0'), db-relation-changed('postgresql/0')
            # To be fired.
        """
        self.begin()
        # Checking if disks have been added
        # storage-attached events happen before install
        for storage_name in self._meta.storages:
            if len(self._backend.storage_list(storage_name)) > 0:
                # Storage device(s) detected, emit storage-attached event
                storage_name = storage_name.replace('-', '_')
                self._charm.on[storage_name].storage_attached.emit()
        # Storage done, emit install event
        self._charm.on.install.emit()
        # Juju itself iterates what relation to fire based on a map[int]relation, so it doesn't
        # guarantee a stable ordering between relation events. It *does* give a stable ordering
        # of joined units for a given relation.
        items = list(self._meta.relations.items())
        random.shuffle(items)
        this_app_name = self._meta.name
        for relname, rel_meta in items:
            if rel_meta.role == charm.RelationRole.peer:
                # If the user has directly added a relation, leave it be, but otherwise ensure
                # that peer relations are always established at before leader-elected.
                rel_ids = self._backend._relation_ids_map.get(relname)
                if rel_ids is None:
                    self.add_relation(relname, self._meta.name)
                else:
                    random.shuffle(rel_ids)
                    for rel_id in rel_ids:
                        self._emit_relation_created(relname, rel_id, this_app_name)
            else:
                rel_ids = self._backend._relation_ids_map.get(relname, [])
                random.shuffle(rel_ids)
                for rel_id in rel_ids:
                    app_name = self._backend._relation_app_and_units[rel_id]["app"]
                    self._emit_relation_created(relname, rel_id, app_name)
        if self._backend._is_leader:
            self._charm.on.leader_elected.emit()
        else:
            self._charm.on.leader_settings_changed.emit()
        self._charm.on.config_changed.emit()
        self._charm.on.start.emit()
        all_ids = list(self._backend._relation_names.items())
        random.shuffle(all_ids)
        for rel_id, rel_name in all_ids:
            rel_app_and_units = self._backend._relation_app_and_units[rel_id]
            app_name = rel_app_and_units["app"]
            # Note: Juju *does* fire relation events for a given relation in the sorted order of
            # the unit names. It also always fires relation-changed immediately after
            # relation-joined for the same unit.
            # Juju only fires relation-changed (app) if there is data for the related application
            relation = self._model.get_relation(rel_name, rel_id)
            if self._backend._relation_data[rel_id].get(app_name):
                app = self._model.get_app(app_name)
                self._charm.on[rel_name].relation_changed.emit(
                    relation, app, None)
            for unit_name in sorted(rel_app_and_units["units"]):
                remote_unit = self._model.get_unit(unit_name)
                self._charm.on[rel_name].relation_joined.emit(
                    relation, remote_unit.app, remote_unit)
                self._charm.on[rel_name].relation_changed.emit(
                    relation, remote_unit.app, remote_unit)

    def cleanup(self) -> None:
        """Called by your test infrastructure to cleanup any temporary directories/files/etc.

        Currently this only needs to be called if you test with resources. But it is reasonable
        to always include a `testcase.addCleanup(harness.cleanup)` just in case.
        """
        self._backend._cleanup()

    def _create_meta(self, charm_metadata, action_metadata):
        """Create a CharmMeta object.

        Handle the cases where a user doesn't supply explicit metadata snippets.
        """
        filename = inspect.getfile(self._charm_cls)
        charm_dir = pathlib.Path(filename).parents[1]

        if charm_metadata is None:
            metadata_path = charm_dir / 'metadata.yaml'
            if metadata_path.is_file():
                charm_metadata = metadata_path.read_text()
                self._charm_dir = charm_dir
            else:
                # The simplest of metadata that the framework can support
                charm_metadata = 'name: test-charm'
        elif isinstance(charm_metadata, str):
            charm_metadata = dedent(charm_metadata)

        if action_metadata is None:
            actions_path = charm_dir / 'actions.yaml'
            if actions_path.is_file():
                action_metadata = actions_path.read_text()
                self._charm_dir = charm_dir
        elif isinstance(action_metadata, str):
            action_metadata = dedent(action_metadata)

        return charm.CharmMeta.from_yaml(charm_metadata, action_metadata)

    def _load_config_defaults(self, charm_config):
        """Load default values from config.yaml.

        Handle the case where a user doesn't supply explicit config snippets.
        """
        filename = inspect.getfile(self._charm_cls)
        charm_dir = pathlib.Path(filename).parents[1]

        if charm_config is None:
            config_path = charm_dir / 'config.yaml'
            if config_path.is_file():
                charm_config = config_path.read_text()
                self._charm_dir = charm_dir
            else:
                # The simplest of config that the framework can support
                charm_config = '{}'
        elif isinstance(charm_config, str):
            charm_config = dedent(charm_config)
        charm_config = yaml.safe_load(charm_config)
        charm_config = charm_config.get('options', {})
        return {key: value.get('default', None) for key, value in charm_config.items()}

    def add_oci_resource(self, resource_name: str,
                         contents: typing.Mapping[str, str] = None) -> None:
        """Add oci resources to the backend.

        This will register an oci resource and create a temporary file for processing metadata
        about the resource. A default set of values will be used for all the file contents
        unless a specific contents dict is provided.

        Args:
            resource_name: Name of the resource to add custom contents to.
            contents: Optional custom dict to write for the named resource.
        """
        if not contents:
            contents = {'registrypath': 'registrypath',
                        'username': 'username',
                        'password': 'password',
                        }
        if resource_name not in self._meta.resources.keys():
            raise RuntimeError('Resource {} is not a defined resources'.format(resource_name))
        if self._meta.resources[resource_name].type != "oci-image":
            raise RuntimeError('Resource {} is not an OCI Image'.format(resource_name))

        as_yaml = yaml.safe_dump(contents)
        self._backend._resources_map[resource_name] = ('contents.yaml', as_yaml)

    def add_resource(self, resource_name: str, content: typing.AnyStr) -> None:
        """Add content for a resource to the backend.

        This will register the content, so that a call to `Model.resources.fetch(resource_name)`
        will return a path to a file containing that content.

        Args:
            resource_name: The name of the resource being added
            content: Either string or bytes content, which will be the content of the filename
                returned by resource-get. If contents is a string, it will be encoded in utf-8
        """
        if resource_name not in self._meta.resources.keys():
            raise RuntimeError('Resource {} is not a defined resources'.format(resource_name))
        record = self._meta.resources[resource_name]
        if record.type != "file":
            raise RuntimeError(
                'Resource {} is not a file, but actually {}'.format(resource_name, record.type))
        filename = record.filename
        if filename is None:
            filename = resource_name

        self._backend._resources_map[resource_name] = (filename, content)

    def populate_oci_resources(self) -> None:
        """Populate all OCI resources."""
        for name, data in self._meta.resources.items():
            if data.type == "oci-image":
                self.add_oci_resource(name)

    def disable_hooks(self) -> None:
        """Stop emitting hook events when the model changes.

        This can be used by developers to stop changes to the model from emitting events that
        the charm will react to. Call :meth:`.enable_hooks`
        to re-enable them.
        """
        self._hooks_enabled = False

    def enable_hooks(self) -> None:
        """Re-enable hook events from charm.on when the model is changed.

        By default hook events are enabled once you call :meth:`.begin`,
        but if you have used :meth:`.disable_hooks`, this can be used to
        enable them again.
        """
        self._hooks_enabled = True

    @contextmanager
    def hooks_disabled(self):
        """A context manager to run code with hooks disabled.

        Example::

            with harness.hooks_disabled():
                # things in here don't fire events
                harness.set_leader(True)
                harness.update_config(unset=['foo', 'bar'])
            # things here will again fire events
        """
        if self._hooks_enabled:
            self.disable_hooks()
            try:
                yield None
            finally:
                self.enable_hooks()
        else:
            yield None

    def _next_relation_id(self):
        rel_id = self._relation_id_counter
        self._relation_id_counter += 1
        return rel_id

    def add_storage(self, storage_name: str, count: int = 1) -> int:
        """Declare a new storage device attached to this unit.

        To have repeatable tests, each device will be initialized with
        location set to /<storage_name>N, where N is the counter and
        will be a number from [0,total_num_disks-1]

        Args:
            storage_name: The storage backend name on the Charm
            count: Number of disks being added

        Return:
            The storage_id created
        """
        return self._backend.storage_add(storage_name, count)

    def add_relation(self, relation_name: str, remote_app: str) -> int:
        """Declare that there is a new relation between this app and `remote_app`.

        Args:
            relation_name: The relation on Charm that is being related to
            remote_app: The name of the application that is being related to

        Return:
            The relation_id created by this add_relation.
        """
        rel_id = self._next_relation_id()
        self._backend._relation_ids_map.setdefault(relation_name, []).append(rel_id)
        self._backend._relation_names[rel_id] = relation_name
        self._backend._relation_list_map[rel_id] = []
        self._backend._relation_data[rel_id] = {
            remote_app: {},
            self._backend.unit_name: {},
            self._backend.app_name: {},
        }
        self._backend._relation_app_and_units[rel_id] = {
            "app": remote_app,
            "units": [],
        }
        # Reload the relation_ids list
        if self._model is not None:
            self._model.relations._invalidate(relation_name)
        self._emit_relation_created(relation_name, rel_id, remote_app)
        return rel_id

    def remove_relation(self, relation_id: int) -> None:
        """Remove a relation.

        Args:
            relation_id: The relation ID for the relation to be removed.

        Raises:
            RelationNotFoundError: if relation id is not valid
        """
        try:
            relation_name = self._backend._relation_names[relation_id]
            remote_app = self._backend.relation_remote_app_name(relation_id)
        except KeyError as e:
            raise model.RelationNotFoundError from e

        for unit_name in self._backend._relation_list_map[relation_id].copy():
            self.remove_relation_unit(relation_id, unit_name)

        self._emit_relation_broken(relation_name, relation_id, remote_app)
        if self._model is not None:
            self._model.relations._invalidate(relation_name)

        self._backend._relation_app_and_units.pop(relation_id)
        self._backend._relation_data.pop(relation_id)
        self._backend._relation_list_map.pop(relation_id)
        self._backend._relation_ids_map[relation_name].remove(relation_id)
        self._backend._relation_names.pop(relation_id)

    def _emit_relation_created(self, relation_name: str, relation_id: int,
                               remote_app: str) -> None:
        """Trigger relation-created for a given relation with a given remote application."""
        if self._charm is None or not self._hooks_enabled:
            return
        relation = self._model.get_relation(relation_name, relation_id)
        app = self._model.get_app(remote_app)
        self._charm.on[relation_name].relation_created.emit(
            relation, app)

    def _emit_relation_broken(self, relation_name: str, relation_id: int,
                              remote_app: str) -> None:
        """Trigger relation-broken for a given relation with a given remote application."""
        if self._charm is None or not self._hooks_enabled:
            return
        relation = self._model.get_relation(relation_name, relation_id)
        app = self._model.get_app(remote_app)
        self._charm.on[relation_name].relation_broken.emit(
            relation, app)

    def add_relation_unit(self, relation_id: int, remote_unit_name: str) -> None:
        """Add a new unit to a relation.

        Example::

          rel_id = harness.add_relation('db', 'postgresql')
          harness.add_relation_unit(rel_id, 'postgresql/0')

        This will trigger a `relation_joined` event. This would naturally be
        followed by a `relation_changed` event, which you can trigger with
        :meth:`.update_relation_data`. This separation is artificial in the
        sense that Juju will always fire the two, but is intended to make
        testing relations and their data bags slightly more natural.

        Args:
            relation_id: The integer relation identifier (as returned by add_relation).
            remote_unit_name: A string representing the remote unit that is being added.

        Return:
            None
        """
        self._backend._relation_list_map[relation_id].append(remote_unit_name)
        self._backend._relation_data[relation_id][remote_unit_name] = {}
        # TODO: jam 2020-08-03 This is where we could assert that the unit name matches the
        #  application name (eg you don't have a relation to 'foo' but add units of 'bar/0'
        self._backend._relation_app_and_units[relation_id]["units"].append(remote_unit_name)
        relation_name = self._backend._relation_names[relation_id]
        # Make sure that the Model reloads the relation_list for this relation_id, as well as
        # reloading the relation data for this unit.
        remote_unit = self._model.get_unit(remote_unit_name)
        relation = self._model.get_relation(relation_name, relation_id)
        unit_cache = relation.data.get(remote_unit, None)
        if unit_cache is not None:
            unit_cache._invalidate()
        self._model.relations._invalidate(relation_name)
        if self._charm is None or not self._hooks_enabled:
            return
        self._charm.on[relation_name].relation_joined.emit(
            relation, remote_unit.app, remote_unit)

    def remove_relation_unit(self, relation_id: int, remote_unit_name: str) -> None:
        """Remove a unit from a relation.

        Example::

          rel_id = harness.add_relation('db', 'postgresql')
          harness.add_relation_unit(rel_id, 'postgresql/0')
          ...
          harness.remove_relation_unit(rel_id, 'postgresql/0')

        This will trigger a `relation_departed` event. This would
        normally be followed by a `relation_changed` event triggered
        by Juju. However when using the test harness a
        `relation_changed` event must be triggererd using
        :meth:`.update_relation_data`. This deviation from normal Juju
        behaviour, facilitates testing by making each step in the
        charm life cycle explicit.

        Args:
            relation_id: The integer relation identifier (as returned by add_relation).
            remote_unit_name: A string representing the remote unit that is being added.

        Raises:
            KeyError: if relation_id or remote_unit_name is not valid
            ValueError: if remote_unit_name is not valid
        """
        relation_name = self._backend._relation_names[relation_id]

        # gather data to invalidate cache later
        remote_unit = self._model.get_unit(remote_unit_name)
        relation = self._model.get_relation(relation_name, relation_id)
        unit_cache = relation.data.get(remote_unit, None)

        # remove the unit from the list of units in the relation
        relation.units.remove(remote_unit)

        self._emit_relation_departed(relation_id, remote_unit_name)
        # remove the relation data for the departed unit now that the event has happened
        self._backend._relation_list_map[relation_id].remove(remote_unit_name)
        self._backend._relation_app_and_units[relation_id]["units"].remove(remote_unit_name)
        self._backend._relation_data[relation_id].pop(remote_unit_name)
        self.model._relations._invalidate(relation_name=relation.name)

        if unit_cache is not None:
            unit_cache._invalidate()

    def _emit_relation_departed(self, relation_id, unit_name):
        """Trigger relation-departed event for a given relation id and unit."""
        if self._charm is None or not self._hooks_enabled:
            return
        rel_name = self._backend._relation_names[relation_id]
        relation = self.model.get_relation(rel_name, relation_id)
        if '/' in unit_name:
            app_name = unit_name.split('/')[0]
            app = self.model.get_app(app_name)
            unit = self.model.get_unit(unit_name)
        else:
            raise ValueError('Invalid Unit Name')
        self._charm.on[rel_name].relation_departed.emit(relation, app, unit)

    def get_relation_data(self, relation_id: int, app_or_unit: AppUnitOrName) -> typing.Mapping:
        """Get the relation data bucket for a single app or unit in a given relation.

        This ignores all of the safety checks of who can and can't see data in relations (eg,
        non-leaders can't read their own application's relation data because there are no events
        that keep that data up-to-date for the unit).

        Args:
            relation_id: The relation whose content we want to look at.
            app_or_unit: An Application or Unit instance, or its name, whose data we want to read
        Return:
            A dict containing the relation data for `app_or_unit` or None.

        Raises:
            KeyError: if relation_id doesn't exist
        """
        if hasattr(app_or_unit, 'name'):
            app_or_unit = app_or_unit.name
        return self._backend._relation_data[relation_id].get(app_or_unit, None)

    def get_pod_spec(self) -> (typing.Mapping, typing.Mapping):
        """Return the content of the pod spec as last set by the charm.

        This returns both the pod spec and any k8s_resources that were supplied.
        See the signature of Model.pod.set_spec
        """
        return self._backend._pod_spec

    def get_container_pebble_plan(
            self, container_name: str
    ) -> pebble.Plan:
        """Return the current Plan that pebble is executing for the given container.

        Args:
            container_name: The simple name of the associated container
        Return:
            The pebble.Plan for this container. You can use :meth:`ops.pebble.Plan.to_yaml` to get
            a string form for the content. Will raise KeyError if no pebble client exists
            for that container name. (should only happen if container is not present in
            metadata.yaml)
        """
        socket_path = '/charm/containers/{}/pebble.socket'.format(container_name)
        client = self._backend._pebble_clients.get(socket_path)
        if client is None:
            raise KeyError('no known pebble client for container "{}"'.format(container_name))
        return client.get_plan()

    def container_pebble_ready(self, container_name: str):
        """Fire the pebble_ready hook for the associated container.

        This will do nothing if the begin() has not been called.
        """
        if self.charm is None:
            return
        container = self.model.unit.get_container(container_name)
        self.charm.on[container_name].pebble_ready.emit(container)

    def get_workload_version(self) -> str:
        """Read the workload version that was set by the unit."""
        return self._backend._workload_version

    def set_model_info(self, name: str = None, uuid: str = None) -> None:
        """Set the name and uuid of the Model that this is representing.

        This cannot be called once begin() has been called. But it lets you set the value that
        will be returned by Model.name and Model.uuid.

        This is a convenience method to invoke both Harness.set_model_name
        and Harness.set_model_uuid at once.
        """
        self.set_model_name(name)
        self.set_model_uuid(uuid)

    def set_model_name(self, name: str) -> None:
        """Set the name of the Model that this is representing.

        This cannot be called once begin() has been called. But it lets you set the value that
        will be returned by Model.name.
        """
        if self._charm is not None:
            raise RuntimeError('cannot set the Model name after begin()')
        self._backend.model_name = name

    def set_model_uuid(self, uuid: str) -> None:
        """Set the uuid of the Model that this is representing.

        This cannot be called once begin() has been called. But it lets you set the value that
        will be returned by Model.uuid.
        """
        if self._charm is not None:
            raise RuntimeError('cannot set the Model uuid after begin()')
        self._backend.model_uuid = uuid

    def update_relation_data(
            self,
            relation_id: int,
            app_or_unit: str,
            key_values: typing.Mapping,
    ) -> None:
        """Update the relation data for a given unit or application in a given relation.

        This also triggers the `relation_changed` event for this relation_id.

        Args:
            relation_id: The integer relation_id representing this relation.
            app_or_unit: The unit or application name that is being updated.
                This can be the local or remote application.
            key_values: Each key/value will be updated in the relation data.
        """
        relation_name = self._backend._relation_names[relation_id]
        relation = self._model.get_relation(relation_name, relation_id)
        if '/' in app_or_unit:
            entity = self._model.get_unit(app_or_unit)
        else:
            entity = self._model.get_app(app_or_unit)
        rel_data = relation.data.get(entity, None)
        if rel_data is not None:
            # rel_data may have cached now-stale data, so _invalidate() it.
            # Note, this won't cause the data to be loaded if it wasn't already.
            rel_data._invalidate()

        new_values = self._backend._relation_data[relation_id][app_or_unit].copy()
        for k, v in key_values.items():
            if v == '':
                new_values.pop(k, None)
            else:
                new_values[k] = v
        self._backend._relation_data[relation_id][app_or_unit] = new_values

        if app_or_unit == self._model.unit.name:
            # No events for our own unit
            return
        if app_or_unit == self._model.app.name:
            # updating our own app only generates an event if it is a peer relation and we
            # aren't the leader
            is_peer = self._meta.relations[relation_name].role.is_peer()
            if not is_peer:
                return
            if self._model.unit.is_leader():
                return
        self._emit_relation_changed(relation_id, app_or_unit)

    def _emit_relation_changed(self, relation_id, app_or_unit):
        if self._charm is None or not self._hooks_enabled:
            return
        rel_name = self._backend._relation_names[relation_id]
        relation = self.model.get_relation(rel_name, relation_id)
        if '/' in app_or_unit:
            app_name = app_or_unit.split('/')[0]
            unit_name = app_or_unit
            app = self.model.get_app(app_name)
            unit = self.model.get_unit(unit_name)
            args = (relation, app, unit)
        else:
            app_name = app_or_unit
            app = self.model.get_app(app_name)
            args = (relation, app)
        self._charm.on[rel_name].relation_changed.emit(*args)

    def _update_config(
            self,
            key_values: typing.Mapping[str, str] = None,
            unset: typing.Iterable[str] = (),
    ) -> None:
        """Update the config as seen by the charm.

        This will *not* trigger a `config_changed` event, and is intended for internal use.

        Note that the `key_values` mapping will only add or update configuration items.
        To remove existing ones, see the `unset` parameter.

        Args:
            key_values: A Mapping of key:value pairs to update in config.
            unset: An iterable of keys to remove from config.
        """
        # NOTE: jam 2020-03-01 Note that this sort of works "by accident". Config
        # is a LazyMapping, but its _load returns a dict and this method mutates
        # the dict that Config is caching. Arguably we should be doing some sort
        # of charm.framework.model.config._invalidate()
        config = self._backend._config
        if key_values is not None:
            for key, value in key_values.items():
                if key in self._defaults:
                    if value is not None:
                        config[key] = value
                else:
                    raise ValueError("unknown config option: '{}'".format(key))

        for key in unset:
            # When the key is unset, revert to the default if one exists
            default = self._defaults.get(key, None)
            if default is not None:
                config[key] = default
            else:
                config.pop(key, None)

    def update_config(
            self,
            key_values: typing.Mapping[str, str] = None,
            unset: typing.Iterable[str] = (),
    ) -> None:
        """Update the config as seen by the charm.

        This will trigger a `config_changed` event.

        Note that the `key_values` mapping will only add or update configuration items.
        To remove existing ones, see the `unset` parameter.

        Args:
            key_values: A Mapping of key:value pairs to update in config.
            unset: An iterable of keys to remove from Config. (Note that this does
                not currently reset the config values to the default defined in config.yaml.)
        """
        self._update_config(key_values, unset)
        if self._charm is None or not self._hooks_enabled:
            return
        self._charm.on.config_changed.emit()

    def set_leader(self, is_leader: bool = True) -> None:
        """Set whether this unit is the leader or not.

        If this charm becomes a leader then `leader_elected` will be triggered.

        Args:
            is_leader: True/False as to whether this unit is the leader.
        """
        was_leader = self._backend._is_leader
        self._backend._is_leader = is_leader
        # Note: jam 2020-03-01 currently is_leader is cached at the ModelBackend level, not in
        # the Model objects, so this automatically gets noticed.
        if is_leader and not was_leader and self._charm is not None and self._hooks_enabled:
            self._charm.on.leader_elected.emit()

    def _get_backend_calls(self, reset: bool = True) -> list:
        """Return the calls that we have made to the TestingModelBackend.

        This is useful mostly for testing the framework itself, so that we can assert that we
        do/don't trigger extra calls.

        Args:
            reset: If True, reset the calls list back to empty, if false, the call list is
                preserved.

        Return:
            ``[(call1, args...), (call2, args...)]``
        """
        calls = self._backend._calls.copy()
        if reset:
            self._backend._calls.clear()
        return calls


def _record_calls(cls):
    """Replace methods on cls with methods that record that they have been called.

    Iterate all attributes of cls, and for public methods, replace them with a wrapped method
    that records the method called along with the arguments and keyword arguments.
    """
    for meth_name, orig_method in cls.__dict__.items():
        if meth_name.startswith('_'):
            continue

        def decorator(orig_method):
            def wrapped(self, *args, **kwargs):
                full_args = (orig_method.__name__,) + args
                if kwargs:
                    full_args = full_args + (kwargs,)
                self._calls.append(full_args)
                return orig_method(self, *args, **kwargs)
            return wrapped

        setattr(cls, meth_name, decorator(orig_method))
    return cls


def _copy_docstrings(source_cls):
    """Copy the docstrings from source_cls to target_cls.

    Use this as:
      @_copy_docstrings(source_class)
      class TargetClass:

    And for any public method that exists on both classes, it will copy the
    __doc__ for that method.
    """
    def decorator(target_cls):
        for meth_name, orig_method in target_cls.__dict__.items():
            if meth_name.startswith('_'):
                continue
            source_method = source_cls.__dict__.get(meth_name)
            if source_method is not None and source_method.__doc__:
                target_cls.__dict__[meth_name].__doc__ = source_method.__doc__
        return target_cls
    return decorator


class _ResourceEntry:
    """Tracks the contents of a Resource."""

    def __init__(self, resource_name):
        self.name = resource_name


@_copy_docstrings(model._ModelBackend)
@_record_calls
class _TestingModelBackend:
    """This conforms to the interface for ModelBackend but provides canned data.

    DO NOT use this class directly, it is used by `Harness`_ to drive the model.
    `Harness`_ is responsible for maintaining the internal consistency of the values here,
    as the only public methods of this type are for implementing ModelBackend.
    """

    def __init__(self, unit_name, meta):
        self.unit_name = unit_name
        self.app_name = self.unit_name.split('/')[0]
        self.model_name = None
        self.model_uuid = 'f2c1b2a6-e006-11eb-ba80-0242ac130004'
        self._calls = []
        self._meta = meta
        self._relation_ids_map = {}  # relation name to [relation_ids,...]
        self._relation_names = {}  # reverse map from relation_id to relation_name
        self._relation_list_map = {}  # relation_id: [unit_name,...]
        self._relation_data = {}  # {relation_id: {name: data}}
        # {relation_id: {"app": app_name, "units": ["app/0",...]}
        self._relation_app_and_units = {}
        self._config = {}
        self._is_leader = False
        self._resources_map = {}  # {resource_name: resource_content}
        self._pod_spec = None
        self._app_status = {'status': 'unknown', 'message': ''}
        self._unit_status = {'status': 'maintenance', 'message': ''}
        self._workload_version = None
        self._resource_dir = None
        # Format:
        # { "storage_name": {"<ID1>": { <other-properties> }, ... }
        # <ID1>: device id that is key for given storage_name
        # Initialize the _storage_list with values present on metadata.yaml
        self._storage_list = {k: {} for k in self._meta.storages}
        # Every new storage device gets an id from the _storage_id_counter.
        # That id is mapped back to the storage name on _storage_ids_map
        self._storage_ids_map = {}
        self._storage_id_counter = 0
        # {socket_path : _TestingPebbleClient}
        # socket_path = '/charm/containers/{container_name}/pebble.socket'
        self._pebble_clients = {}  # type: {str: _TestingPebbleClient}

    def _cleanup(self):
        if self._resource_dir is not None:
            self._resource_dir.cleanup()
            self._resource_dir = None

    def _get_resource_dir(self) -> pathlib.Path:
        if self._resource_dir is None:
            # In actual Juju, the resource path for a charm's resource is
            # $AGENT_DIR/resources/$RESOURCE_NAME/$RESOURCE_FILENAME
            # However, charms shouldn't depend on this.
            self._resource_dir = tempfile.TemporaryDirectory(prefix='tmp-ops-test-resource-')
        return pathlib.Path(self._resource_dir.name)

    def relation_ids(self, relation_name):
        try:
            return self._relation_ids_map[relation_name]
        except KeyError as e:
            if relation_name not in self._meta.relations:
                raise model.ModelError('{} is not a known relation'.format(relation_name)) from e
            return []

    def relation_list(self, relation_id):
        try:
            return self._relation_list_map[relation_id]
        except KeyError as e:
            raise model.RelationNotFoundError from e

    def relation_remote_app_name(self, relation_id: int) -> typing.Optional[str]:
        if relation_id not in self._relation_app_and_units:
            # Non-existent or dead relation
            return None
        return self._relation_app_and_units[relation_id]['app']

    def relation_get(self, relation_id, member_name, is_app):
        if is_app and '/' in member_name:
            member_name = member_name.split('/')[0]
        if relation_id not in self._relation_data:
            raise model.RelationNotFoundError()
        return self._relation_data[relation_id][member_name].copy()

    def relation_set(self, relation_id, key, value, is_app):
        relation = self._relation_data[relation_id]
        if is_app:
            bucket_key = self.app_name
        else:
            bucket_key = self.unit_name
        if bucket_key not in relation:
            relation[bucket_key] = {}
        bucket = relation[bucket_key]
        if value == '':
            bucket.pop(key, None)
        else:
            bucket[key] = value

    def config_get(self):
        return self._config

    def is_leader(self):
        return self._is_leader

    def application_version_set(self, version):
        self._workload_version = version

    def resource_get(self, resource_name):
        if resource_name not in self._resources_map:
            raise model.ModelError(
                "ERROR could not download resource: HTTP request failed: "
                "Get https://.../units/unit-{}/resources/{}: resource#{}/{} not found".format(
                    self.unit_name.replace('/', '-'), resource_name, self.app_name, resource_name
                ))
        filename, contents = self._resources_map[resource_name]
        resource_dir = self._get_resource_dir()
        resource_filename = resource_dir / resource_name / filename
        if not resource_filename.exists():
            if isinstance(contents, bytes):
                mode = 'wb'
            else:
                mode = 'wt'
            resource_filename.parent.mkdir(exist_ok=True)
            with resource_filename.open(mode=mode) as resource_file:
                resource_file.write(contents)
        return resource_filename

    def pod_spec_set(self, spec, k8s_resources):
        self._pod_spec = (spec, k8s_resources)

    def status_get(self, *, is_app=False):
        if is_app:
            return self._app_status
        else:
            return self._unit_status

    def status_set(self, status, message='', *, is_app=False):
        if is_app:
            self._app_status = {'status': status, 'message': message}
        else:
            self._unit_status = {'status': status, 'message': message}

    def storage_list(self, name):
        return list(self._storage_list[name])

    def storage_get(self, storage_name_id, attribute):
        name = self._storage_ids_map[storage_name_id]
        id = storage_name_id.split("/")[1]
        return self._storage_list[name][id][attribute]

    def storage_add(self, name, count=1):
        if name not in self._storage_list:
            self._storage_list[name] = {}
        for i in range(count):
            storage_id = self._storage_id_counter
            self._storage_id_counter += 1
            self._storage_list[name][str(storage_id)] = {
                "location": "/{}{}".format(name, i)
            }
            self._storage_ids_map['{}/{}'.format(name, storage_id)] = name
        return storage_id

    def action_get(self):
        raise NotImplementedError(self.action_get)

    def action_set(self, results):
        raise NotImplementedError(self.action_set)

    def action_log(self, message):
        raise NotImplementedError(self.action_log)

    def action_fail(self, message=''):
        raise NotImplementedError(self.action_fail)

    def network_get(self, endpoint_name, relation_id=None):
        raise NotImplementedError(self.network_get)

    def add_metrics(self, metrics, labels=None):
        raise NotImplementedError(self.add_metrics)

    @classmethod
    def log_split(cls, message, max_len):
        raise NotImplementedError(cls.log_split)

    def juju_log(self, level, msg):
        raise NotImplementedError(self.juju_log)

    def get_pebble(self, socket_path: str):
        client = self._pebble_clients.get(socket_path, None)
        if client is None:
            client = _TestingPebbleClient(self)
            self._pebble_clients[socket_path] = client
        return client

    def planned_units(self):
        units = []
        peer_names = set(self._meta.peers.keys())
        for peer_id, peer_name in self._relation_names.items():
            if peer_name not in peer_names:
                continue
            peer_units = self._relation_list_map[peer_id]
            units += peer_units

        count = len(set(units))  # de-dupe and get length.

        return count + 1  # Account for this unit.


@_copy_docstrings(pebble.Client)
class _TestingPebbleClient:
    """This conforms to the interface for pebble.Client but provides canned data.

    DO NOT use this class directly, it is used by `Harness`_ to run interactions with Pebble.
    `Harness`_ is responsible for maintaining the internal consistency of the values here,
    as the only public methods of this type are for implementing Client.
    """

    def __init__(self, backend: _TestingModelBackend):
        self._backend = _TestingModelBackend
        self._layers = {}
        # Has a service been started/stopped?
        self._service_status = {}
        self._fs = _MockFilesystem()

    def get_system_info(self) -> pebble.SystemInfo:
        return pebble.SystemInfo(version="1.0.0")

    def get_warnings(
            self, select: pebble.WarningState = pebble.WarningState.PENDING,
    ) -> typing.List['pebble.Warning']:
        raise NotImplementedError(self.get_warnings)

    def ack_warnings(self, timestamp: datetime.datetime) -> int:
        raise NotImplementedError(self.ack_warnings)

    def get_changes(
            self, select: pebble.ChangeState = pebble.ChangeState.IN_PROGRESS, service: str = None,
    ) -> typing.List[pebble.Change]:
        raise NotImplementedError(self.get_changes)

    def get_change(self, change_id: pebble.ChangeID) -> pebble.Change:
        raise NotImplementedError(self.get_change)

    def abort_change(self, change_id: pebble.ChangeID) -> pebble.Change:
        raise NotImplementedError(self.abort_change)

    def autostart_services(self, timeout: float = 30.0, delay: float = 0.1) -> pebble.ChangeID:
        for name, service in self._render_services().items():
            # TODO: jam 2021-04-20 This feels awkward that Service.startup might be a string or
            #  might be an enum. Probably should make Service.startup a property rather than an
            #  attribute.
            if service.startup == '':
                startup = pebble.ServiceStartup.DISABLED
            else:
                startup = pebble.ServiceStartup(service.startup)
            if startup == pebble.ServiceStartup.ENABLED:
                self._service_status[name] = pebble.ServiceStatus.ACTIVE

    def replan_services(self, timeout: float = 30.0, delay: float = 0.1) -> pebble.ChangeID:
        return self.autostart_services(timeout, delay)

    def start_services(
            self, services: typing.List[str], timeout: float = 30.0, delay: float = 0.1,
    ) -> pebble.ChangeID:
        # A common mistake is to pass just the name of a service, rather than a list of services,
        # so trap that so it is caught quickly.
        if isinstance(services, str):
            raise TypeError('start_services should take a list of names, not just "{}"'.format(
                services))

        # Note: jam 2021-04-20 We don't implement ChangeID, but the default caller of this is
        # Container.start() which currently ignores the return value
        known_services = self._render_services()
        # Names appear to be validated before any are activated, so do two passes
        for name in services:
            if name not in known_services:
                # TODO: jam 2021-04-20 This needs a better error type
                raise RuntimeError('400 Bad Request: service "{}" does not exist'.format(name))
            current = self._service_status.get(name, pebble.ServiceStatus.INACTIVE)
            if current == pebble.ServiceStatus.ACTIVE:
                # TODO: jam 2021-04-20 I believe pebble actually validates all the service names
                #  can be started before starting any, and gives a list of things that couldn't
                #  be done, but this is good enough for now
                raise pebble.ChangeError('''\
cannot perform the following tasks:
- Start service "{}" (service "{}" was previously started)
'''.format(name, name), change=1234)  # the change id is not respected
        for name in services:
            # If you try to start a service which is started, you get a ChangeError:
            # $ PYTHONPATH=. python3 ./test/pebble_cli.py start serv
            # ChangeError: cannot perform the following tasks:
            # - Start service "serv" (service "serv" was previously started)
            self._service_status[name] = pebble.ServiceStatus.ACTIVE

    def stop_services(
            self, services: typing.List[str], timeout: float = 30.0, delay: float = 0.1,
    ) -> pebble.ChangeID:
        # handle a common mistake of passing just a name rather than a list of names
        if isinstance(services, str):
            raise TypeError('stop_services should take a list of names, not just "{}"'.format(
                services))
        # TODO: handle invalid names
        # Note: jam 2021-04-20 We don't implement ChangeID, but the default caller of this is
        # Container.stop() which currently ignores the return value
        known_services = self._render_services()
        for name in services:
            if name not in known_services:
                # TODO: jam 2021-04-20 This needs a better error type
                #  400 Bad Request: service "bal" does not exist
                raise RuntimeError('400 Bad Request: service "{}" does not exist'.format(name))
            current = self._service_status.get(name, pebble.ServiceStatus.INACTIVE)
            if current != pebble.ServiceStatus.ACTIVE:
                # TODO: jam 2021-04-20 I believe pebble actually validates all the service names
                #  can be started before starting any, and gives a list of things that couldn't
                #  be done, but this is good enough for now
                raise pebble.ChangeError('''\
ChangeError: cannot perform the following tasks:
- Stop service "{}" (service "{}" is not active)
'''.format(name, name), change=1234)  # the change id is not respected
        for name in services:
            self._service_status[name] = pebble.ServiceStatus.INACTIVE

    def restart_services(
            self, services: typing.List[str], timeout: float = 30.0, delay: float = 0.1,
    ) -> pebble.ChangeID:
        # handle a common mistake of passing just a name rather than a list of names
        if isinstance(services, str):
            raise TypeError('restart_services should take a list of names, not just "{}"'.format(
                services))
        # TODO: handle invalid names
        # Note: jam 2021-04-20 We don't implement ChangeID, but the default caller of this is
        # Container.restart() which currently ignores the return value
        known_services = self._render_services()
        for name in services:
            if name not in known_services:
                # TODO: jam 2021-04-20 This needs a better error type
                #  400 Bad Request: service "bal" does not exist
                raise RuntimeError('400 Bad Request: service "{}" does not exist'.format(name))
        for name in services:
            self._service_status[name] = pebble.ServiceStatus.ACTIVE

    def wait_change(
            self, change_id: pebble.ChangeID, timeout: float = 30.0, delay: float = 0.1,
    ) -> pebble.Change:
        raise NotImplementedError(self.wait_change)

    def add_layer(
            self, label: str, layer: typing.Union[str, dict, pebble.Layer], *,
            combine: bool = False):
        # I wish we could combine some of this helpful object corralling with the actual backend,
        # rather than having to re-implement it. Maybe we could subclass
        if not isinstance(label, str):
            raise TypeError('label must be a str, not {}'.format(type(label).__name__))

        if isinstance(layer, (str, dict)):
            layer_obj = pebble.Layer(layer)
        elif isinstance(layer, pebble.Layer):
            layer_obj = layer
        else:
            raise TypeError('layer must be str, dict, or pebble.Layer, not {}'.format(
                type(layer).__name__))
        if label in self._layers:
            # TODO: jam 2021-04-19 These should not be RuntimeErrors but should be proper error
            #  types. https://github.com/canonical/operator/issues/514
            if not combine:
                raise RuntimeError('400 Bad Request: layer "{}" already exists'.format(label))
            layer = self._layers[label]
            for name, service in layer_obj.services.items():
                # 'override' is actually single quoted in the real error, but
                # it shouldn't be, hopefully that gets cleaned up.
                if not service.override:
                    raise RuntimeError('500 Internal Server Error: layer "{}" must define'
                                       '"override" for service "{}"'.format(label, name))
                if service.override not in ('merge', 'replace'):
                    raise RuntimeError('500 Internal Server Error: layer "{}" has invalid '
                                       '"override" value on service "{}"'.format(label, name))
                if service.override != 'replace':
                    raise RuntimeError(
                        'override: "{}" unsupported for layer "{}" service "{}"'.format(
                            service.override, label, name))
                layer.services[name] = service
        else:
            self._layers[label] = layer_obj

    def _render_services(self) -> typing.Mapping[str, pebble.Service]:
        services = {}
        for key in sorted(self._layers.keys()):
            layer = self._layers[key]
            for name, service in layer.services.items():
                # TODO: (jam) 2021-04-07 have a way to merge existing services
                services[name] = service
        return services

    def get_plan(self) -> pebble.Plan:
        plan = pebble.Plan('{}')
        services = self._render_services()
        if not services:
            return plan
        for name in sorted(services.keys()):
            plan.services[name] = services[name]
        return plan

    def get_services(self, names: typing.List[str] = None) -> typing.List[pebble.ServiceInfo]:
        if isinstance(names, str):
            raise TypeError('start_services should take a list of names, not just "{}"'.format(
                names))
        services = self._render_services()
        infos = []
        if names is None:
            names = sorted(services.keys())
        for name in sorted(names):
            try:
                service = services[name]
            except KeyError:
                # in pebble, it just returns "nothing matched" if there are 0 matches,
                # but it ignores services it doesn't recognize
                continue
            status = self._service_status.get(name, pebble.ServiceStatus.INACTIVE)
            if service.startup == '':
                startup = pebble.ServiceStartup.DISABLED
            else:
                startup = pebble.ServiceStartup(service.startup)
            info = pebble.ServiceInfo(name,
                                      startup=startup,
                                      current=pebble.ServiceStatus(status))
            infos.append(info)
        return infos

    def pull(self, path: str, *, encoding: str = 'utf-8') -> typing.Union[typing.BinaryIO,
                                                                          typing.TextIO]:
        return self._fs.open(path, encoding=encoding)

    def push(
            self, path: str, source: typing.Union[bytes, str, typing.BinaryIO, typing.TextIO], *,
            encoding: str = 'utf-8', make_dirs: bool = False, permissions: int = None,
            user_id: int = None, user: str = None, group_id: int = None, group: str = None):
        if permissions is not None and not (0 <= permissions <= 0o777):
            raise pebble.PathError(
                'generic-file-error',
                'Permissions not within 0o000 to 0o777: {:#o}'.format(permissions))
        try:
            self._fs.create_file(
                path, source, encoding=encoding, make_dirs=make_dirs, permissions=permissions,
                user_id=user_id, user=user, group_id=group_id, group=group)
        except FileNotFoundError as e:
            raise pebble.PathError(
                'not-found', 'Parent directory not found: {}'.format(e.args[0]))
        except ValueError as e:
            if e.args[0] == 'Path must start with slash':
                raise pebble.PathError(
                    'generic-file-error',
                    'paths must be absolute, got {!r}'.format(e.args[1])
                )
            raise

    def list_files(self, path: str, *, pattern: str = None,
                   itself: bool = False) -> typing.List[pebble.FileInfo]:
        files = [self._fs[path]]
        if not itself:
            try:
                files = self._fs.list_dir(path)
            except NotADirectoryError:
                pass

        if pattern is not None:
            files = [file for file in files if fnmatch.fnmatch(file.name, pattern)]

        type_mappings = {
            _File: pebble.FileType.FILE,
            _Directory: pebble.FileType.DIRECTORY,
        }
        return [
            pebble.FileInfo(
                str(file.path),
                file.name,
                type_mappings.get(type(file)),
                file.size if isinstance(file, _File) else None,
                file.kwargs.get('permissions'),
                file.last_modified,   # Note: this is a type annoation violation
                file.kwargs.get('user_id'),
                file.kwargs.get('user'),
                file.kwargs.get('group_id'),
                file.kwargs.get('group'),
            )
            for file in files
        ]

    def make_dir(
            self, path: str, *, make_parents: bool = False, permissions: int = None,
            user_id: int = None, user: str = None, group_id: int = None, group: str = None):
        if permissions is not None and not (0 <= permissions <= 0o777):
            raise pebble.PathError(
                'generic-file-error',
                'Permissions not within 0o000 to 0o777: {:#o}'.format(permissions))
        try:
            self._fs.create_dir(
                path, make_parents=make_parents, permissions=permissions,
                user_id=user_id, user=user, group_id=group_id, group=group)
        except FileNotFoundError as e:
            # Parent directory doesn't exist and make_parents is False
            raise pebble.PathError(
                'not-found', 'Parent directory not found: {}'.format(e.args[0]))
        except NotADirectoryError as e:
            # Attempted to create a subdirectory of a file
            raise pebble.PathError('generic-file-error', 'Not a directory: {}'.format(e.args[0]))
        except ValueError as e:
            if e.args[0] == 'Path must start with slash':
                raise pebble.PathError(
                    'generic-file-error',
                    'paths must be absolute, got {!r}'.format(e.args[1])
                )
            raise

    def remove_path(self, path: str, *, recursive: bool = False):
<<<<<<< HEAD
        file_or_dir = self._fs[path]
        if isinstance(file_or_dir, _Directory) and len(file_or_dir) > 0 and not recursive:
            raise pebble.PathError(
                'generic-file-error', 'Cannot remove non-empty directory without recursive=True')
        del self._fs[path]


class _MockFilesystem:

    def __init__(self):
        self.root = _Directory(Path('/'))

    def create_dir(self, path: str, make_parents: bool = False, **kwargs) -> '_Directory':
        if not path.startswith('/'):
            raise ValueError('Path must start with slash', path)
        current_dir = self.root
        tokens = Path(path).parts[1:]
        for token in tokens[:-1]:
            if token in current_dir:
                current_dir = current_dir[token]
            else:
                if make_parents:
                    # NOTE: other parameters (e.g. ownership, permissions) only get applied to the
                    # final directory.
                    # (At the time of writing, Pebble defaults to 0o755 permissions and root:root
                    # ownership.)
                    current_dir = current_dir.create_dir(token)
                else:
                    raise FileNotFoundError(str(current_dir.path / token))
            if isinstance(current_dir, _File):
                raise NotADirectoryError(str(current_dir.path))

        # Current backend will always raise an error if the final directory component
        # already exists.
        token = tokens[-1]
        if token not in current_dir:
            current_dir = current_dir.create_dir(token, **kwargs)
        else:
            raise FileExistsError(str(current_dir.path / token))
        return current_dir

    def create_file(
            self,
            path: str,
            data: typing.Union[bytes, str, typing.BinaryIO, typing.TextIO],
            encoding: typing.Optional[str] = 'utf-8',
            make_dirs: bool = False,
            **kwargs,
    ) -> '_File':
        if not path.startswith('/'):
            raise ValueError('Path must start with slash', path)
        path_obj = Path(path)
        try:
            dir_ = self[path_obj.parent]
        except FileNotFoundError:
            if make_dirs:
                dir_ = self.create_dir(str(path_obj.parent))
                # NOTE: other parameters (e.g. ownership, permissions) only get applied to the
                # final directory.
                # (At the time of writing, Pebble defaults to the specified permissions and
                # root:root ownership, which is inconsistent with the push function's
                # behavior for parent directories.)
            else:
                raise
        if not isinstance(dir_, _Directory):
            raise pebble.PathError(
                'generic-file-error', 'Parent is not a directory: {}'.format(str(dir_)))
        return dir_.create_file(path_obj.name, data, encoding=encoding, **kwargs)

    def list_dir(self, path) -> typing.List['_File']:
        current_dir = self.root
        tokens = Path(path).parts[1:]
        for token in tokens:
            try:
                current_dir = current_dir[token]
            except KeyError:
                raise FileNotFoundError(str(current_dir.path / token))
            if isinstance(current_dir, _File):
                raise NotADirectoryError(str(current_dir.path))
            if not isinstance(current_dir, _Directory):
                # For now, ignoring other possible cases besides File and Directory (e.g. Symlink).
                raise NotImplementedError()

        return [child for child in current_dir]

    def open(
            self,
            path: typing.Union[str, Path],
            encoding: typing.Optional[str] = 'utf-8',
    ) -> typing.Union[typing.BinaryIO, typing.TextIO]:
        path = Path(path)
        file = self[path]  # warning: no check re: directories
        if isinstance(file, _Directory):
            raise IsADirectoryError(str(file.path))
        return file.open(encoding=encoding)

    def __getitem__(self, path: typing.Union[str, Path]) \
            -> typing.Union['_Directory', '_File']:
        path = Path(path)
        tokens = path.parts[1:]
        current_object = self.root
        for token in tokens:
            # ASSUMPTION / TESTME: object might be file
            if token in current_object:
                current_object = current_object[token]
            else:
                raise FileNotFoundError(str(current_object.path / token))
        return current_object

    def __delitem__(self, path: typing.Union[str, Path]) -> None:
        path = Path(path)
        parent_dir: _Directory = self[path.parent]
        del parent_dir[path.name]


class _Directory:
    def __init__(self, path: Path, **kwargs):
        self.path = path
        self._children: typing.Dict[str, typing.Union[_Directory, _File]] = {}
        self.last_modified = datetime.datetime.now()
        self.kwargs = kwargs

    @property
    def name(self) -> str:
        # Need to handle special case for root.
        # pathlib.Path('/').name is '', but pebble returns '/'.
        return self.path.name if self.path.name else '/'

    def __contains__(self, child: str) -> bool:
        return child in self._children

    def __iter__(self) -> typing.Iterator[typing.Union['_File', '_Directory']]:
        return (value for value in self._children.values())

    def __getitem__(self, key: str) -> typing.Union['_File', '_Directory']:
        return self._children[key]

    def __delitem__(self, key: str) -> None:
        try:
            del self._children[key]
        except KeyError:
            raise FileNotFoundError(str(self.path / key))

    def __len__(self):
        return len(self._children)

    def create_dir(self, name: str, **kwargs) -> '_Directory':
        self._children[name] = _Directory(self.path / name, **kwargs)
        return self._children[name]

    def create_file(
            self,
            name: str,
            data: typing.Union[bytes, str, typing.BinaryIO, typing.TextIO],
            encoding: typing.Optional[str] = 'utf-8',
            **kwargs,
    ) -> '_File':
        self._children[name] = _File(self.path / name, data, encoding=encoding, **kwargs)
        return self._children[name]


class _File:
    def __init__(
            self,
            path: Path,
            data: typing.Union[str, bytes, typing.BinaryIO, typing.TextIO],
            encoding: typing.Optional[str] = 'utf-8',
            **kwargs):

        if hasattr(data, 'read'):
            data = data.read()
        if isinstance(data, str):
            data = data.encode(encoding)
        data_size = len(data)

        self.path = path
        self.data: bytes = data
        self.size = data_size
        self.last_modified = datetime.datetime.now()
        self.kwargs = kwargs

    @property
    def name(self) -> str:
        return self.path.name

    def open(
            self,
            encoding: typing.Optional[str] = 'utf-8',
    ) -> typing.Union[typing.TextIO, typing.BinaryIO]:
        if encoding is None:
            return BytesIO(self.data)
        else:
            return StringIO(self.data.decode(encoding))
=======
        raise NotImplementedError(self.remove_path)

    def exec(self, command, **kwargs):
        raise NotImplementedError(self.exec)
>>>>>>> d1585df4
<|MERGE_RESOLUTION|>--- conflicted
+++ resolved
@@ -1402,12 +1402,14 @@
             raise
 
     def remove_path(self, path: str, *, recursive: bool = False):
-<<<<<<< HEAD
         file_or_dir = self._fs[path]
         if isinstance(file_or_dir, _Directory) and len(file_or_dir) > 0 and not recursive:
             raise pebble.PathError(
                 'generic-file-error', 'Cannot remove non-empty directory without recursive=True')
         del self._fs[path]
+
+    def exec(self, command, **kwargs):
+        raise NotImplementedError(self.exec)
 
 
 class _MockFilesystem:
@@ -1595,10 +1597,4 @@
         if encoding is None:
             return BytesIO(self.data)
         else:
-            return StringIO(self.data.decode(encoding))
-=======
-        raise NotImplementedError(self.remove_path)
-
-    def exec(self, command, **kwargs):
-        raise NotImplementedError(self.exec)
->>>>>>> d1585df4
+            return StringIO(self.data.decode(encoding))