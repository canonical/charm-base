# Copyright 2021 Canonical Ltd.
#
# Licensed under the Apache License, Version 2.0 (the "License");
# you may not use this file except in compliance with the License.
# You may obtain a copy of the License at
#
# http://www.apache.org/licenses/LICENSE-2.0
#
# Unless required by applicable law or agreed to in writing, software
# distributed under the License is distributed on an "AS IS" BASIS,
# WITHOUT WARRANTIES OR CONDITIONS OF ANY KIND, either express or implied.
# See the License for the specific language governing permissions and
# limitations under the License.

"""Infrastructure to build unittests for Charms using the Operator Framework."""

import datetime
import fnmatch
import inspect
import pathlib
import random
import tempfile
import typing
from contextlib import contextmanager
from io import BytesIO, StringIO
from textwrap import dedent

from ops import charm, framework, model, pebble, storage
from ops._private import yaml

# OptionalYAML is something like metadata.yaml or actions.yaml. You can
# pass in a file-like object or the string directly.
OptionalYAML = typing.Optional[typing.Union[str, typing.TextIO]]


# An instance of an Application or Unit, or the name of either.
# This is done here to avoid a scoping issue with the `model` property
# of the Harness class below.
AppUnitOrName = typing.Union[str, model.Application, model.Unit]


# CharmType represents user charms that are derived from CharmBase.
CharmType = typing.TypeVar('CharmType', bound=charm.CharmBase)


# noinspection PyProtectedMember
class Harness(typing.Generic[CharmType]):
    """This class represents a way to build up the model that will drive a test suite.

    The model that is created is from the viewpoint of the charm that you are testing.

    Example::

        harness = Harness(MyCharm)
        # Do initial setup here
        relation_id = harness.add_relation('db', 'postgresql')
        # Now instantiate the charm to see events as the model changes
        harness.begin()
        harness.add_relation_unit(relation_id, 'postgresql/0')
        harness.update_relation_data(relation_id, 'postgresql/0', {'key': 'val'})
        # Check that charm has properly handled the relation_joined event for postgresql/0
        self.assertEqual(harness.charm. ...)

    Args:
        charm_cls: The Charm class that you'll be testing.
        meta: charm.CharmBase is a A string or file-like object containing the contents of
            metadata.yaml. If not supplied, we will look for a 'metadata.yaml' file in the
            parent directory of the Charm, and if not found fall back to a trivial
            'name: test-charm' metadata.
        actions: A string or file-like object containing the contents of
            actions.yaml. If not supplied, we will look for a 'actions.yaml' file in the
            parent directory of the Charm.
        config: A string or file-like object containing the contents of
            config.yaml. If not supplied, we will look for a 'config.yaml' file in the
            parent directory of the Charm.
    """

    def __init__(
            self,
            charm_cls: typing.Type[CharmType],
            *,
            meta: OptionalYAML = None,
            actions: OptionalYAML = None,
            config: OptionalYAML = None):
        self._charm_cls = charm_cls
        self._charm = None
        self._charm_dir = 'no-disk-path'  # this may be updated by _create_meta
        self._meta = self._create_meta(meta, actions)
        self._unit_name = self._meta.name + '/0'
        self._framework = None
        self._hooks_enabled = True
        self._relation_id_counter = 0
        self._backend = _TestingModelBackend(self._unit_name, self._meta)
        self._model = model.Model(self._meta, self._backend)
        self._storage = storage.SQLiteStorage(':memory:')
        self._oci_resources = {}
        self._framework = framework.Framework(
            self._storage, self._charm_dir, self._meta, self._model)
        self._defaults = self._load_config_defaults(config)
        self._update_config(key_values=self._defaults)

    @property
    def charm(self) -> CharmType:
        """Return the instance of the charm class that was passed to __init__.

        Note that the Charm is not instantiated until you have called
        :meth:`.begin()`.
        """
        return self._charm

    @property
    def model(self) -> model.Model:
        """Return the :class:`~ops.model.Model` that is being driven by this Harness."""
        return self._model

    @property
    def framework(self) -> framework.Framework:
        """Return the Framework that is being driven by this Harness."""
        return self._framework

    def begin(self) -> None:
        """Instantiate the Charm and start handling events.

        Before calling :meth:`begin`, there is no Charm instance, so changes to the Model won't
        emit events. You must call :meth:`.begin` before :attr:`.charm` is valid.
        """
        if self._charm is not None:
            raise RuntimeError('cannot call the begin method on the harness more than once')

        # The Framework adds attributes to class objects for events, etc. As such, we can't re-use
        # the original class against multiple Frameworks. So create a locally defined class
        # and register it.
        # TODO: jam 2020-03-16 We are looking to changes this to Instance attributes instead of
        #       Class attributes which should clean up this ugliness. The API can stay the same
        class TestEvents(self._charm_cls.on.__class__):
            pass

        TestEvents.__name__ = self._charm_cls.on.__class__.__name__

        class TestCharm(self._charm_cls):
            on = TestEvents()

        # Note: jam 2020-03-01 This is so that errors in testing say MyCharm has no attribute foo,
        # rather than TestCharm has no attribute foo.
        TestCharm.__name__ = self._charm_cls.__name__
        self._charm = TestCharm(self._framework)

    def begin_with_initial_hooks(self) -> None:
        """Called when you want the Harness to fire the same hooks that Juju would fire at startup.

        This triggers install, relation-created, config-changed, start, and any relation-joined
        hooks. Based on what relations have been defined before you called begin().
        Note that all of these are fired before returning control to the test suite, so if you
        want to introspect what happens at each step, you need to fire them directly
        (eg Charm.on.install.emit()).

        To use this with all the normal hooks, you should instantiate the harness, setup any
        relations that you want active when the charm starts, and then call this method.

        Example::

            harness = Harness(MyCharm)
            # Do initial setup here
            # Add storage if needed before begin_with_initial_hooks() is called
            storage_id = harness.add_storage('data', count=1)
            relation_id = harness.add_relation('db', 'postgresql')
            harness.add_relation_unit(relation_id, 'postgresql/0')
            harness.update_relation_data(relation_id, 'postgresql/0', {'key': 'val'})
            harness.set_leader(True)
            harness.update_config({'initial': 'config'})
            harness.begin_with_initial_hooks()
            # This will cause
            # install, db-relation-created('postgresql'), leader-elected, config-changed, start
            # db-relation-joined('postrgesql/0'), db-relation-changed('postgresql/0')
            # To be fired.
        """
        self.begin()
        # Checking if disks have been added
        # storage-attached events happen before install
        for storage_name in self._meta.storages:
            if len(self._backend.storage_list(storage_name)) > 0:
                # Storage device(s) detected, emit storage-attached event
                storage_name = storage_name.replace('-', '_')
                self._charm.on[storage_name].storage_attached.emit()
        # Storage done, emit install event
        self._charm.on.install.emit()
        # Juju itself iterates what relation to fire based on a map[int]relation, so it doesn't
        # guarantee a stable ordering between relation events. It *does* give a stable ordering
        # of joined units for a given relation.
        items = list(self._meta.relations.items())
        random.shuffle(items)
        this_app_name = self._meta.name
        for relname, rel_meta in items:
            if rel_meta.role == charm.RelationRole.peer:
                # If the user has directly added a relation, leave it be, but otherwise ensure
                # that peer relations are always established at before leader-elected.
                rel_ids = self._backend._relation_ids_map.get(relname)
                if rel_ids is None:
                    self.add_relation(relname, self._meta.name)
                else:
                    random.shuffle(rel_ids)
                    for rel_id in rel_ids:
                        self._emit_relation_created(relname, rel_id, this_app_name)
            else:
                rel_ids = self._backend._relation_ids_map.get(relname, [])
                random.shuffle(rel_ids)
                for rel_id in rel_ids:
                    app_name = self._backend._relation_app_and_units[rel_id]["app"]
                    self._emit_relation_created(relname, rel_id, app_name)
        if self._backend._is_leader:
            self._charm.on.leader_elected.emit()
        else:
            self._charm.on.leader_settings_changed.emit()
        self._charm.on.config_changed.emit()
        self._charm.on.start.emit()
        all_ids = list(self._backend._relation_names.items())
        random.shuffle(all_ids)
        for rel_id, rel_name in all_ids:
            rel_app_and_units = self._backend._relation_app_and_units[rel_id]
            app_name = rel_app_and_units["app"]
            # Note: Juju *does* fire relation events for a given relation in the sorted order of
            # the unit names. It also always fires relation-changed immediately after
            # relation-joined for the same unit.
            # Juju only fires relation-changed (app) if there is data for the related application
            relation = self._model.get_relation(rel_name, rel_id)
            if self._backend._relation_data[rel_id].get(app_name):
                app = self._model.get_app(app_name)
                self._charm.on[rel_name].relation_changed.emit(
                    relation, app, None)
            for unit_name in sorted(rel_app_and_units["units"]):
                remote_unit = self._model.get_unit(unit_name)
                self._charm.on[rel_name].relation_joined.emit(
                    relation, remote_unit.app, remote_unit)
                self._charm.on[rel_name].relation_changed.emit(
                    relation, remote_unit.app, remote_unit)

    def cleanup(self) -> None:
        """Called by your test infrastructure to cleanup any temporary directories/files/etc.

        Currently this only needs to be called if you test with resources. But it is reasonable
        to always include a `testcase.addCleanup(harness.cleanup)` just in case.
        """
        self._backend._cleanup()

    def _create_meta(self, charm_metadata, action_metadata):
        """Create a CharmMeta object.

        Handle the cases where a user doesn't supply explicit metadata snippets.
        """
        filename = inspect.getfile(self._charm_cls)
        charm_dir = pathlib.Path(filename).parents[1]

        if charm_metadata is None:
            metadata_path = charm_dir / 'metadata.yaml'
            if metadata_path.is_file():
                charm_metadata = metadata_path.read_text()
                self._charm_dir = charm_dir
            else:
                # The simplest of metadata that the framework can support
                charm_metadata = 'name: test-charm'
        elif isinstance(charm_metadata, str):
            charm_metadata = dedent(charm_metadata)

        if action_metadata is None:
            actions_path = charm_dir / 'actions.yaml'
            if actions_path.is_file():
                action_metadata = actions_path.read_text()
                self._charm_dir = charm_dir
        elif isinstance(action_metadata, str):
            action_metadata = dedent(action_metadata)

        return charm.CharmMeta.from_yaml(charm_metadata, action_metadata)

    def _load_config_defaults(self, charm_config):
        """Load default values from config.yaml.

        Handle the case where a user doesn't supply explicit config snippets.
        """
        filename = inspect.getfile(self._charm_cls)
        charm_dir = pathlib.Path(filename).parents[1]

        if charm_config is None:
            config_path = charm_dir / 'config.yaml'
            if config_path.is_file():
                charm_config = config_path.read_text()
                self._charm_dir = charm_dir
            else:
                # The simplest of config that the framework can support
                charm_config = '{}'
        elif isinstance(charm_config, str):
            charm_config = dedent(charm_config)
        charm_config = yaml.safe_load(charm_config)
        charm_config = charm_config.get('options', {})
        return {key: value.get('default', None) for key, value in charm_config.items()}

    def add_oci_resource(self, resource_name: str,
                         contents: typing.Mapping[str, str] = None) -> None:
        """Add oci resources to the backend.

        This will register an oci resource and create a temporary file for processing metadata
        about the resource. A default set of values will be used for all the file contents
        unless a specific contents dict is provided.

        Args:
            resource_name: Name of the resource to add custom contents to.
            contents: Optional custom dict to write for the named resource.
        """
        if not contents:
            contents = {'registrypath': 'registrypath',
                        'username': 'username',
                        'password': 'password',
                        }
        if resource_name not in self._meta.resources.keys():
            raise RuntimeError('Resource {} is not a defined resources'.format(resource_name))
        if self._meta.resources[resource_name].type != "oci-image":
            raise RuntimeError('Resource {} is not an OCI Image'.format(resource_name))

        as_yaml = yaml.safe_dump(contents)
        self._backend._resources_map[resource_name] = ('contents.yaml', as_yaml)

    def add_resource(self, resource_name: str, content: typing.AnyStr) -> None:
        """Add content for a resource to the backend.

        This will register the content, so that a call to `Model.resources.fetch(resource_name)`
        will return a path to a file containing that content.

        Args:
            resource_name: The name of the resource being added
            content: Either string or bytes content, which will be the content of the filename
                returned by resource-get. If contents is a string, it will be encoded in utf-8
        """
        if resource_name not in self._meta.resources.keys():
            raise RuntimeError('Resource {} is not a defined resources'.format(resource_name))
        record = self._meta.resources[resource_name]
        if record.type != "file":
            raise RuntimeError(
                'Resource {} is not a file, but actually {}'.format(resource_name, record.type))
        filename = record.filename
        if filename is None:
            filename = resource_name

        self._backend._resources_map[resource_name] = (filename, content)

    def populate_oci_resources(self) -> None:
        """Populate all OCI resources."""
        for name, data in self._meta.resources.items():
            if data.type == "oci-image":
                self.add_oci_resource(name)

    def disable_hooks(self) -> None:
        """Stop emitting hook events when the model changes.

        This can be used by developers to stop changes to the model from emitting events that
        the charm will react to. Call :meth:`.enable_hooks`
        to re-enable them.
        """
        self._hooks_enabled = False

    def enable_hooks(self) -> None:
        """Re-enable hook events from charm.on when the model is changed.

        By default hook events are enabled once you call :meth:`.begin`,
        but if you have used :meth:`.disable_hooks`, this can be used to
        enable them again.
        """
        self._hooks_enabled = True

    @contextmanager
    def hooks_disabled(self):
        """A context manager to run code with hooks disabled.

        Example::

            with harness.hooks_disabled():
                # things in here don't fire events
                harness.set_leader(True)
                harness.update_config(unset=['foo', 'bar'])
            # things here will again fire events
        """
        if self._hooks_enabled:
            self.disable_hooks()
            try:
                yield None
            finally:
                self.enable_hooks()
        else:
            yield None

    def _next_relation_id(self):
        rel_id = self._relation_id_counter
        self._relation_id_counter += 1
        return rel_id

    def add_storage(self, storage_name: str, count: int = 1) -> int:
        """Declare a new storage device attached to this unit.

        To have repeatable tests, each device will be initialized with
        location set to /<storage_name>N, where N is the counter and
        will be a number from [0,total_num_disks-1]

        Args:
            storage_name: The storage backend name on the Charm
            count: Number of disks being added

        Return:
            The storage_id created
        """
        return self._backend.storage_add(storage_name, count)

    def add_relation(self, relation_name: str, remote_app: str) -> int:
        """Declare that there is a new relation between this app and `remote_app`.

        Args:
            relation_name: The relation on Charm that is being related to
            remote_app: The name of the application that is being related to

        Return:
            The relation_id created by this add_relation.
        """
        rel_id = self._next_relation_id()
        self._backend._relation_ids_map.setdefault(relation_name, []).append(rel_id)
        self._backend._relation_names[rel_id] = relation_name
        self._backend._relation_list_map[rel_id] = []
        self._backend._relation_data[rel_id] = {
            remote_app: {},
            self._backend.unit_name: {},
            self._backend.app_name: {},
        }
        self._backend._relation_app_and_units[rel_id] = {
            "app": remote_app,
            "units": [],
        }
        # Reload the relation_ids list
        if self._model is not None:
            self._model.relations._invalidate(relation_name)
        self._emit_relation_created(relation_name, rel_id, remote_app)
        return rel_id

    def remove_relation(self, relation_id: int) -> None:
        """Remove a relation.

        Args:
            relation_id: The relation ID for the relation to be removed.

        Raises:
            RelationNotFoundError: if relation id is not valid
        """
        try:
            relation_name = self._backend._relation_names[relation_id]
            remote_app = self._backend.relation_remote_app_name(relation_id)
        except KeyError as e:
            raise model.RelationNotFoundError from e

        for unit_name in self._backend._relation_list_map[relation_id].copy():
            self.remove_relation_unit(relation_id, unit_name)

        self._emit_relation_broken(relation_name, relation_id, remote_app)
        if self._model is not None:
            self._model.relations._invalidate(relation_name)

        self._backend._relation_app_and_units.pop(relation_id)
        self._backend._relation_data.pop(relation_id)
        self._backend._relation_list_map.pop(relation_id)
        self._backend._relation_ids_map[relation_name].remove(relation_id)
        self._backend._relation_names.pop(relation_id)

    def _emit_relation_created(self, relation_name: str, relation_id: int,
                               remote_app: str) -> None:
        """Trigger relation-created for a given relation with a given remote application."""
        if self._charm is None or not self._hooks_enabled:
            return
        relation = self._model.get_relation(relation_name, relation_id)
        app = self._model.get_app(remote_app)
        self._charm.on[relation_name].relation_created.emit(
            relation, app)

    def _emit_relation_broken(self, relation_name: str, relation_id: int,
                              remote_app: str) -> None:
        """Trigger relation-broken for a given relation with a given remote application."""
        if self._charm is None or not self._hooks_enabled:
            return
        relation = self._model.get_relation(relation_name, relation_id)
        app = self._model.get_app(remote_app)
        self._charm.on[relation_name].relation_broken.emit(
            relation, app)

    def add_relation_unit(self, relation_id: int, remote_unit_name: str) -> None:
        """Add a new unit to a relation.

        Example::

          rel_id = harness.add_relation('db', 'postgresql')
          harness.add_relation_unit(rel_id, 'postgresql/0')

        This will trigger a `relation_joined` event. This would naturally be
        followed by a `relation_changed` event, which you can trigger with
        :meth:`.update_relation_data`. This separation is artificial in the
        sense that Juju will always fire the two, but is intended to make
        testing relations and their data bags slightly more natural.

        Args:
            relation_id: The integer relation identifier (as returned by add_relation).
            remote_unit_name: A string representing the remote unit that is being added.

        Return:
            None
        """
        self._backend._relation_list_map[relation_id].append(remote_unit_name)
        self._backend._relation_data[relation_id][remote_unit_name] = {}
        # TODO: jam 2020-08-03 This is where we could assert that the unit name matches the
        #  application name (eg you don't have a relation to 'foo' but add units of 'bar/0'
        self._backend._relation_app_and_units[relation_id]["units"].append(remote_unit_name)
        relation_name = self._backend._relation_names[relation_id]
        # Make sure that the Model reloads the relation_list for this relation_id, as well as
        # reloading the relation data for this unit.
        remote_unit = self._model.get_unit(remote_unit_name)
        relation = self._model.get_relation(relation_name, relation_id)
        unit_cache = relation.data.get(remote_unit, None)
        if unit_cache is not None:
            unit_cache._invalidate()
        self._model.relations._invalidate(relation_name)
        if self._charm is None or not self._hooks_enabled:
            return
        self._charm.on[relation_name].relation_joined.emit(
            relation, remote_unit.app, remote_unit)

    def remove_relation_unit(self, relation_id: int, remote_unit_name: str) -> None:
        """Remove a unit from a relation.

        Example::

          rel_id = harness.add_relation('db', 'postgresql')
          harness.add_relation_unit(rel_id, 'postgresql/0')
          ...
          harness.remove_relation_unit(rel_id, 'postgresql/0')

        This will trigger a `relation_departed` event. This would
        normally be followed by a `relation_changed` event triggered
        by Juju. However when using the test harness a
        `relation_changed` event must be triggererd using
        :meth:`.update_relation_data`. This deviation from normal Juju
        behaviour, facilitates testing by making each step in the
        charm life cycle explicit.

        Args:
            relation_id: The integer relation identifier (as returned by add_relation).
            remote_unit_name: A string representing the remote unit that is being added.

        Raises:
            KeyError: if relation_id or remote_unit_name is not valid
            ValueError: if remote_unit_name is not valid
        """
        relation_name = self._backend._relation_names[relation_id]

        # gather data to invalidate cache later
        remote_unit = self._model.get_unit(remote_unit_name)
        relation = self._model.get_relation(relation_name, relation_id)
        unit_cache = relation.data.get(remote_unit, None)

        # remove the unit from the list of units in the relation
        relation.units.remove(remote_unit)

        self._emit_relation_departed(relation_id, remote_unit_name)
        # remove the relation data for the departed unit now that the event has happened
        self._backend._relation_list_map[relation_id].remove(remote_unit_name)
        self._backend._relation_app_and_units[relation_id]["units"].remove(remote_unit_name)
        self._backend._relation_data[relation_id].pop(remote_unit_name)
        self.model._relations._invalidate(relation_name=relation.name)

        if unit_cache is not None:
            unit_cache._invalidate()

    def _emit_relation_departed(self, relation_id, unit_name):
        """Trigger relation-departed event for a given relation id and unit."""
        if self._charm is None or not self._hooks_enabled:
            return
        rel_name = self._backend._relation_names[relation_id]
        relation = self.model.get_relation(rel_name, relation_id)
        if '/' in unit_name:
            app_name = unit_name.split('/')[0]
            app = self.model.get_app(app_name)
            unit = self.model.get_unit(unit_name)
        else:
            raise ValueError('Invalid Unit Name')
        self._charm.on[rel_name].relation_departed.emit(relation, app, unit)

    def get_relation_data(self, relation_id: int, app_or_unit: AppUnitOrName) -> typing.Mapping:
        """Get the relation data bucket for a single app or unit in a given relation.

        This ignores all of the safety checks of who can and can't see data in relations (eg,
        non-leaders can't read their own application's relation data because there are no events
        that keep that data up-to-date for the unit).

        Args:
            relation_id: The relation whose content we want to look at.
            app_or_unit: An Application or Unit instance, or its name, whose data we want to read
        Return:
            A dict containing the relation data for `app_or_unit` or None.

        Raises:
            KeyError: if relation_id doesn't exist
        """
        if hasattr(app_or_unit, 'name'):
            app_or_unit = app_or_unit.name
        return self._backend._relation_data[relation_id].get(app_or_unit, None)

    def get_pod_spec(self) -> (typing.Mapping, typing.Mapping):
        """Return the content of the pod spec as last set by the charm.

        This returns both the pod spec and any k8s_resources that were supplied.
        See the signature of Model.pod.set_spec
        """
        return self._backend._pod_spec

    def get_container_pebble_plan(
            self, container_name: str
    ) -> pebble.Plan:
        """Return the current Plan that pebble is executing for the given container.

        Args:
            container_name: The simple name of the associated container
        Return:
            The pebble.Plan for this container. You can use :meth:`ops.pebble.Plan.to_yaml` to get
            a string form for the content. Will raise KeyError if no pebble client exists
            for that container name. (should only happen if container is not present in
            metadata.yaml)
        """
        socket_path = '/charm/containers/{}/pebble.socket'.format(container_name)
        client = self._backend._pebble_clients.get(socket_path)
        if client is None:
            raise KeyError('no known pebble client for container "{}"'.format(container_name))
        return client.get_plan()

    def container_pebble_ready(self, container_name: str):
        """Fire the pebble_ready hook for the associated container.

        This will do nothing if the begin() has not been called.
        """
        if self.charm is None:
            return
        container = self.model.unit.get_container(container_name)
        self.charm.on[container_name].pebble_ready.emit(container)

    def get_workload_version(self) -> str:
        """Read the workload version that was set by the unit."""
        return self._backend._workload_version

    def set_model_info(self, name: str = None, uuid: str = None) -> None:
        """Set the name and uuid of the Model that this is representing.

        This cannot be called once begin() has been called. But it lets you set the value that
        will be returned by Model.name and Model.uuid.

        This is a convenience method to invoke both Harness.set_model_name
        and Harness.set_model_uuid at once.
        """
        self.set_model_name(name)
        self.set_model_uuid(uuid)

    def set_model_name(self, name: str) -> None:
        """Set the name of the Model that this is representing.

        This cannot be called once begin() has been called. But it lets you set the value that
        will be returned by Model.name.
        """
        if self._charm is not None:
            raise RuntimeError('cannot set the Model name after begin()')
        self._backend.model_name = name

    def set_model_uuid(self, uuid: str) -> None:
        """Set the uuid of the Model that this is representing.

        This cannot be called once begin() has been called. But it lets you set the value that
        will be returned by Model.uuid.
        """
        if self._charm is not None:
            raise RuntimeError('cannot set the Model uuid after begin()')
        self._backend.model_uuid = uuid

    def update_relation_data(
            self,
            relation_id: int,
            app_or_unit: str,
            key_values: typing.Mapping,
    ) -> None:
        """Update the relation data for a given unit or application in a given relation.

        This also triggers the `relation_changed` event for this relation_id.

        Args:
            relation_id: The integer relation_id representing this relation.
            app_or_unit: The unit or application name that is being updated.
                This can be the local or remote application.
            key_values: Each key/value will be updated in the relation data.
        """
        relation_name = self._backend._relation_names[relation_id]
        relation = self._model.get_relation(relation_name, relation_id)
        if '/' in app_or_unit:
            entity = self._model.get_unit(app_or_unit)
        else:
            entity = self._model.get_app(app_or_unit)
        rel_data = relation.data.get(entity, None)
        if rel_data is not None:
            # rel_data may have cached now-stale data, so _invalidate() it.
            # Note, this won't cause the data to be loaded if it wasn't already.
            rel_data._invalidate()

        new_values = self._backend._relation_data[relation_id][app_or_unit].copy()
        for k, v in key_values.items():
            if v == '':
                new_values.pop(k, None)
            else:
                new_values[k] = v
        self._backend._relation_data[relation_id][app_or_unit] = new_values

        if app_or_unit == self._model.unit.name:
            # No events for our own unit
            return
        if app_or_unit == self._model.app.name:
            # updating our own app only generates an event if it is a peer relation and we
            # aren't the leader
            is_peer = self._meta.relations[relation_name].role.is_peer()
            if not is_peer:
                return
            if self._model.unit.is_leader():
                return
        self._emit_relation_changed(relation_id, app_or_unit)

    def _emit_relation_changed(self, relation_id, app_or_unit):
        if self._charm is None or not self._hooks_enabled:
            return
        rel_name = self._backend._relation_names[relation_id]
        relation = self.model.get_relation(rel_name, relation_id)
        if '/' in app_or_unit:
            app_name = app_or_unit.split('/')[0]
            unit_name = app_or_unit
            app = self.model.get_app(app_name)
            unit = self.model.get_unit(unit_name)
            args = (relation, app, unit)
        else:
            app_name = app_or_unit
            app = self.model.get_app(app_name)
            args = (relation, app)
        self._charm.on[rel_name].relation_changed.emit(*args)

    def _update_config(
            self,
            key_values: typing.Mapping[str, str] = None,
            unset: typing.Iterable[str] = (),
    ) -> None:
        """Update the config as seen by the charm.

        This will *not* trigger a `config_changed` event, and is intended for internal use.

        Note that the `key_values` mapping will only add or update configuration items.
        To remove existing ones, see the `unset` parameter.

        Args:
            key_values: A Mapping of key:value pairs to update in config.
            unset: An iterable of keys to remove from config.
        """
        # NOTE: jam 2020-03-01 Note that this sort of works "by accident". Config
        # is a LazyMapping, but its _load returns a dict and this method mutates
        # the dict that Config is caching. Arguably we should be doing some sort
        # of charm.framework.model.config._invalidate()
        config = self._backend._config
        if key_values is not None:
            for key, value in key_values.items():
                if key in self._defaults:
                    if value is not None:
                        config[key] = value
                else:
                    raise ValueError("unknown config option: '{}'".format(key))

        for key in unset:
            # When the key is unset, revert to the default if one exists
            default = self._defaults.get(key, None)
            if default is not None:
                config[key] = default
            else:
                config.pop(key, None)

    def update_config(
            self,
            key_values: typing.Mapping[str, str] = None,
            unset: typing.Iterable[str] = (),
    ) -> None:
        """Update the config as seen by the charm.

        This will trigger a `config_changed` event.

        Note that the `key_values` mapping will only add or update configuration items.
        To remove existing ones, see the `unset` parameter.

        Args:
            key_values: A Mapping of key:value pairs to update in config.
            unset: An iterable of keys to remove from Config. (Note that this does
                not currently reset the config values to the default defined in config.yaml.)
        """
        self._update_config(key_values, unset)
        if self._charm is None or not self._hooks_enabled:
            return
        self._charm.on.config_changed.emit()

    def set_leader(self, is_leader: bool = True) -> None:
        """Set whether this unit is the leader or not.

        If this charm becomes a leader then `leader_elected` will be triggered.

        Args:
            is_leader: True/False as to whether this unit is the leader.
        """
        was_leader = self._backend._is_leader
        self._backend._is_leader = is_leader
        # Note: jam 2020-03-01 currently is_leader is cached at the ModelBackend level, not in
        # the Model objects, so this automatically gets noticed.
        if is_leader and not was_leader and self._charm is not None and self._hooks_enabled:
            self._charm.on.leader_elected.emit()

    def set_planned_units(self, num_units: int) -> None:
        """Set the number of "planned" units  that "Application.planned_units" should return.

        In real world circumstances, this number will be the number of units in the
        application. E.g., this number will be the number of peers this unit has, plus one, as we
        count our own unit in the total.

        A change to the return from planned_units will not generate an event. Typically, a charm
        author would check planned units during a config or install hook, or after receiving a peer
        relation joined event.

        """
        if num_units < 0:
            raise TypeError("num_units must be 0 or a positive integer.")
        self._backend._planned_units = num_units

    def reset_planned_units(self):
        """Reset the planned units override.

        This allows the harness to fall through to the built in methods that will try to
        guess at a value for planned units, based on the number of peer relations that
        have been setup in the testing harness.

        """
        self._backend._planned_units = None

    def _get_backend_calls(self, reset: bool = True) -> list:
        """Return the calls that we have made to the TestingModelBackend.

        This is useful mostly for testing the framework itself, so that we can assert that we
        do/don't trigger extra calls.

        Args:
            reset: If True, reset the calls list back to empty, if false, the call list is
                preserved.

        Return:
            ``[(call1, args...), (call2, args...)]``
        """
        calls = self._backend._calls.copy()
        if reset:
            self._backend._calls.clear()
        return calls


def _record_calls(cls):
    """Replace methods on cls with methods that record that they have been called.

    Iterate all attributes of cls, and for public methods, replace them with a wrapped method
    that records the method called along with the arguments and keyword arguments.
    """
    for meth_name, orig_method in cls.__dict__.items():
        if meth_name.startswith('_'):
            continue

        def decorator(orig_method):
            def wrapped(self, *args, **kwargs):
                full_args = (orig_method.__name__,) + args
                if kwargs:
                    full_args = full_args + (kwargs,)
                self._calls.append(full_args)
                return orig_method(self, *args, **kwargs)
            return wrapped

        setattr(cls, meth_name, decorator(orig_method))
    return cls


def _copy_docstrings(source_cls):
    """Copy the docstrings from source_cls to target_cls.

    Use this as:
      @_copy_docstrings(source_class)
      class TargetClass:

    And for any public method that exists on both classes, it will copy the
    __doc__ for that method.
    """
    def decorator(target_cls):
        for meth_name, orig_method in target_cls.__dict__.items():
            if meth_name.startswith('_'):
                continue
            source_method = source_cls.__dict__.get(meth_name)
            if source_method is not None and source_method.__doc__:
                target_cls.__dict__[meth_name].__doc__ = source_method.__doc__
        return target_cls
    return decorator


class _ResourceEntry:
    """Tracks the contents of a Resource."""

    def __init__(self, resource_name):
        self.name = resource_name


@_copy_docstrings(model._ModelBackend)
@_record_calls
class _TestingModelBackend:
    """This conforms to the interface for ModelBackend but provides canned data.

    DO NOT use this class directly, it is used by `Harness`_ to drive the model.
    `Harness`_ is responsible for maintaining the internal consistency of the values here,
    as the only public methods of this type are for implementing ModelBackend.
    """

    def __init__(self, unit_name, meta):
        self.unit_name = unit_name
        self.app_name = self.unit_name.split('/')[0]
        self.model_name = None
        self.model_uuid = 'f2c1b2a6-e006-11eb-ba80-0242ac130004'
        self._calls = []
        self._meta = meta
        self._relation_ids_map = {}  # relation name to [relation_ids,...]
        self._relation_names = {}  # reverse map from relation_id to relation_name
        self._relation_list_map = {}  # relation_id: [unit_name,...]
        self._relation_data = {}  # {relation_id: {name: data}}
        # {relation_id: {"app": app_name, "units": ["app/0",...]}
        self._relation_app_and_units = {}
        self._config = {}
        self._is_leader = False
        self._resources_map = {}  # {resource_name: resource_content}
        self._pod_spec = None
        self._app_status = {'status': 'unknown', 'message': ''}
        self._unit_status = {'status': 'maintenance', 'message': ''}
        self._workload_version = None
        self._resource_dir = None
        # Format:
        # { "storage_name": {"<ID1>": { <other-properties> }, ... }
        # <ID1>: device id that is key for given storage_name
        # Initialize the _storage_list with values present on metadata.yaml
        self._storage_list = {k: {} for k in self._meta.storages}
        # Every new storage device gets an id from the _storage_id_counter.
        # That id is mapped back to the storage name on _storage_ids_map
        self._storage_ids_map = {}
        self._storage_id_counter = 0
        # {socket_path : _TestingPebbleClient}
        # socket_path = '/charm/containers/{container_name}/pebble.socket'
        self._pebble_clients = {}  # type: {str: _TestingPebbleClient}
        self._planned_units = None

    def _cleanup(self):
        if self._resource_dir is not None:
            self._resource_dir.cleanup()
            self._resource_dir = None

    def _get_resource_dir(self) -> pathlib.Path:
        if self._resource_dir is None:
            # In actual Juju, the resource path for a charm's resource is
            # $AGENT_DIR/resources/$RESOURCE_NAME/$RESOURCE_FILENAME
            # However, charms shouldn't depend on this.
            self._resource_dir = tempfile.TemporaryDirectory(prefix='tmp-ops-test-resource-')
        return pathlib.Path(self._resource_dir.name)

    def relation_ids(self, relation_name):
        try:
            return self._relation_ids_map[relation_name]
        except KeyError as e:
            if relation_name not in self._meta.relations:
                raise model.ModelError('{} is not a known relation'.format(relation_name)) from e
            return []

    def relation_list(self, relation_id):
        try:
            return self._relation_list_map[relation_id]
        except KeyError as e:
            raise model.RelationNotFoundError from e

    def relation_remote_app_name(self, relation_id: int) -> typing.Optional[str]:
        if relation_id not in self._relation_app_and_units:
            # Non-existent or dead relation
            return None
        return self._relation_app_and_units[relation_id]['app']

    def relation_get(self, relation_id, member_name, is_app):
        if is_app and '/' in member_name:
            member_name = member_name.split('/')[0]
        if relation_id not in self._relation_data:
            raise model.RelationNotFoundError()
        return self._relation_data[relation_id][member_name].copy()

    def relation_set(self, relation_id, key, value, is_app):
        relation = self._relation_data[relation_id]
        if is_app:
            bucket_key = self.app_name
        else:
            bucket_key = self.unit_name
        if bucket_key not in relation:
            relation[bucket_key] = {}
        bucket = relation[bucket_key]
        if value == '':
            bucket.pop(key, None)
        else:
            bucket[key] = value

    def config_get(self):
        return self._config

    def is_leader(self):
        return self._is_leader

    def application_version_set(self, version):
        self._workload_version = version

    def resource_get(self, resource_name):
        if resource_name not in self._resources_map:
            raise model.ModelError(
                "ERROR could not download resource: HTTP request failed: "
                "Get https://.../units/unit-{}/resources/{}: resource#{}/{} not found".format(
                    self.unit_name.replace('/', '-'), resource_name, self.app_name, resource_name
                ))
        filename, contents = self._resources_map[resource_name]
        resource_dir = self._get_resource_dir()
        resource_filename = resource_dir / resource_name / filename
        if not resource_filename.exists():
            if isinstance(contents, bytes):
                mode = 'wb'
            else:
                mode = 'wt'
            resource_filename.parent.mkdir(exist_ok=True)
            with resource_filename.open(mode=mode) as resource_file:
                resource_file.write(contents)
        return resource_filename

    def pod_spec_set(self, spec, k8s_resources):
        self._pod_spec = (spec, k8s_resources)

    def status_get(self, *, is_app=False):
        if is_app:
            return self._app_status
        else:
            return self._unit_status

    def status_set(self, status, message='', *, is_app=False):
        if is_app:
            self._app_status = {'status': status, 'message': message}
        else:
            self._unit_status = {'status': status, 'message': message}

    def storage_list(self, name):
        return list(self._storage_list[name])

    def storage_get(self, storage_name_id, attribute):
        name = self._storage_ids_map[storage_name_id]
        id = storage_name_id.split("/")[1]
        return self._storage_list[name][id][attribute]

    def storage_add(self, name, count=1):
        if name not in self._storage_list:
            self._storage_list[name] = {}
        for i in range(count):
            storage_id = self._storage_id_counter
            self._storage_id_counter += 1
            self._storage_list[name][str(storage_id)] = {
                "location": "/{}{}".format(name, i)
            }
            self._storage_ids_map['{}/{}'.format(name, storage_id)] = name
        return storage_id

    def action_get(self):
        raise NotImplementedError(self.action_get)

    def action_set(self, results):
        raise NotImplementedError(self.action_set)

    def action_log(self, message):
        raise NotImplementedError(self.action_log)

    def action_fail(self, message=''):
        raise NotImplementedError(self.action_fail)

    def network_get(self, endpoint_name, relation_id=None):
        raise NotImplementedError(self.network_get)

    def add_metrics(self, metrics, labels=None):
        raise NotImplementedError(self.add_metrics)

    @classmethod
    def log_split(cls, message, max_len):
        raise NotImplementedError(cls.log_split)

    def juju_log(self, level, msg):
        raise NotImplementedError(self.juju_log)

    def get_pebble(self, socket_path: str):
        client = self._pebble_clients.get(socket_path, None)
        if client is None:
            client = _TestingPebbleClient(self)
            self._pebble_clients[socket_path] = client
        return client

    def planned_units(self):
        """Simulate fetching the number of planned application units from the model.

        If self._planned_units is None, then we simulate what the Juju controller will do, which is
        to report the number of peers, plus one (we include this unit in the count). This can be
        overridden for testing purposes: a charm author can set the number of planned units
        explicitly by calling `Harness.set_planned_units`
        """
        if self._planned_units is not None:
            return self._planned_units

        units = []
        peer_names = set(self._meta.peers.keys())
        for peer_id, peer_name in self._relation_names.items():
            if peer_name not in peer_names:
                continue
            peer_units = self._relation_list_map[peer_id]
            units += peer_units

        count = len(set(units))  # de-dupe and get length.

        return count + 1  # Account for this unit.


@_copy_docstrings(pebble.Client)
class _TestingPebbleClient:
    """This conforms to the interface for pebble.Client but provides canned data.

    DO NOT use this class directly, it is used by `Harness`_ to run interactions with Pebble.
    `Harness`_ is responsible for maintaining the internal consistency of the values here,
    as the only public methods of this type are for implementing Client.
    """

    def __init__(self, backend: _TestingModelBackend):
        self._backend = _TestingModelBackend
        self._layers = {}
        # Has a service been started/stopped?
        self._service_status = {}
        self._fs = _MockFilesystem()

    def get_system_info(self) -> pebble.SystemInfo:
        return pebble.SystemInfo(version="1.0.0")

    def get_warnings(
            self, select: pebble.WarningState = pebble.WarningState.PENDING,
    ) -> typing.List['pebble.Warning']:
        raise NotImplementedError(self.get_warnings)

    def ack_warnings(self, timestamp: datetime.datetime) -> int:
        raise NotImplementedError(self.ack_warnings)

    def get_changes(
            self, select: pebble.ChangeState = pebble.ChangeState.IN_PROGRESS, service: str = None,
    ) -> typing.List[pebble.Change]:
        raise NotImplementedError(self.get_changes)

    def get_change(self, change_id: pebble.ChangeID) -> pebble.Change:
        raise NotImplementedError(self.get_change)

    def abort_change(self, change_id: pebble.ChangeID) -> pebble.Change:
        raise NotImplementedError(self.abort_change)

    def autostart_services(self, timeout: float = 30.0, delay: float = 0.1) -> pebble.ChangeID:
        for name, service in self._render_services().items():
            # TODO: jam 2021-04-20 This feels awkward that Service.startup might be a string or
            #  might be an enum. Probably should make Service.startup a property rather than an
            #  attribute.
            if service.startup == '':
                startup = pebble.ServiceStartup.DISABLED
            else:
                startup = pebble.ServiceStartup(service.startup)
            if startup == pebble.ServiceStartup.ENABLED:
                self._service_status[name] = pebble.ServiceStatus.ACTIVE

    def replan_services(self, timeout: float = 30.0, delay: float = 0.1) -> pebble.ChangeID:
        return self.autostart_services(timeout, delay)

    def start_services(
            self, services: typing.List[str], timeout: float = 30.0, delay: float = 0.1,
    ) -> pebble.ChangeID:
        # A common mistake is to pass just the name of a service, rather than a list of services,
        # so trap that so it is caught quickly.
        if isinstance(services, str):
            raise TypeError('start_services should take a list of names, not just "{}"'.format(
                services))

        # Note: jam 2021-04-20 We don't implement ChangeID, but the default caller of this is
        # Container.start() which currently ignores the return value
        known_services = self._render_services()
        # Names appear to be validated before any are activated, so do two passes
        for name in services:
            if name not in known_services:
                # TODO: jam 2021-04-20 This needs a better error type
                raise RuntimeError('400 Bad Request: service "{}" does not exist'.format(name))
            current = self._service_status.get(name, pebble.ServiceStatus.INACTIVE)
            if current == pebble.ServiceStatus.ACTIVE:
                # TODO: jam 2021-04-20 I believe pebble actually validates all the service names
                #  can be started before starting any, and gives a list of things that couldn't
                #  be done, but this is good enough for now
                raise pebble.ChangeError('''\
cannot perform the following tasks:
- Start service "{}" (service "{}" was previously started)
'''.format(name, name), change=1234)  # the change id is not respected
        for name in services:
            # If you try to start a service which is started, you get a ChangeError:
            # $ PYTHONPATH=. python3 ./test/pebble_cli.py start serv
            # ChangeError: cannot perform the following tasks:
            # - Start service "serv" (service "serv" was previously started)
            self._service_status[name] = pebble.ServiceStatus.ACTIVE

    def stop_services(
            self, services: typing.List[str], timeout: float = 30.0, delay: float = 0.1,
    ) -> pebble.ChangeID:
        # handle a common mistake of passing just a name rather than a list of names
        if isinstance(services, str):
            raise TypeError('stop_services should take a list of names, not just "{}"'.format(
                services))
        # TODO: handle invalid names
        # Note: jam 2021-04-20 We don't implement ChangeID, but the default caller of this is
        # Container.stop() which currently ignores the return value
        known_services = self._render_services()
        for name in services:
            if name not in known_services:
                # TODO: jam 2021-04-20 This needs a better error type
                #  400 Bad Request: service "bal" does not exist
                raise RuntimeError('400 Bad Request: service "{}" does not exist'.format(name))
            current = self._service_status.get(name, pebble.ServiceStatus.INACTIVE)
            if current != pebble.ServiceStatus.ACTIVE:
                # TODO: jam 2021-04-20 I believe pebble actually validates all the service names
                #  can be started before starting any, and gives a list of things that couldn't
                #  be done, but this is good enough for now
                raise pebble.ChangeError('''\
ChangeError: cannot perform the following tasks:
- Stop service "{}" (service "{}" is not active)
'''.format(name, name), change=1234)  # the change id is not respected
        for name in services:
            self._service_status[name] = pebble.ServiceStatus.INACTIVE

    def restart_services(
            self, services: typing.List[str], timeout: float = 30.0, delay: float = 0.1,
    ) -> pebble.ChangeID:
        # handle a common mistake of passing just a name rather than a list of names
        if isinstance(services, str):
            raise TypeError('restart_services should take a list of names, not just "{}"'.format(
                services))
        # TODO: handle invalid names
        # Note: jam 2021-04-20 We don't implement ChangeID, but the default caller of this is
        # Container.restart() which currently ignores the return value
        known_services = self._render_services()
        for name in services:
            if name not in known_services:
                # TODO: jam 2021-04-20 This needs a better error type
                #  400 Bad Request: service "bal" does not exist
                raise RuntimeError('400 Bad Request: service "{}" does not exist'.format(name))
        for name in services:
            self._service_status[name] = pebble.ServiceStatus.ACTIVE

    def wait_change(
            self, change_id: pebble.ChangeID, timeout: float = 30.0, delay: float = 0.1,
    ) -> pebble.Change:
        raise NotImplementedError(self.wait_change)

    def add_layer(
            self, label: str, layer: typing.Union[str, dict, pebble.Layer], *,
            combine: bool = False):
        # I wish we could combine some of this helpful object corralling with the actual backend,
        # rather than having to re-implement it. Maybe we could subclass
        if not isinstance(label, str):
            raise TypeError('label must be a str, not {}'.format(type(label).__name__))

        if isinstance(layer, (str, dict)):
            layer_obj = pebble.Layer(layer)
        elif isinstance(layer, pebble.Layer):
            layer_obj = layer
        else:
            raise TypeError('layer must be str, dict, or pebble.Layer, not {}'.format(
                type(layer).__name__))
        if label in self._layers:
            # TODO: jam 2021-04-19 These should not be RuntimeErrors but should be proper error
            #  types. https://github.com/canonical/operator/issues/514
            if not combine:
                raise RuntimeError('400 Bad Request: layer "{}" already exists'.format(label))
            layer = self._layers[label]
            for name, service in layer_obj.services.items():
                # 'override' is actually single quoted in the real error, but
                # it shouldn't be, hopefully that gets cleaned up.
                if not service.override:
                    raise RuntimeError('500 Internal Server Error: layer "{}" must define'
                                       '"override" for service "{}"'.format(label, name))
                if service.override not in ('merge', 'replace'):
                    raise RuntimeError('500 Internal Server Error: layer "{}" has invalid '
                                       '"override" value on service "{}"'.format(label, name))
                if service.override != 'replace':
                    raise RuntimeError(
                        'override: "{}" unsupported for layer "{}" service "{}"'.format(
                            service.override, label, name))
                layer.services[name] = service
        else:
            self._layers[label] = layer_obj

    def _render_services(self) -> typing.Mapping[str, pebble.Service]:
        services = {}
        for key in sorted(self._layers.keys()):
            layer = self._layers[key]
            for name, service in layer.services.items():
                # TODO: (jam) 2021-04-07 have a way to merge existing services
                services[name] = service
        return services

    def get_plan(self) -> pebble.Plan:
        plan = pebble.Plan('{}')
        services = self._render_services()
        if not services:
            return plan
        for name in sorted(services.keys()):
            plan.services[name] = services[name]
        return plan

    def get_services(self, names: typing.List[str] = None) -> typing.List[pebble.ServiceInfo]:
        if isinstance(names, str):
            raise TypeError('start_services should take a list of names, not just "{}"'.format(
                names))
        services = self._render_services()
        infos = []
        if names is None:
            names = sorted(services.keys())
        for name in sorted(names):
            try:
                service = services[name]
            except KeyError:
                # in pebble, it just returns "nothing matched" if there are 0 matches,
                # but it ignores services it doesn't recognize
                continue
            status = self._service_status.get(name, pebble.ServiceStatus.INACTIVE)
            if service.startup == '':
                startup = pebble.ServiceStartup.DISABLED
            else:
                startup = pebble.ServiceStartup(service.startup)
            info = pebble.ServiceInfo(name,
                                      startup=startup,
                                      current=pebble.ServiceStatus(status))
            infos.append(info)
        return infos

    def pull(self, path: str, *, encoding: str = 'utf-8') -> typing.Union[typing.BinaryIO,
                                                                          typing.TextIO]:
        return self._fs.open(path, encoding=encoding)

    def push(
            self, path: str, source: typing.Union[bytes, str, typing.BinaryIO, typing.TextIO], *,
            encoding: str = 'utf-8', make_dirs: bool = False, permissions: int = None,
            user_id: int = None, user: str = None, group_id: int = None, group: str = None):
        if permissions is not None and not (0 <= permissions <= 0o777):
            raise pebble.PathError(
                'generic-file-error',
                'permissions not within 0o000 to 0o777: {:#o}'.format(permissions))
        try:
            self._fs.create_file(
                path, source, encoding=encoding, make_dirs=make_dirs, permissions=permissions,
                user_id=user_id, user=user, group_id=group_id, group=group)
        except FileNotFoundError as e:
            raise pebble.PathError(
                'not-found', 'parent directory not found: {}'.format(e.args[0]))
        except NonAbsolutePathError as e:
            raise pebble.PathError(
                'generic-file-error',
                'paths must be absolute, got {!r}'.format(e.args[0])
            )

    def list_files(self, path: str, *, pattern: str = None,
                   itself: bool = False) -> typing.List[pebble.FileInfo]:
        files = [self._fs.get_path(path)]
        if not itself:
            try:
                files = self._fs.list_dir(path)
            except NotADirectoryError:
                pass

        if pattern is not None:
            files = [file for file in files if fnmatch.fnmatch(file.name, pattern)]

        type_mappings = {
            _File: pebble.FileType.FILE,
            _Directory: pebble.FileType.DIRECTORY,
        }
        return [
            pebble.FileInfo(
                path=str(file.path),
                name=file.name,
                type=type_mappings.get(type(file)),
                size=file.size if isinstance(file, _File) else None,
                permissions=file.kwargs.get('permissions'),
                last_modified=file.last_modified,
                user_id=file.kwargs.get('user_id'),
                user=file.kwargs.get('user'),
                group_id=file.kwargs.get('group_id'),
                group=file.kwargs.get('group'),
            )
            for file in files
        ]

    def make_dir(
            self, path: str, *, make_parents: bool = False, permissions: int = None,
            user_id: int = None, user: str = None, group_id: int = None, group: str = None):
        if permissions is not None and not (0 <= permissions <= 0o777):
            raise pebble.PathError(
                'generic-file-error',
                'permissions not within 0o000 to 0o777: {:#o}'.format(permissions))
        try:
            self._fs.create_dir(
                path, make_parents=make_parents, permissions=permissions,
                user_id=user_id, user=user, group_id=group_id, group=group)
        except FileNotFoundError as e:
            # Parent directory doesn't exist and make_parents is False
            raise pebble.PathError(
                'not-found', 'parent directory not found: {}'.format(e.args[0]))
        except NotADirectoryError as e:
            # Attempted to create a subdirectory of a file
            raise pebble.PathError('generic-file-error', 'not a directory: {}'.format(e.args[0]))
        except NonAbsolutePathError as e:
            raise pebble.PathError(
                'generic-file-error',
                'paths must be absolute, got {!r}'.format(e.args[0])
            )

    def remove_path(self, path: str, *, recursive: bool = False):
        file_or_dir = self._fs.get_path(path)
        if isinstance(file_or_dir, _Directory) and len(file_or_dir) > 0 and not recursive:
            raise pebble.PathError(
                'generic-file-error', 'cannot remove non-empty directory without recursive=True')
        self._fs.delete_path(path)

    def exec(self, command, **kwargs):
        raise NotImplementedError(self.exec)

<<<<<<< HEAD
    def get_checks(self, level=None, names=None):
        raise NotImplementedError(self.get_checks)
=======
    def send_signal(self, sig: typing.Union[int, str], services: typing.List[str]):
        raise NotImplementedError(self.send_signal)
>>>>>>> d60f6d6a


class NonAbsolutePathError(Exception):
    """Error raised by _MockFilesystem.

    This error is raised when an absolute path is required but the code instead encountered a
    relative path.
    """


class _MockFilesystem:
    r"""An in-memory mock of a pebble-controlled container's filesystem.

    For now, the filesystem is assumed to be a POSIX-style filesytem; Windows-style directories
    (e.g. \, \foo\bar, C:\foo\bar) are not supported.
    """

    def __init__(self):
        self.root = _Directory(pathlib.PurePosixPath('/'))

    def create_dir(self, path: str, make_parents: bool = False, **kwargs) -> '_Directory':
        if not path.startswith('/'):
            raise NonAbsolutePathError(path)
        current_dir = self.root
        tokens = pathlib.PurePosixPath(path).parts[1:]
        for token in tokens[:-1]:
            if token in current_dir:
                current_dir = current_dir[token]
            else:
                if make_parents:
                    # NOTE: other parameters (e.g. ownership, permissions) only get applied to the
                    # final directory.
                    # (At the time of writing, Pebble defaults to 0o755 permissions and root:root
                    # ownership.)
                    current_dir = current_dir.create_dir(token)
                else:
                    raise FileNotFoundError(str(current_dir.path / token))
            if isinstance(current_dir, _File):
                raise NotADirectoryError(str(current_dir.path))

        # Current backend will always raise an error if the final directory component
        # already exists.
        token = tokens[-1]
        if token not in current_dir:
            current_dir = current_dir.create_dir(token, **kwargs)
        else:
            # If 'make_parents' is specified, behave like 'mkdir -p' and ignore if the dir already
            # exists.
            if make_parents:
                current_dir = _Directory(current_dir.path / token)
            else:
                raise FileExistsError(str(current_dir.path / token))
        return current_dir

    def create_file(
            self,
            path: str,
            data: typing.Union[bytes, str, typing.BinaryIO, typing.TextIO],
            encoding: typing.Optional[str] = 'utf-8',
            make_dirs: bool = False,
            **kwargs
    ) -> '_File':
        if not path.startswith('/'):
            raise NonAbsolutePathError(path)
        path_obj = pathlib.PurePosixPath(path)
        try:
            dir_ = self.get_path(path_obj.parent)
        except FileNotFoundError:
            if make_dirs:
                dir_ = self.create_dir(str(path_obj.parent))
                # NOTE: other parameters (e.g. ownership, permissions) only get applied to the
                # final directory.
                # (At the time of writing, Pebble defaults to the specified permissions and
                # root:root ownership, which is inconsistent with the push function's
                # behavior for parent directories.)
            else:
                raise
        if not isinstance(dir_, _Directory):
            raise pebble.PathError(
                'generic-file-error', 'parent is not a directory: {}'.format(str(dir_)))
        return dir_.create_file(path_obj.name, data, encoding=encoding, **kwargs)

    def list_dir(self, path) -> typing.List['_File']:
        current_dir = self.root
        tokens = pathlib.PurePosixPath(path).parts[1:]
        for token in tokens:
            try:
                current_dir = current_dir[token]
            except KeyError:
                raise FileNotFoundError(str(current_dir.path / token))
            if isinstance(current_dir, _File):
                raise NotADirectoryError(str(current_dir.path))
            if not isinstance(current_dir, _Directory):
                # For now, ignoring other possible cases besides File and Directory (e.g. Symlink).
                raise NotImplementedError()

        return [child for child in current_dir]

    def open(
            self,
            path: typing.Union[str, pathlib.PurePosixPath],
            encoding: typing.Optional[str] = 'utf-8',
    ) -> typing.Union[typing.BinaryIO, typing.TextIO]:
        path = pathlib.PurePosixPath(path)
        file = self.get_path(path)  # warning: no check re: directories
        if isinstance(file, _Directory):
            raise IsADirectoryError(str(file.path))
        return file.open(encoding=encoding)

    def get_path(self, path: typing.Union[str, pathlib.PurePosixPath]) \
            -> typing.Union['_Directory', '_File']:
        path = pathlib.PurePosixPath(path)
        tokens = path.parts[1:]
        current_object = self.root
        for token in tokens:
            # ASSUMPTION / TESTME: object might be file
            if token in current_object:
                current_object = current_object[token]
            else:
                raise FileNotFoundError(str(current_object.path / token))
        return current_object

    def delete_path(self, path: typing.Union[str, pathlib.PurePosixPath]) -> None:
        path = pathlib.PurePosixPath(path)
        parent_dir = self.get_path(path.parent)
        del parent_dir[path.name]


class _Directory:
    def __init__(self, path: pathlib.PurePosixPath, **kwargs):
        self.path = path
        self._children = {}
        self.last_modified = datetime.datetime.now()
        self.kwargs = kwargs

    @property
    def name(self) -> str:
        # Need to handle special case for root.
        # pathlib.PurePosixPath('/').name is '', but pebble returns '/'.
        return self.path.name if self.path.name else '/'

    def __contains__(self, child: str) -> bool:
        return child in self._children

    def __iter__(self) -> typing.Iterator[typing.Union['_File', '_Directory']]:
        return (value for value in self._children.values())

    def __getitem__(self, key: str) -> typing.Union['_File', '_Directory']:
        return self._children[key]

    def __delitem__(self, key: str) -> None:
        try:
            del self._children[key]
        except KeyError:
            raise FileNotFoundError(str(self.path / key))

    def __len__(self):
        return len(self._children)

    def create_dir(self, name: str, **kwargs) -> '_Directory':
        self._children[name] = _Directory(self.path / name, **kwargs)
        return self._children[name]

    def create_file(
            self,
            name: str,
            data: typing.Union[bytes, str, typing.BinaryIO, typing.TextIO],
            encoding: typing.Optional[str] = 'utf-8',
            **kwargs
    ) -> '_File':
        self._children[name] = _File(self.path / name, data, encoding=encoding, **kwargs)
        return self._children[name]


class _File:
    def __init__(
            self,
            path: pathlib.PurePosixPath,
            data: typing.Union[str, bytes, typing.BinaryIO, typing.TextIO],
            encoding: typing.Optional[str] = 'utf-8',
            **kwargs):

        if hasattr(data, 'read'):
            data = data.read()
        if isinstance(data, str):
            data = data.encode(encoding)
        data_size = len(data)

        self.path = path
        self.data = data
        self.size = data_size
        self.last_modified = datetime.datetime.now()
        self.kwargs = kwargs

    @property
    def name(self) -> str:
        return self.path.name

    def open(
            self,
            encoding: typing.Optional[str] = 'utf-8',
    ) -> typing.Union[typing.TextIO, typing.BinaryIO]:
        if encoding is None:
            return BytesIO(self.data)
        else:
            return StringIO(self.data.decode(encoding))<|MERGE_RESOLUTION|>--- conflicted
+++ resolved
@@ -1443,13 +1443,11 @@
     def exec(self, command, **kwargs):
         raise NotImplementedError(self.exec)
 
-<<<<<<< HEAD
+    def send_signal(self, sig: typing.Union[int, str], services: typing.List[str]):
+        raise NotImplementedError(self.send_signal)
+
     def get_checks(self, level=None, names=None):
         raise NotImplementedError(self.get_checks)
-=======
-    def send_signal(self, sig: typing.Union[int, str], services: typing.List[str]):
-        raise NotImplementedError(self.send_signal)
->>>>>>> d60f6d6a
 
 
 class NonAbsolutePathError(Exception):
