--- conflicted
+++ resolved
@@ -220,11 +220,7 @@
                           for name, res in raw.get('resources', {}).items()}
         self.payloads = {name: PayloadMeta(name, payload)
                          for name, payload in raw.get('payloads', {}).items()}
-<<<<<<< HEAD
         self.extra_bindings = raw.get('extra-bindings', {})
-        self.functions = {name: FunctionMeta(name, function) for name, function in functions_raw.items()}
-=======
-        self.extra_bindings = raw.get('extra-bindings', [])
         self.actions = {name: ActionMeta(name, action) for name, action in actions_raw.items()}
 
     @classmethod
@@ -234,7 +230,6 @@
         if actions is not None:
             raw_actions = yaml.safe_load(actions)
         return cls(meta, raw_actions)
->>>>>>> 116c0df8
 
 
 class RelationMeta:
