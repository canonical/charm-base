--- conflicted
+++ resolved
@@ -1,15 +1,8 @@
 # Next - TBD
 
-<<<<<<< HEAD
 ## Features
-=======
-* Updated Pebble Notices `get_notices` parameter name to `users=all` (previously `select=all`).
-* Added `Model.get_cloud_spec` which uses the `credential-get` hook tool to get details of the cloud where the model is deployed.
-* Updated code examples in the docstring of `ops.testing` from unittest to pytest style.
-* Refactored main.py, creating a new `_Manager` class.
->>>>>>> e2a7f7d2
 
-* Add `Model.get_cloud_spec` which uses the `credential-get` hook tool to get details of the cloud where the model is deployed (#1152)
+* Added `Model.get_cloud_spec` which uses the `credential-get` hook tool to get details of the cloud where the model is deployed (#1152)
 
 ## Fixes
 
@@ -26,6 +19,7 @@
 ## Documentation
 
 * Use "integrate with" rather than "relate to" (#1145)
+* Updated code examples in the docstring of `ops.testing` from unittest to pytest style (#1157)
 
 # 2.11.0 - 29 Feb 2024
 
