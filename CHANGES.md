# Next - TBD

## Features

* Added `Model.get_cloud_spec` which uses the `credential-get` hook tool to get details of the cloud where the model is deployed (#1152)

## Fixes

* Update Pebble Notices `get_notices` parameter name to `users=all` (previously `select=all`) (#1146)
* Warn when an observer weakref is lost (#1142)
* More robust validation of observer signatures (#1147)
* Change `Model.relation.app` type from `Application|None` to `Application` (#1151)
* Fix attaching storage in Harness before `begin` (#1150)
* Fixed an issue where `pebble.Client.exec` might leak a `socket.timeout` (`builtins.TimeoutError`) exception (#1155)

## Refactoring

* Refactor main.py, creating a new `_Manager` class (#1085)

## Documentation

* Use "integrate with" rather than "relate to" (#1145)
* Updated code examples in the docstring of `ops.testing` from unittest to pytest style (#1157)
<<<<<<< HEAD
* Add peer relation details in `Harness.add_relation` docstring (#1168)
=======
* Update Read the Docs Sphinx Furo theme to use Canonical's latest styling (#1163, #1164, #1165)
>>>>>>> 8bae12d1

# 2.11.0 - 29 Feb 2024

## Features

* `StopEvent`, `RemoveEvent`, and all `LifeCycleEvent`s are no longer deferrable, and will raise a `RuntimeError` if `defer()` is called on the event object (#1122)
* Add `ActionEvent.id`, exposing the JUJU_ACTION_UUID environment variable (#1124)
* Add support for creating `pebble.Plan` objects by passing in a `pebble.PlanDict`, the
  ability to compare two `Plan` objects with `==`, and the ability to create an empty Plan with `Plan()` (#1134)

## Fixes

* The remote app name (and its databag) is now consistently available in relation-broken events (#1130)

## Documentation

* Improve the `can_connect()` API documentation (#1123)

## Tooling

* Use ruff for linting (#1120, #1139, #1114)

# 2.10.0 - 31 Jan 2024

## Features

* Add support for Pebble Notices (`PebbleCustomNoticeEvent`, `get_notices`, and so on) (#1086, #1100)
* Add `Relation.active`, and excluded inactive relations from `Model.relations` (#1091)
* Add full support for charm metadata v2 (in particular, extended `ContainerMeta`,
  and various info links in `CharmMeta`) (#1106)
* When handling actions, print uncaught exceptions to stderr (#1087)
* Raise `ModelError` in Harness if an invalid status is set (#1107)

## Fixes

* Add Pebble log targets and checks to testing plans (#1111)
* CollectStatusEvent is now a LifecycleEvent (#1080)

## Documentation

* Update README to reflect charmcraft init changes (#1089)
* Add information on pushing locked/bind-mount files (#1094)
* Add instructions for using a custom version of ops to HACKING (#1092)

## Tooling

* Use pyproject.toml for building (#1068)
* Update to the latest version of Pyright (#1105)

# 2.9.0 - 30 Nov 2023

## Features

* Add log target support to `ops.pebble` layers and plans (#1074)
* Add `Harness.run_action()`, `testing.ActionOutput`, and `testing.ActionFailed` (#1053)

## Fixes

* Secret owners no longer auto-peek, and can use refresh, in Harness, and corrected secret access for non-leaders (#1067, #1076)
* Test suite adjustments to pass with Python 3.12 (#1081)

## Documentation

* Refresh README (#1052)
* Clarify how custom events are emitted (#1072)
* Fix the `Harness.get_filesystem_root` example (#1065)

# 2.8.0 - 25 Oct 2023

## Features

* Add `Unit.reboot()` and `Harness.reboot_count` (#1041)
* Add `RelationMeta.optional` (#1038)
* Raise a clearer exception when the Pebble socket is missing (#1049)

## Fixes

* The type of a `Handle`'s `key` was expanded from `str` to `str|None`
* Narrow types of `app` and `unit` in relation events to exclude `None` where applicable
* `push_path` and `pull_path` now include empty directories (#1024)
* Harness's `evaluate_status` resets collected statuses (#1048)

## Documentation

* Notes that status changes are immediate (#1029)
* Clarifies `set_results` maximum size (#1047)
* Expands documentation on when exceptions may be raised (#1044)
* Makes `pebble.Client.remove_path` and `Container.remove_path` docs consistent (#1031)

## Tooling

* Adds type hinting across the test suite (#1017, #1015, #1022, #1023, #1025, #1028, #1030, #1018, #1034, #1032)

# 2.7.0 - 29 Sept 2023

## Features

* Adds Unit.set_ports() (#1005)
* Type checks now allow comparing a `JujuVersion` to a `str`
* Rename `OpenPort` to `Port` (`OpenPort` remains as an alias)

## Documentation

* Reduces the amount of detail in open/close port methods (#1006)
* Removes you/your from docstrings (#1003)
* Minor improvements to HACKING (#1016)

## Tooling

* Extends the use of type hints in the test suite (#1008, #1009, #1011, #1012, #1013, #1014, #1004)<|MERGE_RESOLUTION|>--- conflicted
+++ resolved
@@ -21,11 +21,8 @@
 
 * Use "integrate with" rather than "relate to" (#1145)
 * Updated code examples in the docstring of `ops.testing` from unittest to pytest style (#1157)
-<<<<<<< HEAD
 * Add peer relation details in `Harness.add_relation` docstring (#1168)
-=======
 * Update Read the Docs Sphinx Furo theme to use Canonical's latest styling (#1163, #1164, #1165)
->>>>>>> 8bae12d1
 
 # 2.11.0 - 29 Feb 2024
 
