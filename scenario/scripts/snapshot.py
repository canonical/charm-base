#!/usr/bin/env python3
# Copyright 2023 Canonical Ltd.
# See LICENSE file for licensing details.

import datetime
import json
import os
import re
import shlex
import sys
import tempfile
from dataclasses import asdict
from enum import Enum
from itertools import chain
from pathlib import Path
from subprocess import run
from typing import Any, BinaryIO, Dict, Iterable, List, Optional, TextIO, Tuple, Union

import ops.pebble
import typer
import yaml
from ops.storage import SQLiteStorage

from scenario.runtime import UnitStateDB
from scenario.scripts.errors import InvalidTargetModelName, InvalidTargetUnitName
from scenario.scripts.logger import logger as root_scripts_logger
from scenario.scripts.utils import JujuUnitName
from scenario.state import (
    Address,
    BindAddress,
    Container,
    Model,
    Mount,
    Network,
    Relation,
    Secret,
    State,
    Status,
    _EntityStatus,
)

logger = root_scripts_logger.getChild(__file__)

JUJU_RELATION_KEYS = frozenset({"egress-subnets", "ingress-address", "private-address"})
JUJU_CONFIG_KEYS = frozenset({})

SNAPSHOT_OUTPUT_DIR = (Path(os.getcwd()).parent / "snapshot_storage").absolute()
CHARM_SUBCLASS_REGEX = re.compile(r"class (\D+)\(CharmBase\):")


def _try_format(string: str):
    try:
        import black

        try:
            return black.format_str(string, mode=black.Mode())
        except black.parsing.InvalidInput as e:
            logger.error(f"error parsing {string}: {e}")
            return string
    except ModuleNotFoundError:
        logger.warning("install black for formatting")
        return string


def format_state(state: State):
    """Stringify this State as nicely as possible."""
    return _try_format(repr(state))


PYTEST_TEST_TEMPLATE = """
from scenario.state import *
from charm import {ct}

def test_case():
    # Arrange: prepare the state
    state = {state}

    #Act: trigger an event on the state
    out = state.trigger(
        {en}
        {ct}
        juju_version="{jv}"
        )

    # Assert: verify that the output state is the way you want it to be
    # TODO: add assertions
"""


def format_test_case(
    state: State,
    charm_type_name: str = None,
    event_name: str = None,
    juju_version: str = None,
):
    """Format this State as a pytest test case."""
    ct = charm_type_name or "CHARM_TYPE,  # TODO: replace with charm type name"
    en = event_name or "EVENT_NAME,  # TODO: replace with event name"
    jv = juju_version or "3.0,  # TODO: check juju version is correct"
    state_fmt = repr(state)
    return _try_format(
        PYTEST_TEST_TEMPLATE.format(state=state_fmt, ct=ct, en=en, jv=jv),
    )


def _juju_run(cmd: str, model=None) -> Dict[str, Any]:
    """Execute juju {command} in a given model."""
    _model = f" -m {model}" if model else ""
    cmd = f"juju {cmd}{_model} --format json"
    raw = run(shlex.split(cmd), capture_output=True, text=True).stdout
    return json.loads(raw)


def _juju_ssh(target: JujuUnitName, cmd: str, model: Optional[str] = None) -> str:
    _model = f" -m {model}" if model else ""
    command = f"juju ssh{_model} {target.unit_name} {cmd}"
    raw = run(shlex.split(command), capture_output=True, text=True).stdout
    return raw


def _juju_exec(target: JujuUnitName, model: Optional[str], cmd: str) -> str:
    """Execute a juju command.

    Notes:
        Visit the Juju documentation to view all possible Juju commands:
        https://juju.is/docs/olm/juju-cli-commands
    """
    _model = f" -m {model}" if model else ""
    _target = f" -u {target}" if target else ""
    return run(
        shlex.split(f"juju exec{_model}{_target} -- {cmd}"),
        capture_output=True,
        text=True,
    ).stdout


def get_leader(target: JujuUnitName, model: Optional[str]):
    # could also get it from _juju_run('status')...
    logger.info("getting leader...")
    return _juju_exec(target, model, "is-leader") == "True"


def get_network(target: JujuUnitName, model: Optional[str], endpoint: str) -> Network:
    """Get the Network data structure for this endpoint."""
    raw = _juju_exec(target, model, f"network-get {endpoint}")
    json_data = yaml.safe_load(raw)

    bind_addresses = []
    for raw_bind in json_data["bind-addresses"]:
        addresses = []
        for raw_adds in raw_bind["addresses"]:
            addresses.append(
                Address(
                    hostname=raw_adds["hostname"],
                    value=raw_adds["value"],
                    cidr=raw_adds["cidr"],
                    address=raw_adds.get("address", ""),
                ),
            )

        bind_addresses.append(
            BindAddress(
                interface_name=raw_bind.get("interface-name", ""),
                addresses=addresses,
            ),
        )
    return Network(
        name=endpoint,
        bind_addresses=bind_addresses,
        egress_subnets=json_data.get("egress-subnets", None),
        ingress_addresses=json_data.get("ingress-addresses", None),
    )


def get_secrets(
    target: JujuUnitName,  # noqa: U100
    model: Optional[str],  # noqa: U100
    metadata: Dict,  # noqa: U100
    relations: Tuple[str, ...] = (),  # noqa: U100
) -> List[Secret]:
    """Get Secret list from the charm."""
    logger.warning("Secrets snapshotting not implemented yet. Also, are you *sure*?")
    return []


def get_networks(
    target: JujuUnitName,
    model: Optional[str],
    metadata: Dict,
    include_dead: bool = False,
    relations: Tuple[str, ...] = (),
) -> List[Network]:
    """Get all Networks from this unit."""
    logger.info("getting networks...")
    networks = [get_network(target, model, "juju-info")]

    endpoints = relations  # only alive relations
    if include_dead:
        endpoints = chain(
            metadata.get("provides", ()),
            metadata.get("requires", ()),
            metadata.get("peers", ()),
        )

    for endpoint in endpoints:
        logger.debug(f"  getting network for endpoint {endpoint!r}")
        networks.append(get_network(target, model, endpoint))
    return networks


def get_metadata(target: JujuUnitName, model: Model):
    """Get metadata.yaml from this target."""
    logger.info("fetching metadata...")

    meta_path = target.remote_charm_root / "metadata.yaml"

    raw_meta = _juju_ssh(
        target,
        f"cat {meta_path}",
        model=model.name,
    )
    return yaml.safe_load(raw_meta)


class RemotePebbleClient:
    """Clever little class that wraps calls to a remote pebble client."""

    def __init__(
        self,
        container: str,
        target: JujuUnitName,
        model: Optional[str] = None,
    ):
        self.socket_path = f"/charm/containers/{container}/pebble.socket"
        self.container = container
        self.target = target
        self.model = model

    def _run(self, cmd: str) -> str:
        _model = f" -m {self.model}" if self.model else ""
        command = (
            f"juju ssh{_model} --container {self.container} {self.target.unit_name} "
            f"/charm/bin/pebble {cmd}"
        )
        proc = run(shlex.split(command), capture_output=True, text=True)
        if proc.returncode == 0:
            return proc.stdout
        raise RuntimeError(
            f"error wrapping pebble call with {command}: "
            f"process exited with {proc.returncode}; "
            f"stdout = {proc.stdout}; "
            f"stderr = {proc.stderr}",
        )

    def can_connect(self) -> bool:
        try:
            version = self.get_system_info()
        except Exception:
            return False
        return bool(version)

    def get_system_info(self):
        return self._run("version")

    def get_plan(self) -> dict:
        plan_raw = self._run("plan")
        return yaml.safe_load(plan_raw)

    def pull(
        self,
        path: str,  # noqa: U100
        *,
        encoding: Optional[str] = "utf-8",  # noqa: U100
    ) -> Union[BinaryIO, TextIO]:
        raise NotImplementedError()

    def list_files(
        self,
        path: str,  # noqa: U100
        *,
        pattern: Optional[str] = None,  # noqa: U100
        itself: bool = False,  # noqa: U100
    ) -> List[ops.pebble.FileInfo]:
        raise NotImplementedError()

    def get_checks(
        self,
        level: Optional[ops.pebble.CheckLevel] = None,
        names: Optional[Iterable[str]] = None,
    ) -> List[ops.pebble.CheckInfo]:
        _level = f" --level={level}" if level else ""
        _names = (" " + " ".join(names)) if names else ""
        out = self._run(f"checks{_level}{_names}")
        if out == "Plan has no health checks.":
            return []
        raise NotImplementedError()


def fetch_file(
    target: JujuUnitName,
    remote_path: Union[Path, str],
    container_name: str,
    local_path: Union[Path, str],
    model: Optional[str] = None,
) -> None:
    """Download a file from a live unit to a local path."""
    model_arg = f" -m {model}" if model else ""
    scp_cmd = (
        f"juju scp --container {container_name}{model_arg} "
        f"{target.unit_name}:{remote_path} {local_path}"
    )
    run(shlex.split(scp_cmd))


def get_mounts(
    target: JujuUnitName,
    model: Optional[str],
    container_name: str,
    container_meta: Dict,
    fetch_files: Optional[List[Path]] = None,
    temp_dir_base_path: Path = SNAPSHOT_OUTPUT_DIR,
) -> Dict[str, Mount]:
    """Get named Mounts from a container's metadata, and download specified files from the unit."""
    mount_meta = container_meta.get("mounts")

    if fetch_files and not mount_meta:
        logger.error(
            f"No mounts defined for container {container_name} in metadata.yaml. "
            f"Cannot fetch files {fetch_files} for this container.",
        )
        return {}

    mount_spec = {}
    for mt in mount_meta or ():
        if name := mt.get("storage"):
            mount_spec[name] = mt["location"]
        else:
            logger.error(f"unknown mount type: {mt}")

    mounts = {}
    for remote_path in fetch_files or ():
        found = None
        for mn, mt in mount_spec.items():
            if str(remote_path).startswith(mt):
                found = mn, mt

        if not found:
            logger.error(
                "could not find mount corresponding to requested remote_path "
                f"{remote_path}: skipping...",
            )
            continue

        mount_name, src = found
        mount = mounts.get(mount_name)
        if not mount:
            # create the mount obj and tempdir
            location = tempfile.TemporaryDirectory(prefix=str(temp_dir_base_path)).name
            mount = Mount(src=src, location=location)
            mounts[mount_name] = mount

        # populate the local tempdir
        filepath = Path(mount.location).joinpath(*remote_path.parts[1:])
        os.makedirs(os.path.dirname(filepath), exist_ok=True)
        try:
            fetch_file(
                target,
                container_name=container_name,
                model=model,
                remote_path=remote_path,
                local_path=filepath,
            )

        except RuntimeError as e:
            logger.error(e)

    return mounts


def get_container(
    target: JujuUnitName,
    model: Optional[str],
    container_name: str,
    container_meta: Dict,
    fetch_files: Optional[List[Path]] = None,
    temp_dir_base_path: Path = SNAPSHOT_OUTPUT_DIR,
) -> Container:
    """Get container data structure from the target."""
    remote_client = RemotePebbleClient(container_name, target, model)
    plan = remote_client.get_plan()

    return Container(
        name=container_name,
        _base_plan=plan,
        can_connect=remote_client.can_connect(),
        mounts=get_mounts(
            target,
            model,
            container_name,
            container_meta,
            fetch_files,
            temp_dir_base_path=temp_dir_base_path,
        ),
    )


def get_containers(
    target: JujuUnitName,
    model: Optional[str],
    metadata: Optional[Dict],
    fetch_files: Dict[str, List[Path]] = None,
    temp_dir_base_path: Path = SNAPSHOT_OUTPUT_DIR,
) -> List[Container]:
    """Get all containers from this unit."""
    fetch_files = fetch_files or {}
    logger.info("getting containers...")

    if not metadata:
        logger.warning("no metadata: unable to get containers")
        return []

    containers = []
    for container_name, container_meta in metadata.get("containers", {}).items():
        container = get_container(
            target,
            model,
            container_name,
            container_meta,
            fetch_files=fetch_files.get(container_name),
            temp_dir_base_path=temp_dir_base_path,
        )
        containers.append(container)
    return containers


def get_juju_status(model: Optional[str]) -> Dict:
    """Return juju status as json."""
    logger.info("getting status...")
    return _juju_run("status --relations", model=model)


def get_status(juju_status: Dict, target: JujuUnitName) -> Status:
    """Parse `juju status` to get the Status data structure and some relation information."""
    app = juju_status["applications"][target.app_name]

    app_status_raw = app["application-status"]
    app_status = app_status_raw["current"], app_status_raw.get("message", "")

    unit_status_raw = app["units"][target]["workload-status"]
    unit_status = unit_status_raw["current"], unit_status_raw.get("message", "")

    workload_version = app.get("version", "")
    return Status(
        app=_EntityStatus(*app_status),
        unit=_EntityStatus(*unit_status),
        workload_version=workload_version,
    )


def get_endpoints(juju_status: Dict, target: JujuUnitName) -> Tuple[str, ...]:
    """Parse `juju status` to get the relation names owned by the target."""
    app = juju_status["applications"][target.app_name]
    relations_raw = app.get("relations", None)
    if not relations_raw:
        return ()
    relations = tuple(relations_raw.keys())
    return relations


def get_config(
    target: JujuUnitName,
    model: Optional[str],
) -> Dict[str, Union[str, int, float, bool]]:
    """Get config dict from target."""

    logger.info("getting config...")
    json_data = _juju_run(f"config {target.app_name}", model=model)

    # dispatch table for builtin config options
    converters = {
        "string": str,
        "int": int,
        "integer": int,  # fixme: which one is it?
        "number": float,
        "boolean": lambda x: x == "true",
        "attrs": lambda x: x,  # fixme: wot?
    }

    cfg = {}
    for name, option in json_data.get("settings", ()).items():
        if value := option.get("value"):
            try:
                converter = converters[option["type"]]
            except KeyError:
                raise ValueError(f'unrecognized type {option["type"]}')
            cfg[name] = converter(value)

        else:
            logger.debug(f"skipped {name}: no value.")

    return cfg


def _get_interface_from_metadata(endpoint: str, metadata: Dict) -> Optional[str]:
    """Get the name of the interface used by endpoint."""
    for role in ["provides", "requires"]:
        for ep, ep_meta in metadata.get(role, {}).items():
            if ep == endpoint:
                return ep_meta["interface"]

    logger.error(f"No interface for endpoint {endpoint} found in charm metadata.")
    return None


def get_relations(
    target: JujuUnitName,
    model: Optional[str],
    metadata: Dict,
    include_juju_relation_data=False,
) -> List[Relation]:
    """Get the list of relations active for this target."""
    logger.info("getting relations...")

    try:
        json_data = _juju_run(f"show-unit {target}", model=model)
    except json.JSONDecodeError as e:
        raise InvalidTargetUnitName(target) from e

    def _clean(relation_data: dict):
        if include_juju_relation_data:
            return relation_data
        else:
            for key in JUJU_RELATION_KEYS:
                del relation_data[key]
        return relation_data

    relations = []
    for raw_relation in json_data[target].get("relation-info", ()):
        logger.debug(
            f"  getting relation data for endpoint {raw_relation.get('endpoint')!r}",
        )
        related_units = raw_relation.get("related-units")
        if not related_units:
            continue
        #    related-units:
        #      owner/0:
        #        in-scope: true
        #        data:
        #          egress-subnets: 10.152.183.130/32
        #          ingress-address: 10.152.183.130
        #          private-address: 10.152.183.130

        relation_id = raw_relation["relation-id"]

        local_unit_data_raw = _juju_exec(
            target,
            model,
            f"relation-get -r {relation_id} - {target} --format json",
        )
        local_unit_data = json.loads(local_unit_data_raw)
        local_app_data_raw = _juju_exec(
            target,
            model,
            f"relation-get -r {relation_id} - {target} --format json --app",
        )
        local_app_data = json.loads(local_app_data_raw)

        some_remote_unit_id = JujuUnitName(next(iter(related_units)))

        # fixme: at the moment the juju CLI offers no way to see what type of relation this is;
        #  if it's a peer relation or a subordinate, we should use the corresponding
        #  scenario.state types instead of a regular Relation.

        relations.append(
            Relation(
                endpoint=raw_relation["endpoint"],
                interface=_get_interface_from_metadata(
                    raw_relation["endpoint"],
                    metadata,
                ),
                relation_id=relation_id,
                remote_app_data=raw_relation["application-data"],
                remote_app_name=some_remote_unit_id.app_name,
                remote_units_data={
                    JujuUnitName(tgt).unit_id: _clean(val["data"])
                    for tgt, val in related_units.items()
                },
                local_app_data=local_app_data,
                local_unit_data=_clean(local_unit_data),
            ),
        )
    return relations


def get_model(name: str = None) -> Model:
    """Get the Model data structure."""
    logger.info("getting model...")

    json_data = _juju_run("models")
    model_name = name or json_data["current-model"]
    try:
        model_info = next(
            filter(lambda m: m["short-name"] == model_name, json_data["models"]),
        )
    except StopIteration as e:
        raise InvalidTargetModelName(name) from e

    model_uuid = model_info["model-uuid"]
    model_type = model_info["type"]

    return Model(name=model_name, uuid=model_uuid, type=model_type)


def try_guess_charm_type_name() -> Optional[str]:
    """If we are running this from a charm project root, get the charm type name from charm.py."""
    try:
        charm_path = Path(os.getcwd()) / "src" / "charm.py"
        if charm_path.exists():
            source = charm_path.read_text()
            charms = CHARM_SUBCLASS_REGEX.findall(source)
            if len(charms) < 1:
                raise RuntimeError(f"Not enough charms at {charm_path}.")
            elif len(charms) > 1:
                raise RuntimeError(f"Too many charms at {charm_path}.")
            return charms[0]
    except Exception as e:
        logger.warning(f"unable to guess charm type: {e}")
    return None


class FormatOption(
    str,
    Enum,
):  # Enum for typer support, str for native comparison and ==.
    """Output formatting options for snapshot."""

    state = "state"  # the default: will print the python repr of the State dataclass.
    json = "json"
    pytest = "pytest"


def get_juju_version(juju_status: Dict) -> str:
    """Get juju agent version from juju status output."""
    return juju_status["model"]["version"]


def get_charm_version(target: JujuUnitName, juju_status: Dict) -> str:
    """Get charm version info from juju status output."""
    app_info = juju_status["applications"][target.app_name]
<<<<<<< HEAD
    channel = app_info["charm-channel"]
    charm_name = app_info["charm-name"]
    workload_version = app_info["version"]
    charm_rev = app_info["charm-rev"]
    charm_origin = app_info["charm-origin"]
=======
    channel = app_info.get("charm-channel", "<local charm>")
    charm_name = app_info.get("charm-name", "n/a")
    app_version = app_info.get("version", "n/a")
    charm_rev = app_info.get("charm-rev", "n/a")
    charm_origin = app_info.get("charm-origin", "n/a")
>>>>>>> 9ba7ec6b
    return (
        f"charm {charm_name!r} ({channel}/{charm_rev}); "
        f"origin := {charm_origin}; app version := {workload_version}."
    )


class RemoteUnitStateDB(UnitStateDB):
    """Represents a remote unit's state db."""

    def __init__(self, model: Optional[str], target: JujuUnitName):
        self._tempfile = tempfile.NamedTemporaryFile()
        super().__init__(self._tempfile.name)

        self._model = model
        self._target = target

    def _fetch_state(self):
        fetch_file(
            self._target,
            remote_path=self._target.remote_charm_root / ".unit-state.db",
            container_name="charm",
            local_path=self._state_file,
            model=self._model,
        )

    @property
    def _has_state(self):
        """Whether the state file exists."""
        return self._state_file.exists() and self._state_file.read_bytes()

    def _open_db(self) -> SQLiteStorage:
        if not self._has_state:
            self._fetch_state()
        return super()._open_db()


def _snapshot(
    target: str,
    model: Optional[str] = None,
    pprint: bool = True,
    include: str = None,
    include_juju_relation_data=False,
    include_dead_relation_networks=False,
    format: FormatOption = "state",
    fetch_files: Dict[str, List[Path]] = None,
    temp_dir_base_path: Path = SNAPSHOT_OUTPUT_DIR,
):
    """see snapshot's docstring"""

    try:
        target = JujuUnitName(target)
    except InvalidTargetUnitName:
        logger.critical(
            f"invalid target: {target!r} is not a valid unit name. Should be formatted like so:"
            f"`foo/1`, or `database/0`, or `myapp-foo-bar/42`.",
        )
        sys.exit(1)

    logger.info(f'beginning snapshot of {target} in model {model or "<current>"}...')

    def if_include(key, fn, default):
        if include is None or key in include:
            return fn()
        return default

    try:
        state_model = get_model(model)
    except InvalidTargetModelName:
        logger.critical(f"unable to get Model from name {model}.", exc_info=True)
        sys.exit(1)

    # todo: what about controller?
    model = state_model.name

    metadata = get_metadata(target, state_model)
    if not metadata:
        logger.critical(f"could not fetch metadata from {target}.")
        sys.exit(1)

    try:
        unit_state_db = RemoteUnitStateDB(model, target)
        juju_status = get_juju_status(model)
        endpoints = get_endpoints(juju_status, target)
        state = State(
            leader=get_leader(target, model),
            model=state_model,
            status=get_status(juju_status, target=target),
            config=if_include("c", lambda: get_config(target, model), {}),
            relations=if_include(
                "r",
                lambda: get_relations(
                    target,
                    model,
                    metadata=metadata,
                    include_juju_relation_data=include_juju_relation_data,
                ),
                [],
            ),
            containers=if_include(
                "k",
                lambda: get_containers(
                    target,
                    model,
                    metadata,
                    fetch_files=fetch_files,
                    temp_dir_base_path=temp_dir_base_path,
                ),
                [],
            ),
            networks=if_include(
                "n",
                lambda: get_networks(
                    target,
                    model,
                    metadata,
                    include_dead=include_dead_relation_networks,
                    relations=endpoints,
                ),
                [],
            ),
            secrets=if_include(
                "S",
                lambda: get_secrets(
                    target,
                    model,
                    metadata,
                    relations=endpoints,
                ),
                [],
            ),
            deferred=if_include(
                "d",
                unit_state_db.get_deferred_events,
                [],
            ),
            stored_state=if_include(
                "t",
                unit_state_db.get_stored_state,
                [],
            ),
        )

        # todo: these errors should surface earlier.
    except InvalidTargetUnitName:
        _model = f"model {model}" or "the current model"
        logger.critical(f"invalid target: {target!r} not found in {_model}")
        sys.exit(1)
    except InvalidTargetModelName:
        logger.critical(f"invalid model: {model!r} not found.")
        sys.exit(1)

    logger.info("snapshot done.")

    if pprint:
        charm_version = get_charm_version(target, juju_status)
        juju_version = get_juju_version(juju_status)
        if format == FormatOption.pytest:
            charm_type_name = try_guess_charm_type_name()
            txt = format_test_case(
                state,
                charm_type_name=charm_type_name,
                juju_version=juju_version,
            )
        elif format == FormatOption.state:
            txt = format_state(state)
        elif format == FormatOption.json:
            txt = json.dumps(asdict(state), indent=2)
        else:
            raise ValueError(f"unknown format {format}")

        controller_timestamp = juju_status["controller"]["timestamp"]
        local_timestamp = datetime.datetime.now().strftime("%m/%d/%Y, %H:%M:%S")
        print(
            f"# Generated by scenario.snapshot. \n"
            f"# Snapshot of {state_model.name}:{target.unit_name} at {local_timestamp}. \n"
            f"# Controller timestamp := {controller_timestamp}. \n"
            f"# Juju version := {juju_version} \n"
            f"# Charm fingerprint := {charm_version} \n",
        )
        print(txt)

    return state


def snapshot(
    target: str = typer.Argument(..., help="Target unit."),
    model: Optional[str] = typer.Option(
        None,
        "-m",
        "--model",
        help="Which model to look at.",
    ),
    format: FormatOption = typer.Option(
        "state",
        "-f",
        "--format",
        help="How to format the output. "
        "``state``: Outputs a black-formatted repr() of the State object (if black is installed! "
        "else it will be ugly but valid python code). All you need to do then is import the "
        "necessary objects from scenario.state, and you should have a valid State object. "
        "``json``: Outputs a Jsonified State object. Perfect for storage. "
        "``pytest``: Outputs a full-blown pytest scenario test based on this State. "
        "Pipe it to a file and fill in the blanks.",
    ),
    include: str = typer.Option(
        "rckndt",
        "--include",
        "-i",
        help="What data to include in the state. "
        "``r``: relation, ``c``: config, ``k``: containers, "
        "``n``: networks, ``S``: secrets(!), "
        "``d``: deferred events, ``t``: stored state.",
    ),
    include_dead_relation_networks: bool = typer.Option(
        False,
        "--include-dead-relation-networks",
        help="Whether to gather networks of inactive relation endpoints.",
        is_flag=True,
    ),
    include_juju_relation_data: bool = typer.Option(
        False,
        "--include-juju-relation-data",
        help="Whether to include in the relation data the default juju keys (egress-subnets,"
        "ingress-address, private-address).",
        is_flag=True,
    ),
    fetch: Path = typer.Option(
        None,
        "--fetch",
        help="Path to a local file containing a json spec of files to be fetched from the unit. "
        "For k8s units, it's supposed to be a {container_name: List[Path]} mapping listing "
        "the files that need to be fetched from the existing containers.",
    ),
    # TODO: generalize "fetch" to allow passing '.' for the 'charm' container or 'the machine'.
    output_dir: Path = typer.Option(
        SNAPSHOT_OUTPUT_DIR,
        "--output-dir",
        help="Directory in which to store any files fetched as part of the state. In the case "
        "of k8s charms, this might mean files obtained through Mounts,",
    ),
) -> State:
    """Gather and output the State of a remote target unit.

    If black is available, the output will be piped through it for formatting.

    Usage: snapshot myapp/0 > ./tests/scenario/case1.py
    """

    fetch_files = json.loads(fetch.read_text()) if fetch else None

    return _snapshot(
        target=target,
        model=model,
        format=format,
        include=include,
        include_juju_relation_data=include_juju_relation_data,
        include_dead_relation_networks=include_dead_relation_networks,
        temp_dir_base_path=output_dir,
        fetch_files=fetch_files,
    )


# for the benefit of script usage
_snapshot.__doc__ = snapshot.__doc__

if __name__ == "__main__":
    # print(_snapshot("zookeeper/0", model="foo", format=FormatOption.pytest))

    print(
        _snapshot(
            "traefik/0",
            format=FormatOption.state,
            include="r",
            # fetch_files={
            #     "traefik": [
            #         Path("/opt/traefik/juju/certificates.yaml"),
            #         Path("/opt/traefik/juju/certificate.cert"),
            #         Path("/opt/traefik/juju/certificate.key"),
            #         Path("/etc/traefik/traefik.yaml"),
            #     ]
            # },
        ),
    )<|MERGE_RESOLUTION|>--- conflicted
+++ resolved
@@ -647,19 +647,11 @@
 def get_charm_version(target: JujuUnitName, juju_status: Dict) -> str:
     """Get charm version info from juju status output."""
     app_info = juju_status["applications"][target.app_name]
-<<<<<<< HEAD
-    channel = app_info["charm-channel"]
-    charm_name = app_info["charm-name"]
-    workload_version = app_info["version"]
-    charm_rev = app_info["charm-rev"]
-    charm_origin = app_info["charm-origin"]
-=======
     channel = app_info.get("charm-channel", "<local charm>")
     charm_name = app_info.get("charm-name", "n/a")
-    app_version = app_info.get("version", "n/a")
+    workload_version = app_info.get("version", "n/a")
     charm_rev = app_info.get("charm-rev", "n/a")
     charm_origin = app_info.get("charm-origin", "n/a")
->>>>>>> 9ba7ec6b
     return (
         f"charm {charm_name!r} ({channel}/{charm_rev}); "
         f"origin := {charm_origin}; app version := {workload_version}."
