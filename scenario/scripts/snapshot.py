--- conflicted
+++ resolved
@@ -74,18 +74,15 @@
 def test_case():
     # Arrange: prepare the state
     state = {state}
-<<<<<<< HEAD
-    
-    #Act: trigger an event on the state 
-    out = trigger(state, 
-=======
 
     #Act: trigger an event on the state
-    out = state.trigger(
->>>>>>> 9ba7ec6b
+    ctx = Context(
+        {ct},
+        juju_version="{jv}")
+
+    out = ctx.run(
         {en}
-        {ct}
-        juju_version="{jv}"
+        state,
         )
 
     # Assert: verify that the output state is the way you want it to be
