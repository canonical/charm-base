--- conflicted
+++ resolved
@@ -1,10 +1,9 @@
 #!/usr/bin/env python3
 # Copyright 2023 Canonical Ltd.
 # See LICENSE file for licensing details.
-<<<<<<< HEAD
 from scenario.context import Context
 from scenario.emitted_events import capture_events, emitted_events
-from scenario.runtime import trigger
+from scenario.runtime import trigger  # noqa: F401
 from scenario.state import (
     Address,
     BindAddress,
@@ -52,9 +51,4 @@
     DeferredEvent,
     Event,
     InjectRelation,
-]
-=======
-from scenario.capture_events import capture_events  # noqa: F401
-from scenario.runtime import trigger  # noqa: F401
-from scenario.state import *  # noqa: F401, F403
->>>>>>> 9ba7ec6b
+]