# Scenario

[![Build](https://github.com/canonical/ops-scenario/actions/workflows/build_wheels.yaml/badge.svg)](https://github.com/canonical/ops-scenario/actions/workflows/build_wheels.yaml)
[![QC](https://github.com/canonical/ops-scenario/actions/workflows/quality_checks.yaml/badge.svg?event=pull_request)](https://github.com/canonical/ops-scenario/actions/workflows/quality_checks.yaml?event=pull_request)
[![Discourse Status](https://img.shields.io/discourse/status?server=https%3A%2F%2Fdiscourse.charmhub.io&style=flat&label=CharmHub%20Discourse)](https://discourse.charmhub.io)
[![foo](https://img.shields.io/badge/everything-charming-blueviolet)](https://github.com/PietroPasotti/jhack)
[![Awesome](https://cdn.rawgit.com/sindresorhus/awesome/d7305f38d29fed78fa85652e3a63e154dd8e8829/media/badge.svg)](https://discourse.charmhub.io/t/rethinking-charm-testing-with-ops-scenario/8649)
[![Python >= 3.8](https://img.shields.io/badge/python-3.8-blue.svg)](https://www.python.org/downloads/release/python-380/)

Scenario is a state-transition testing SDK for Operator Framework charms.

Where the Harness enables you to procedurally mock pieces of the state the charm needs to function, Scenario tests allow
you to declaratively define the state all at once, and use it as a sort of context against which you can fire a single
event on the charm and execute its logic.

This puts scenario tests somewhere in between unit and integration tests: some say 'functional', some say 'contract', I prefer 'state-transition'.

Scenario tests nudge you into thinking of a charm as an input->output function. The input is the
union of an `Event` (why am I, charm, being executed), a `State` (am I leader? what is my relation data? what is my
config?...) and the charm's execution `Context` (what relations can I have? what containers can I have?...). The output is another `State`: the state after the charm has had a chance to interact with the
mocked Juju model and affect the initial state back.

![state transition model depiction](resources/state-transition-model.png)

For example: a charm currently in `unknown` status is executed with a `start` event, and based on whether it has leadership or not (according to its input state), it will decide to set `active` or `blocked` status (which will be reflected in the output state).

Scenario-testing a charm, then, means verifying that:

- the charm does not raise uncaught exceptions while handling the event
- the output state (or the diff with the input state) is as expected.

## Core concepts as a metaphor

I like metaphors, so here we go:

- There is a theatre stage.
- You pick an actor (a Charm) to put on the stage. Not just any actor: an improv one.
- You arrange the stage with content that the actor will have to interact with. This consists of selecting:
    - An initial situation (`State`) in which the actor is, e.g. is the actor the main role or an NPC (`is_leader`), or what
      other actors are there around it, what is written in those pebble-shaped books on the table?
    - Something that has just happened (an `Event`) and to which the actor has to react (e.g. one of the NPCs leaves the
      stage (`relation-departed`), or the content of one of the books changes).
- How the actor will react to the event will have an impact on the context: e.g. the actor might knock over a table (a
  container), or write something down into one of the books.

## Core concepts not as a metaphor

Scenario tests are about running assertions on atomic state transitions treating the charm being tested like a black
box. An initial state goes in, an event occurs (say, `'start'`) and a new state comes out. Scenario tests are about
validating the transition, that is, consistency-checking the delta between the two states, and verifying the charm
author's expectations.

Comparing scenario tests with `Harness` tests:

- Harness exposes an imperative API: the user is expected to call methods on the Harness driving it to the desired
  state, then verify its validity by calling charm methods or inspecting the raw data. In contrast, Scenario is declarative. You fully specify an initial state, an execution context and an event, then you run the charm and inspect the results.
- Harness instantiates the charm once, then allows you to fire multiple events on the charm, which is breeding ground
  for subtle bugs. Scenario tests are centered around testing single state transitions, that is, one event at a time.
  This ensures that the execution environment is as clean as possible (for a unit test).
- Harness maintains a model of the Juju Model, which is a maintenance burden and adds complexity. Scenario mocks at the
  level of hook tools and stores all mocking data in a monolithic data structure (the State), which makes it more
  lightweight and portable.

# Writing scenario tests

A scenario test consists of three broad steps:

- **Arrange**:
    - declare the context 
    - declare the input state
    - select an event to fire
- **Act**:
    - run the context (i.e. obtain the output state, given the input state and the event)
- **Assert**:
    - verify that the output state (or the delta with the input state) is how you expect it to be
    - verify that the charm has seen a certain sequence of statuses, events, and `juju-log` calls
    - optionally, you can use a context manager to get a hold of the charm instance and run assertions on internal APIs and the internal state of the charm and operator framework.

The most basic scenario is one in which all is defaulted and barely any data is
available. The charm has no config, no relations, no leadership, and its status is `unknown`.

With that, we can write the simplest possible scenario test:

```python
import ops
import scenario


class MyCharm(ops.CharmBase):
    pass


def test_scenario_base():
    ctx = scenario.Context(MyCharm, meta={"name": "foo"})
    out = ctx.run(scenario.Event("start"), scenario.State())
    assert out.unit_status == ops.UnknownStatus()
```

Now let's start making it more complicated. Our charm sets a special state if it has leadership on 'start':

```python
import ops
import pytest
import scenario


class MyCharm(ops.CharmBase):
    def __init__(self, framework):
        super().__init__(framework)
        framework.observe(self.on.start, self._on_start)

    def _on_start(self, _):
        if self.unit.is_leader():
            self.unit.status = ops.ActiveStatus('I rule')
        else:
            self.unit.status = ops.ActiveStatus('I am ruled')


@pytest.mark.parametrize('leader', (True, False))
def test_status_leader(leader):
    ctx = scenario.Context(MyCharm, meta={"name": "foo"})
    out = ctx.run('start', scenario.State(leader=leader))
    assert out.unit_status == ops.ActiveStatus('I rule' if leader else 'I am ruled')
```

By defining the right state we can programmatically define what answers will the charm get to all the questions it can
ask the Juju model: am I leader? What are my relations? What is the remote unit I'm talking to? etc...

## Statuses

One of the simplest types of black-box testing available to charmers is to execute the charm and verify that the charm
sets the expected unit/application status. We have seen a simple example above including leadership. But what if the
charm transitions through a sequence of statuses?

```python
import ops


# charm code:
def _on_event(self, _event):
    self.unit.status = ops.MaintenanceStatus('determining who the ruler is...')
    try:
        if self._call_that_takes_a_few_seconds_and_only_passes_on_leadership():
            self.unit.status = ops.ActiveStatus('I rule')
        else:
            self.unit.status = ops.WaitingStatus('checking this is right...')
            self._check_that_takes_some_more_time()
            self.unit.status = ops.ActiveStatus('I am ruled')
    except:
        self.unit.status = ops.BlockedStatus('something went wrong')
```

More broadly, often we want to test 'side effects' of executing a charm, such as what events have been emitted, what
statuses it went through, etc... Before we get there, we have to explain what the `Context` represents, and its
relationship with the `State`.

## Context and State

Consider the following tests. Suppose we want to verify that while handling a given top-level Juju event:

- a specific chain of (custom) events was emitted on the charm
- the charm `juju-log`ged these specific strings
- the charm went through this sequence of app/unit statuses (e.g. `maintenance`, then `waiting`, then `active`)

These types of test have a place in Scenario, but that is not State: the contents of the Juju log or the status history
are side effects of executing a charm, but are not persisted in a charm-accessible "state" in any meaningful way.
In other words: those data streams are, from the charm's perspective, write-only.

As such, they do not belong in `scenario.State` but in `scenario.Context`: the object representing the charm's execution
context.

## Status history

You can verify that the charm has followed the expected path by checking the unit/app status history like so:

```python
import ops
import scenario
from charm import MyCharm


def test_statuses():
    ctx = scenario.Context(MyCharm, meta={"name": "foo"})
    out = ctx.run('start', scenario.State(leader=False))
    assert ctx.unit_status_history == [
        ops.UnknownStatus(),
        ops.MaintenanceStatus('determining who the ruler is...'),
        ops.WaitingStatus('checking this is right...'),
    ]
    assert out.unit_status == ops.ActiveStatus("I am ruled"),
    
    # similarly you can check the app status history:
    assert ctx.app_status_history == [
        ops.UnknownStatus(),
        ...
    ]
```

Note that the *current* status is **not** in the unit status history.

Also note that, unless you initialize the State with a preexisting status, the first status in the history will always
be `unknown`. That is because, so far as Scenario is concerned, each event is "the first event this charm has ever
seen".

If you want to simulate a situation in which the charm already has seen some event, and is in a status other than
Unknown (the default status every charm is born with), you will have to pass the 'initial status' to State.

```python
import ops
import scenario

# ...
ctx.run('start', scenario.State(unit_status=ops.ActiveStatus('foo')))
assert ctx.unit_status_history == [
    ops.ActiveStatus('foo'),  # now the first status is active: 'foo'!
    # ...
]
```

## Workload version history

Using a similar api to `*_status_history`, you can assert that the charm has set one or more workload versions during a
hook execution:

```python
import scenario

# ...
ctx: scenario.Context
assert ctx.workload_version_history == ['1', '1.2', '1.5']
# ...
```

Note that the *current* version is not in the version history, as with the status history.

## Emitted events

If your charm deals with deferred events, custom events, and charm libs that in turn emit their own custom events, it
can be hard to examine the resulting control flow. In these situations it can be useful to verify that, as a result of a
given Juju event triggering (say, 'start'), a specific chain of events is emitted on the charm. The
resulting state, black-box as it is, gives little insight into how exactly it was obtained.

```python
import ops
import scenario


def test_foo():
    ctx = scenario.Context(...)
    ctx.run('start', ...)

    assert len(ctx.emitted_events) == 1
    assert isinstance(ctx.emitted_events[0], ops.StartEvent)
```

You can configure what events will be captured by passing the following arguments to `Context`:
-  `capture_deferred_events`: If you want to include re-emitted deferred events.
-  `capture_framework_events`: If you want to include framework events (`pre-commit`, `commit`, and `collect-status`). 

For example:
```python
import scenario

def test_emitted_full():
    ctx = scenario.Context(
        MyCharm,
        capture_deferred_events=True,
        capture_framework_events=True,
    )
    ctx.run("start", scenario.State(deferred=[scenario.Event("update-status").deferred(MyCharm._foo)]))

    assert len(ctx.emitted_events) == 5
    assert [e.handle.kind for e in ctx.emitted_events] == [
        "update_status",
        "start",
        "collect_unit_status",
        "pre_commit",
        "commit",
    ]
```

### Low-level access: using directly `capture_events`

If you need more control over what events are captured (or you're not into pytest), you can use directly the context
manager that powers the `emitted_events` fixture: `scenario.capture_events`.
This context manager allows you to intercept any events emitted by the framework.

Usage:

```python
import ops
import scenario

with capture_events() as emitted:
    ctx = scenario.Context(...)
    state_out = ctx.run(
        "update-status",
        scenario.State(deferred=[scenario.DeferredEvent("start", ...)])
    )

# deferred events get reemitted first
assert isinstance(emitted[0], ops.StartEvent)
# the main Juju event gets emitted next
assert isinstance(emitted[1], ops.UpdateStatusEvent)
# possibly followed by a tail of all custom events that the main Juju event triggered in turn
# assert isinstance(emitted[2], MyFooEvent)
# ...
```

You can filter events by type like so:

```python
import ops

with capture_events(ops.StartEvent, ops.RelationEvent) as emitted:
    # capture all `start` and `*-relation-*` events.
    pass
```

Configuration:

- Passing no event types, like: `capture_events()`, is equivalent to `capture_events(ops.EventBase)`.
- By default, **framework events** (`PreCommit`, `Commit`) are not considered for inclusion in the output list even if
  they match the instance check. You can toggle that by passing: `capture_events(include_framework=True)`.
- By default, **deferred events** are included in the listing if they match the instance check. You can toggle that by
  passing: `capture_events(include_deferred=False)`.

## Relations

You can write scenario tests to verify the shape of relation data:

```python
import ops
import scenario


# This charm copies over remote app data to local unit data
class MyCharm(ops.CharmBase):
    ...

    def _on_event(self, event):
        rel = event.relation
        assert rel.app.name == 'remote'
        assert rel.data[self.unit]['abc'] == 'foo'
        rel.data[self.unit]['abc'] = rel.data[event.app]['cde']


def test_relation_data():
    state_in = scenario.State(relations=[
        scenario.Relation(
            endpoint="foo",
            interface="bar",
            remote_app_name="remote",
            local_unit_data={"abc": "foo"},
            remote_app_data={"cde": "baz!"},
        ),
    ])
    ctx = scenario.Context(MyCharm, meta={"name": "foo"})

    state_out = ctx.run('start', state_in)

    assert state_out.relations[0].local_unit_data == {"abc": "baz!"}
    # you can do this to check that there are no other differences:
    assert state_out.relations == [
        scenario.Relation(
            endpoint="foo",
            interface="bar",
            remote_app_name="remote",
            local_unit_data={"abc": "baz!"},
            remote_app_data={"cde": "baz!"},
        ),
    ]

# which is very idiomatic and superbly explicit. Noice.
```

The only mandatory argument to `Relation` (and other relation types, see below) is `endpoint`. The `interface` will be
derived from the charm's metadata. When fully defaulted, a relation is 'empty'. There are no remote units, the
remote application is called `'remote'` and only has a single unit `remote/0`, and nobody has written any data to the
databags yet.

That is typically the state of a relation when the first unit joins it.

When you use `Relation`, you are specifying a regular (conventional) relation. But that is not the only type of
relation. There are also peer relations and subordinate relations. While in the background the data model is the same,
the data access rules and the consistency constraints on them are very different. For example, it does not make sense
for a peer relation to have a different 'remote app' than its 'local app', because it's the same application.

### PeerRelation

To declare a peer relation, you should use `scenario.PeerRelation`. The core difference with regular relations is
that peer relations do not have a "remote app" (it's this app, in fact). So unlike `Relation`, a `PeerRelation` does not
have `remote_app_name` or `remote_app_data` arguments. Also, it talks in terms of `peers`:

- `Relation.remote_units_data` maps to `PeerRelation.peers_data`

```python
import scenario

relation = scenario.PeerRelation(
    endpoint="peers",
    peers_data={1: {}, 2: {}, 42: {'foo': 'bar'}},
)
```

be mindful when using `PeerRelation` not to include **"this unit"**'s ID in `peers_data` or `peers_ids`, as that would
be flagged by the Consistency Checker:

```python
import scenario

state_in = scenario.State(relations=[
    scenario.PeerRelation(
        endpoint="peers",
        peers_data={1: {}, 2: {}, 42: {'foo': 'bar'}},
    )])

scenario.Context(..., unit_id=1).run("start", state_in)  # invalid: this unit's id cannot be the ID of a peer.


```

### SubordinateRelation

To declare a subordinate relation, you should use `scenario.SubordinateRelation`. The core difference with regular
relations is that subordinate relations always have exactly one remote unit (there is always exactly one remote unit
that this unit can see). 
Because of that, `SubordinateRelation`, compared to `Relation`, always talks in terms of `remote`:

- `Relation.remote_units_data` becomes `SubordinateRelation.remote_unit_data` taking a single `Dict[str:str]`. The remote unit ID can be provided as a separate argument. 
- `Relation.remote_unit_ids` becomes `SubordinateRelation.remote_unit_id` (a single ID instead of a list of IDs)
- `Relation.remote_units_data` becomes `SubordinateRelation.remote_unit_data` (a single databag instead of a mapping from unit IDs to databags)

```python
import scenario

relation = scenario.SubordinateRelation(
    endpoint="peers",
    remote_unit_data={"foo": "bar"},
    remote_app_name="zookeeper",
    remote_unit_id=42
)
relation.remote_unit_name  # "zookeeper/42"
```

### Triggering Relation Events

If you want to trigger relation events, the easiest way to do so is get a hold of the Relation instance and grab the
event from one of its aptly-named properties:

```python
import scenario

relation = scenario.Relation(endpoint="foo", interface="bar")
changed_event = relation.changed_event
joined_event = relation.joined_event
# ...
```

This is in fact syntactic sugar for:

```python
import scenario

relation = scenario.Relation(endpoint="foo", interface="bar")
changed_event = scenario.Event('foo-relation-changed', relation=relation)
```

The reason for this construction is that the event is associated with some relation-specific metadata, that Scenario
needs to set up the process that will run `ops.main` with the right environment variables.

### Working with relation IDs

<<<<<<< HEAD
Every time you instantiate `Relation` (or peer, or subordinate), the new instance will be given a unique `id`.
To inspect the ID the next relation instance will have, you can call `state.next_relation_id`.
=======
Every time you instantiate `Relation` (or peer, or subordinate), the new instance will be given a unique `relation_id`.
To inspect the ID the next relation instance will have, you can call `scenario.state.next_relation_id`.
>>>>>>> 30291502

```python
import scenario.state

<<<<<<< HEAD
next_id = next_relation_id(update=False)
rel = Relation('foo')
assert rel.id == next_id
=======
next_id = scenario.state.next_relation_id(update=False)
rel = scenario.Relation('foo')
assert rel.relation_id == next_id
>>>>>>> 30291502
``` 

This can be handy when using `replace` to create new relations, to avoid relation ID conflicts:

```python
import scenario.state

<<<<<<< HEAD
rel = Relation('foo')
rel2 = rel.replace(local_app_data={"foo": "bar"}, id=next_relation_id())
assert rel2.id == rel.id + 1 
=======
rel = scenario.Relation('foo')
rel2 = rel.replace(local_app_data={"foo": "bar"}, relation_id=scenario.state.next_relation_id())
assert rel2.relation_id == rel.relation_id + 1 
>>>>>>> 30291502
``` 

If you don't do this, and pass both relations into a `State`, you will trigger a consistency checker error.

### Additional event parameters

All relation events have some additional metadata that does not belong in the Relation object, such as, for a
relation-joined event, the name of the (remote) unit that is joining the relation. That is what determines what
`ops.model.Unit` you get when you get `RelationJoinedEvent().unit` in an event handler.

In order to supply this parameter, you will have to **call** the event object and pass as `remote_unit_id` the id of the
remote unit that the event is about. The reason that this parameter is not supplied to `Relation` but to relation
events, is that the relation already ties 'this app' to some 'remote app' (cfr. the `Relation.remote_app_name` attr),
but not to a specific unit. What remote unit this event is about is not a `State` concern but an `Event` one.

The `remote_unit_id` will default to the first ID found in the relation's `remote_units_data`, but if the test you are
writing is close to that domain, you should probably override it and pass it manually.

```python
import scenario

relation = scenario.Relation(endpoint="foo", interface="bar")
remote_unit_2_is_joining_event = relation.joined_event(remote_unit_id=2)

# which is syntactic sugar for:
remote_unit_2_is_joining_event = scenario.Event('foo-relation-changed', relation=relation, relation_remote_unit_id=2)
```

## Networks

Simplifying a bit the Juju "spaces" model, each integration endpoint a charm defines in its metadata is associated with a network. Regardless of whether there is a living relation over that endpoint, that is.  

If your charm has a relation `"foo"` (defined in its metadata), then the charm will be able at runtime to do `self.model.get_binding("foo").network`.
The network you'll get by doing so is heavily defaulted (see `state.Network.default`) and good for most use-cases because the charm should typically not be concerned about what IP it gets. 

On top of the relation-provided network bindings, a charm can also define some `extra-bindings` in its metadata and access them at runtime. Note that this is a deprecated feature that should not be relied upon. For completeness, we support it in Scenario.

If you want to, you can override any of these relation or extra-binding associated networks with a custom one by passing it to `State.networks`.

```python
import scenario

state = scenario.State(networks={
  'foo': scenario.Network.default(private_address='192.0.2.1')
})
```

Where `foo` can either be the name of an `extra-bindings`-defined binding, or a relation endpoint.

## Containers

When testing a Kubernetes charm, you can mock container interactions. When using the null state (`State()`), there will
be no containers. So if the charm were to `self.unit.containers`, it would get back an empty dict.

To give the charm access to some containers, you need to pass them to the input state, like so:
`State(containers=[...])`

An example of a state including some containers:

```python
import scenario

state = scenario.State(containers=[
    scenario.Container(name="foo", can_connect=True),
    scenario.Container(name="bar", can_connect=False)
])
```

In this case, `self.unit.get_container('foo').can_connect()` would return `True`, while for 'bar' it would give `False`.

### Container filesystem setup

You can configure a container to have some files in it:

```python
import pathlib

import scenario

local_file = pathlib.Path('/path/to/local/real/file.txt')

container = scenario.Container(
    name="foo",
    can_connect=True,
    mounts={'local': Mount('/local/share/config.yaml', local_file)}
    )
state = scenario.State(containers=[container])
```

In this case, if the charm were to:

```python
def _on_start(self, _):
    foo = self.unit.get_container('foo')
    content = foo.pull('/local/share/config.yaml').read()
```

then `content` would be the contents of our locally-supplied `file.txt`. You can use `tempfile` for nicely wrapping
data and passing it to the charm via the container.

`container.push` works similarly, so you can write a test like:

```python
import tempfile

import ops
import scenario


class MyCharm(ops.CharmBase):
    def __init__(self, framework):
        super().__init__(framework)
        framework.observe(self.on.foo_pebble_ready, self._on_pebble_ready)

    def _on_pebble_ready(self, _):
        foo = self.unit.get_container('foo')
        foo.push('/local/share/config.yaml', "TEST", make_dirs=True)


def test_pebble_push():
    with tempfile.NamedTemporaryFile() as local_file:
        container = scenario,Container(
            name='foo',
            can_connect=True,
            mounts={'local': Mount('/local/share/config.yaml', local_file.name)}
        )
        state_in = State(containers=[container])
        ctx = Context(
            MyCharm,
            meta={"name": "foo", "containers": {"foo": {}}}
        )
        ctx.run(
            container.pebble_ready_event(),
            state_in,
        )
        assert local_file.read().decode() == "TEST"
```

`container.pebble_ready_event` is syntactic sugar for: `Event("foo-pebble-ready", container=container)`. The reason we
need to associate the container with the event is that the Framework uses an envvar to determine which container the
pebble-ready event is about (it does not use the event name). Scenario needs that information, similarly, for injecting
that envvar into the charm's runtime.

### Container filesystem post-mortem

If the charm writes files to a container (to a location you didn't Mount as a temporary folder you have access to), you will be able to inspect them using the `get_filesystem` api.

```python
import ops
import scenario


class MyCharm(ops.CharmBase):
    def __init__(self, framework):
        super().__init__(framework)
        framework.observe(self.on.foo_pebble_ready, self._on_pebble_ready)

    def _on_pebble_ready(self, _):
        foo = self.unit.get_container('foo')
        foo.push('/local/share/config.yaml', "TEST", make_dirs=True)


def test_pebble_push():
    container = scenario.Container(name='foo', can_connect=True)
    state_in = scenario.State(containers=[container])
    ctx = scenario.Context(
        MyCharm,
        meta={"name": "foo", "containers": {"foo": {}}}
    )
    
    ctx.run("start", state_in)

    # This is the root of the simulated container filesystem. Any mounts will be symlinks in it.
    container_root_fs = container.get_filesystem(ctx)
    cfg_file = container_root_fs / 'local' / 'share' / 'config.yaml'
    assert cfg_file.read_text() == "TEST"
```

### `Container.exec` mocks

`container.exec` is a tad more complicated, but if you get to this low a level of simulation, you probably will have far
worse issues to deal with. You need to specify, for each possible command the charm might run on the container, what the
result of that would be: its return code, what will be written to stdout/stderr.

```python
import ops
import scenario

LS_LL = """
.rw-rw-r--  228 ubuntu ubuntu 18 jan 12:05 -- charmcraft.yaml
.rw-rw-r--  497 ubuntu ubuntu 18 jan 12:05 -- config.yaml
.rw-rw-r--  900 ubuntu ubuntu 18 jan 12:05 -- CONTRIBUTING.md
drwxrwxr-x    - ubuntu ubuntu 18 jan 12:06 -- lib
"""


class MyCharm(ops.CharmBase):
    def _on_start(self, _):
        foo = self.unit.get_container('foo')
        proc = foo.exec(['ls', '-ll'])
        stdout, _ = proc.wait_output()
        assert stdout == LS_LL


def test_pebble_exec():
    container = scenario.Container(
        name='foo',
        exec_mock={
            ('ls', '-ll'):  # this is the command we're mocking
                scenario.ExecOutput(return_code=0,  # this data structure contains all we need to mock the call.
                                    stdout=LS_LL)
        }
    )
    state_in = scenario.State(containers=[container])
    ctx = scenario.Context(
        MyCharm,
        meta={"name": "foo", "containers": {"foo": {}}},
    )
    state_out = ctx.run(
        container.pebble_ready_event,
        state_in,
    )
```

## Storage

If your charm defines `storage` in its metadata, you can use `scenario.Storage` to instruct Scenario to make (mocked) filesystem storage available to the charm at runtime.

Using the same `get_filesystem` API as `Container`, you can access the temporary directory used by Scenario to mock the filesystem root before and after the scenario runs.

```python
import scenario

# Some charm with a 'foo' filesystem-type storage defined in its metadata:
ctx = scenario.Context(MyCharm)
storage = scenario.Storage("foo")

# Setup storage with some content:
(storage.get_filesystem(ctx) / "myfile.txt").write_text("helloworld")

with ctx.manager("update-status", scenario.State(storage=[storage])) as mgr:
    foo = mgr.charm.model.storages["foo"][0]
    loc = foo.location
    path = loc / "myfile.txt"
    assert path.exists()
    assert path.read_text() == "helloworld"

    myfile = loc / "path.py"
    myfile.write_text("helloworlds")

# post-mortem: inspect fs contents.
assert (
    storage.get_filesystem(ctx) / "path.py"
).read_text() == "helloworlds"
```

Note that State only wants to know about **attached** storages. A storage which is not attached to the charm can simply be omitted from State and the charm will be none the wiser.

### Storage-add

If a charm requests adding more storage instances while handling some event, you can inspect that from the `Context.requested_storage` API.

```python
# In MyCharm._on_foo:
# The charm requests two new "foo" storage instances to be provisioned:
self.model.storages.request("foo", 2)
```

From test code, you can inspect that:

```python
import scenario

ctx = scenario.Context(MyCharm)
ctx.run('some-event-that-will-cause_on_foo-to-be-called', scenario.State())

# the charm has requested two 'foo' storages to be provisioned:
assert ctx.requested_storages['foo'] == 2
```

Requesting storages has no other consequence in Scenario. In real life, this request will trigger Juju to provision the storage and execute the charm again with `foo-storage-attached`.
So a natural follow-up Scenario test suite for this case would be:

```python
import scenario

ctx = scenario.Context(MyCharm)
foo_0 = scenario.Storage('foo')
# The charm is notified that one of the storages it has requested is ready:
ctx.run(foo_0.attached_event, State(storage=[foo_0]))

foo_1 = scenario.Storage('foo')
# The charm is notified that the other storage is also ready:
ctx.run(foo_1.attached_event, State(storage=[foo_0, foo_1]))
```

## Ports

Since `ops 2.6.0`, charms can invoke the `open-port`, `close-port`, and `opened-ports` hook tools to manage the ports opened on the host VM/container. Using the `State.opened_ports` API, you can: 

- simulate a charm run with a port opened by some previous execution
```python
import scenario

ctx = scenario.Context(MyCharm)
ctx.run("start", scenario.State(opened_ports=[scenario.Port("tcp", 42)]))
```
- assert that a charm has called `open-port` or `close-port`:
```python
import scenario

ctx = scenario.Context(MyCharm)
state1 = ctx.run("start", scenario.State())
assert state1.opened_ports == [scenario.Port("tcp", 42)]

state2 = ctx.run("stop", state1)
assert state2.opened_ports == []
```

## Secrets

Scenario has secrets. Here's how you use them.

```python
import scenario

state = scenario.State(
    secrets=[
        scenario.Secret(
            id='foo',
            contents={0: {'key': 'public'}}
        )
    ]
)
```

The only mandatory arguments to Secret are its secret ID (which should be unique) and its 'contents': that is, a mapping
from revision numbers (integers) to a `str:str` dict representing the payload of the revision.

There are three cases:
- the secret is owned by this app but not this unit, in which case this charm can only manage it if we are the leader
- the secret is owned by this unit, in which case this charm can always manage it (leader or not)
- (default) the secret is not owned by this app nor unit, which means we can't manage it but only view it

Thus by default, the secret is not owned by **this charm**, but, implicitly, by some unknown 'other charm', and that other charm has granted us view rights.

The presence of the secret in `State.secrets` entails that we have access to it, either as owners or as grantees. Therefore, if we're not owners, we must be grantees. Absence of a Secret from the known secrets list means we are not entitled to obtaining it in any way. The charm, indeed, shouldn't even know it exists.

[note]
If this charm does not own the secret, but also it was not granted view rights by the (remote) owner, you model this in Scenario by _not adding it to State.secrets_! The presence of a `Secret` in `State.secrets` means, in other words, that the charm has view rights (otherwise, why would we put it there?). If the charm owns the secret, or is leader, it will _also_ have manage rights on top of view ones.
[/note]

To specify a secret owned by this unit (or app):

```python
import scenario

state = scenario.State(
    secrets=[
        scenario.Secret(
            id='foo',
            contents={0: {'key': 'private'}},
            owner='unit',  # or 'app'
            remote_grants={0: {"remote"}}
            # the secret owner has granted access to the "remote" app over some relation with ID 0
        )
    ]
)
```

To specify a secret owned by some other application and give this unit (or app) access to it:

```python
import scenario

state = scenario.State(
    secrets=[
        scenario.Secret(
            id='foo',
            contents={0: {'key': 'public'}},
            # owner=None, which is the default
            revision=0,  # the revision that this unit (or app) is currently tracking
        )
    ]
)
```

## StoredState

Scenario can simulate StoredState. You can define it on the input side as:

```python
import ops
import scenario

from ops.charm import CharmBase


class MyCharmType(ops.CharmBase):
    my_stored_state = ops.StoredState()

    def __init__(self, framework):
        super().__init__(framework)
        assert self.my_stored_state.foo == 'bar'  # this will pass!


state = scenario.State(stored_state=[
    scenario.StoredState(
        owner_path="MyCharmType",
        name="my_stored_state",
        content={
            'foo': 'bar',
            'baz': {42: 42},
        })
])
```

And the charm's runtime will see `self.my_stored_state.foo` and `.baz` as expected. Also, you can run assertions on it on
the output side the same as any other bit of state.

## Resources

If your charm requires access to resources, you can make them available to it through `State.resources`.
From the perspective of a 'real' deployed charm, if your charm _has_ resources defined in its metadata, they _must_ be made available to the charm. That is a Juju-enforced constraint: you can't deploy a charm without attaching all resources it needs to it.
However, when testing, this constraint is unnecessarily strict (and it would also mean the great majority of all existing tests would break) since a charm will only notice that a resource is not available when it explicitly asks for it, which not many charms do.

So, the only consistency-level check we enforce in Scenario when it comes to resource is that if a resource is provided in State, it needs to have been declared in the metadata.

```python
import scenario

ctx = scenario.Context(MyCharm, meta={'name': 'juliette', "resources": {"foo": {"type": "oci-image"}}})
with ctx.manager("start", scenario.State(resources={'foo': '/path/to/resource.tar'})) as mgr:
    # If the charm, at runtime, were to call self.model.resources.fetch("foo"), it would get '/path/to/resource.tar' back.
    path = mgr.charm.model.resources.fetch('foo')
    assert path == '/path/to/resource.tar'
```

## Model

Charms don't usually need to be aware of the model in which they are deployed,
but if you need to set the model name or UUID, you can provide a `scenario.Model`
to the state:

```python
import ops
import scenario

class MyCharm(ops.CharmBase):
    pass

ctx = scenario.Context(MyCharm, meta={"name": "foo"})
state_in = scenario.State(model=scenario.Model(name="my-model"))
out = ctx.run("start", state_in)
assert out.model.name == "my-model"
assert out.model.uuid == state_in.model.uuid
```

# Actions

An action is a special sort of event, even though `ops` handles them almost identically.
In most cases, you'll want to inspect the 'results' of an action, or whether it has failed or
logged something while executing. Many actions don't have a direct effect on the output state.
For this reason, the output state is less prominent in the return type of `Context.run_action`.

How to test actions with scenario:

## Actions without parameters

```python
import scenario

from charm import MyCharm


def test_backup_action():
    ctx = scenario.Context(MyCharm)

    # If you didn't declare do_backup in the charm's metadata, 
    # the `ConsistencyChecker` will slap you on the wrist and refuse to proceed.
    out: scenario.ActionOutput = ctx.run_action("do_backup_action", scenario.State())

    # You can assert action results, logs, failure using the ActionOutput interface:
    assert out.logs == ['baz', 'qux']
    
    if out.success:
      # If the action did not fail, we can read the results:
      assert out.results == {'foo': 'bar'}

    else:
      # If the action fails, we can read a failure message:
      assert out.failure == 'boo-hoo'
```

## Parametrized Actions

If the action takes parameters, you'll need to instantiate an `Action`.

```python
import scenario

from charm import MyCharm


def test_backup_action():
    # Define an action:
    action = scenario.Action('do_backup', params={'a': 'b'})
    ctx = scenario.Context(MyCharm)

    # If the parameters (or their type) don't match what is declared in the metadata, 
    # the `ConsistencyChecker` will slap you on the other wrist.
    out: scenario.ActionOutput = ctx.run_action(action, scenario.State())

    # ...
```

# Deferred events

Scenario allows you to accurately simulate the Operator Framework's event queue. The event queue is responsible for
keeping track of the deferred events. On the input side, you can verify that if the charm triggers with this and that
event in its queue (they would be there because they had been deferred in the previous run), then the output state is
valid.

```python
import scenario


class MyCharm(...):
    ...

    def _on_update_status(self, event):
        event.defer()

    def _on_start(self, event):
        event.defer()


def test_start_on_deferred_update_status(MyCharm):
    """Test charm execution if a 'start' is dispatched when in the previous run an update-status had been deferred."""
    state_in = scenario.State(
        deferred=[
            scenario.deferred('update_status', handler=MyCharm._on_update_status)
        ]
    )
    state_out = scenario.Context(MyCharm).run('start', state_in)
    assert len(state_out.deferred) == 1
    assert state_out.deferred[0].name == 'start'
```

You can also generate the 'deferred' data structure (called a DeferredEvent) from the corresponding Event (and the
handler):

```python
import scenario


class MyCharm(...):
    ...


deferred_start = scenario.Event('start').deferred(MyCharm._on_start)
deferred_install = scenario.Event('install').deferred(MyCharm._on_start)
```

On the output side, you can verify that an event that you expect to have been deferred during this trigger, has indeed
been deferred.

```python
import scenario


class MyCharm(...):
    ...

    def _on_start(self, event):
        event.defer()


def test_defer(MyCharm):
    out = scenario.Context(MyCharm).run('start', scenario.State())
    assert len(out.deferred) == 1
    assert out.deferred[0].name == 'start'
```

## Deferring relation events

If you want to test relation event deferrals, some extra care needs to be taken. RelationEvents hold references to the
Relation instance they are about. So do they in Scenario. You can use the deferred helper to generate the data
structure:

```python
import scenario


class MyCharm(...):
    ...

    def _on_foo_relation_changed(self, event):
        event.defer()


def test_start_on_deferred_update_status(MyCharm):
    foo_relation = scenario.Relation('foo')
    scenario.State(
        relations=[foo_relation],
        deferred=[
            scenario.deferred('foo_relation_changed',
                              handler=MyCharm._on_foo_relation_changed,
                              relation=foo_relation)
        ]
    )
```

but you can also use a shortcut from the relation event itself:

```python
import scenario


class MyCharm(...):
    ...


foo_relation = scenario.Relation('foo')
foo_relation.changed_event.deferred(handler=MyCharm._on_foo_relation_changed)
```

## Fine-tuning

The deferred helper Scenario provides will not support out of the box all custom event subclasses, or events emitted by
charm libraries or objects other than the main charm class.

For general-purpose usage, you will need to instantiate DeferredEvent directly.

```python
import scenario

my_deferred_event = scenario.DeferredEvent(
    handle_path='MyCharm/MyCharmLib/on/database_ready[1]',
    owner='MyCharmLib',  # the object observing the event. Could also be MyCharm.
    observer='_on_database_ready'
)
```

# Emitting custom events

While the main use case of Scenario is to emit Juju events, i.e. the built-in `start`, `install`, `*-relation-changed`,
etc..., it can be sometimes handy to directly trigger custom events defined on arbitrary Objects in your hierarchy.

Suppose your charm uses a charm library providing an `ingress_provided` event.
The 'proper' way to emit it is to run the event that causes that custom event to be emitted by the library, whatever
that may be, for example a `foo-relation-changed`.

However, that may mean that you have to set up all sorts of State and mocks so that the right preconditions are met and
the event is emitted at all.

If for whatever reason you don't want to do that and you attempt to run that event directly you will get an error:

```python
import scenario

scenario.Context(...).run("ingress_provided", scenario.State())  # raises scenario.ops_main_mock.NoObserverError
```

This happens because the framework, by default, searches for an event source named `ingress_provided` in `charm.on`, but
since the event is defined on another Object, it will fail to find it.

You can prefix the event name with the path leading to its owner to tell Scenario where to find the event source:

```python
import scenario

scenario.Context(...).run("my_charm_lib.on.foo", scenario.State())
```

This will instruct Scenario to emit `my_charm.my_charm_lib.on.foo`.

(always omit the 'root', i.e. the charm framework key, from the path)

# Live charm introspection

Scenario is a black-box, state-transition testing framework. It makes it trivial to assert that a status went from A to
B, but not to assert that, in the context of this charm execution, with this state, a certain charm-internal method was called and returned a
given piece of data, or would return this and that _if_ it had been called.

Scenario offers a cheekily-named context manager for this use case specifically:

```python
import ops
import scenario

from charms.bar.lib_name.v1.charm_lib import CharmLib


class MyCharm(ops.CharmBase):
    META = {"name": "mycharm"}
    _stored = ops.StoredState()
    
    def __init__(self, framework):
        super().__init__(framework)
        self._stored.set_default(a="a")
        self.my_charm_lib = CharmLib()
        framework.observe(self.on.start, self._on_start)

    def _on_start(self, event):
        self._stored.a = "b"


def test_live_charm_introspection(mycharm):
    ctx = scenario.Context(mycharm, meta=mycharm.META)
    # If you want to do this with actions, you can use `Context.action_manager` instead.
    with ctx.manager("start", scenario.State()) as manager:
        # This is your charm instance, after ops has set it up:
        charm: MyCharm = manager.charm
        
        # We can check attributes on nested Objects or the charm itself:
        assert charm.my_charm_lib.foo == "foo"
        # such as stored state:
        assert charm._stored.a == "a"

        # This will tell ops.main to proceed with normal execution and emit the "start" event on the charm:
        state_out = manager.run()
    
        # After that is done, we are handed back control, and we can again do some introspection:
        assert charm.my_charm_lib.foo == "bar"
        # and check that the charm's internal state is as we expect:
        assert charm._stored.a == "b"

    # state_out is, as in regular scenario tests, a State object you can assert on:
    assert state_out.unit_status == ...
```

Note that you can't call `manager.run()` multiple times: the manager is a context that ensures that `ops.main` 'pauses' right
before emitting the event to hand you some introspection hooks, but for the rest this is a regular scenario test: you
can't emit multiple events in a single charm execution.

# The virtual charm root

Before executing the charm, Scenario copies the charm's `/src`, any libs, the metadata, config, and actions `yaml`s to a temporary directory. The
charm will see that temporary directory as its 'root'. This allows us to keep things simple when dealing with metadata that can be
either inferred from the charm type being passed to `Context` or be passed to it as an argument, thereby overriding
the inferred one. This also allows you to test charms defined on the fly, as in:

```python
import ops
import scenario


class MyCharmType(ops.CharmBase):
    pass


ctx = scenario.Context(charm_type=MyCharmType, meta={'name': 'my-charm-name'})
ctx.run('start', State())
```

A consequence of this fact is that you have no direct control over the temporary directory that we are creating to put the metadata
you are passing to `.run()` (because `ops` expects it to be a file...). That is, unless you pass your own:

```python
import tempfile

import ops
import scenario


class MyCharmType(ops.CharmBase):
    pass


td = tempfile.TemporaryDirectory()
state = scenario.Context(
    charm_type=MyCharmType,
    meta={'name': 'my-charm-name'},
    charm_root=td.name
).run('start', scenario.State())
```

Do this, and you will be able to set up said directory as you like before the charm is run, as well as verify its
contents after the charm has run. Do keep in mind that any metadata files you create in it will be overwritten by Scenario, and therefore
ignored, if you pass any metadata keys to `Context`. Omit `meta` in the call
above, and Scenario will instead attempt to read metadata from the
temporary directory.

# Immutability

All of the data structures in `state`, e.g. `State, Relation, Container`, etc... are implemented as frozen dataclasses.

This means that all components of the state that goes into a `context.run()` call are not mutated by the call, and the
state that you obtain in return is a different instance, and all parts of it have been (deep)copied.
This ensures that you can do delta-based comparison of states without worrying about them being mutated by Scenario.

If you want to modify any of these data structures, you will need to either reinstantiate it from scratch, or use
the `replace` api.

```python
import scenario

relation = scenario.Relation('foo', remote_app_data={"1": "2"})
# make a copy of relation, but with remote_app_data set to {"3", "4"} 
relation2 = relation.replace(remote_app_data={"3", "4"})
```

# Consistency checks

A Scenario, that is, the combination of an event, a state, and a charm, is consistent if it's plausible in JujuLand. For
example, Juju can't emit a `foo-relation-changed` event on your charm unless your charm has declared a `foo` relation
endpoint in its metadata. If that happens, that's a Juju bug. Scenario however assumes that Juju is bug-free,
therefore, so far as we're concerned, that can't happen, and therefore we help you verify that the scenarios you create
are consistent and raise an exception if that isn't so.

That happens automatically behind the scenes whenever you trigger an event;
`scenario.consistency_checker.check_consistency` is called and verifies that the scenario makes sense.

## Caveats:

- False positives: not all checks are implemented yet; more will come.
- False negatives: it is possible that a scenario you know to be consistent is seen as inconsistent. That is probably a
  bug in the consistency checker itself; please report it.
- Inherent limitations: if you have a custom event whose name conflicts with a builtin one, the consistency constraints
  of the builtin one will apply. For example: if you decide to name your custom event `bar-pebble-ready`, but you are
  working on a machine charm or don't have either way a `bar` container in your `metadata.yaml`, Scenario will flag that
  as inconsistent.

## Bypassing the checker

If you have a clear false negative, are explicitly testing 'edge', inconsistent situations, or for whatever reason the
checker is in your way, you can set the `SCENARIO_SKIP_CONSISTENCY_CHECKS` envvar and skip it altogether. Hopefully you
don't need that.

# Jhack integrations

Up until `v5.6.0`, Scenario shipped with a cli tool called `snapshot`, used to interact with a live charm's state.
The functionality [has been moved over to `jhack`](https://github.com/PietroPasotti/jhack/pull/111), 
to allow us to keep working on it independently, and to streamline 
the profile of Scenario itself as it becomes more broadly adopted and ready for widespread usage.<|MERGE_RESOLUTION|>--- conflicted
+++ resolved
@@ -471,26 +471,15 @@
 
 ### Working with relation IDs
 
-<<<<<<< HEAD
 Every time you instantiate `Relation` (or peer, or subordinate), the new instance will be given a unique `id`.
-To inspect the ID the next relation instance will have, you can call `state.next_relation_id`.
-=======
-Every time you instantiate `Relation` (or peer, or subordinate), the new instance will be given a unique `relation_id`.
 To inspect the ID the next relation instance will have, you can call `scenario.state.next_relation_id`.
->>>>>>> 30291502
 
 ```python
 import scenario.state
 
-<<<<<<< HEAD
-next_id = next_relation_id(update=False)
-rel = Relation('foo')
-assert rel.id == next_id
-=======
 next_id = scenario.state.next_relation_id(update=False)
 rel = scenario.Relation('foo')
-assert rel.relation_id == next_id
->>>>>>> 30291502
+assert rel.id == next_id
 ``` 
 
 This can be handy when using `replace` to create new relations, to avoid relation ID conflicts:
@@ -498,15 +487,9 @@
 ```python
 import scenario.state
 
-<<<<<<< HEAD
-rel = Relation('foo')
-rel2 = rel.replace(local_app_data={"foo": "bar"}, id=next_relation_id())
+rel = scenario.Relation('foo')
+rel2 = rel.replace(local_app_data={"foo": "bar"}, id=scenario.state.next_relation_id())
 assert rel2.id == rel.id + 1 
-=======
-rel = scenario.Relation('foo')
-rel2 = rel.replace(local_app_data={"foo": "bar"}, relation_id=scenario.state.next_relation_id())
-assert rel2.relation_id == rel.relation_id + 1 
->>>>>>> 30291502
 ``` 
 
 If you don't do this, and pass both relations into a `State`, you will trigger a consistency checker error.
