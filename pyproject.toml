[build-system]
requires = [
    "setuptools >= 35.0.2",
    "setuptools_scm >= 2.0.0, <3"
]
build-backend = "setuptools.build_meta"

[project]
name = "ops-scenario"

<<<<<<< HEAD
version = "5.6.1"
=======
version = "5.6.2"
>>>>>>> 31ab9dd1

authors = [
    { name = "Pietro Pasotti", email = "pietro.pasotti@canonical.com" }
]
description = "Python library providing a state-transition testing API for Operator Framework charms."
license.text = "Apache-2.0"
keywords = ["juju", "test"]

dependencies = [
    "ops>=2.6",
    "PyYAML>=6.0.1",
    "typer==0.7.0",
]
readme = "README.md"
requires-python = ">=3.8"

classifiers = [
    "Development Status :: 3 - Alpha",
    "License :: OSI Approved :: Apache Software License",
    'Framework :: Pytest',
    'Intended Audience :: Developers',
    'Topic :: Software Development :: Quality Assurance',
    'Topic :: Software Development :: Testing',
    'Topic :: Utilities',
]

[project.urls]
"Homepage" = "https://github.com/canonical/ops-scenario"
"Bug Tracker" = "https://github.com/canonical/ops-scenario/issues"


[tool.setuptools.package-dir]
scenario = "scenario"


[tool.black]
include = '\.pyi?$'


[tool.ruff]
# Same as Black.
line-length = 88
indent-width = 4

# Assume Python 3.11
target-version = "py311"

[tool.ruff.lint]
# Enable Pyflakes (`F`) and a subset of the pycodestyle (`E`)  codes by default.
select = ["E4", "E7", "E9", "F"]
ignore = []

# Allow fix for all enabled rules (when `--fix`) is provided.
fixable = ["ALL"]
unfixable = []

# Allow unused variables when underscore-prefixed.
dummy-variable-rgx = "^(_+|(_+[a-zA-Z0-9_]*[a-zA-Z0-9]+?))$"

[tool.ruff.format]
# Like Black, use double quotes for strings.
quote-style = "double"

# Like Black, indent with spaces, rather than tabs.
indent-style = "space"

# Like Black, respect magic trailing commas.
skip-magic-trailing-comma = false

# Like Black, automatically detect the appropriate line ending.
line-ending = "auto"

[tool.isort]
profile = "black"

[bdist_wheel]
universal = 1<|MERGE_RESOLUTION|>--- conflicted
+++ resolved
@@ -8,11 +8,7 @@
 [project]
 name = "ops-scenario"
 
-<<<<<<< HEAD
-version = "5.6.1"
-=======
-version = "5.6.2"
->>>>>>> 31ab9dd1
+version = "5.7"
 
 authors = [
     { name = "Pietro Pasotti", email = "pietro.pasotti@canonical.com" }
