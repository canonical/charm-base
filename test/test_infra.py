--- conflicted
+++ resolved
@@ -39,58 +39,6 @@
 
 class InfrastructureTests(unittest.TestCase):
 
-<<<<<<< HEAD
-=======
-    def test_pep8(self):
-        # verify all files are nicely styled
-        python_filepaths = get_python_filepaths()
-        style_guide = get_style_guide()
-        fake_stdout = io.StringIO()
-        with patch('sys.stdout', fake_stdout):
-            report = style_guide.check_files(python_filepaths)
-
-        # if flake8 didn't report anything, we're done
-        if report.total_errors == 0:
-            return
-
-        # grab on which files we have issues
-        flake8_issues = fake_stdout.getvalue().split('\n')
-        broken_filepaths = {item.split(':')[0] for item in flake8_issues if item}
-
-        # give hints to the developer on how files' style could be improved
-        options = autopep8.parse_args([''])
-        options.aggressive = 1
-        options.diff = True
-        options.max_line_length = 99
-
-        issues = []
-        for filepath in broken_filepaths:
-            diff = autopep8.fix_file(filepath, options=options)
-            if diff:
-                issues.append(diff)
-
-        report = ["Please fix files as suggested by autopep8:"] + issues
-        report += ["\n-- Original flake8 reports:"] + flake8_issues
-        self.fail("\n".join(report))
-
-    def test_pep257(self):
-        python_filepaths = get_python_filepaths(include_tests=False)
-        to_ignore = {
-            'D105',  # Missing docstring in magic method
-            'D107',  # Missing docstring in __init__
-        }
-        to_include = pydocstyle.violations.conventions.google - to_ignore
-        errors = list(pydocstyle.check(python_filepaths, select=to_include))
-
-        # if nothing to report, we're done
-        if not errors:
-            return
-
-        report = ["Please fix files as suggested by pydocstyle ({:d} issues):".format(len(errors))]
-        report.extend(str(e) for e in errors)
-        self.fail("\n".join(report))
-
->>>>>>> 28c96ba6
     def test_quote_backslashes(self):
         # ensure we're not using unneeded backslash to escape strings
         issues = []
