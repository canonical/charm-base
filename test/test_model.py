--- conflicted
+++ resolved
@@ -1096,19 +1096,11 @@
     def autostart_services(self):
         self.requests.append(('autostart',))
 
-<<<<<<< HEAD
-<<<<<<< HEAD
-=======
+    def get_system_info(self):
+        self.requests.append(('get_system_info',))
+
     def replan_services(self):
         self.requests.append(('replan',))
-
->>>>>>> 5df3ace4
-    def get_system_info(self):
-        self.requests.append(('get_system_info',))
-=======
-    def replan_services(self):
-        self.requests.append(('replan',))
->>>>>>> 861e555 (Add pebble replan, support serverside restart.)
 
     def start_services(self, service_names):
         self.requests.append(('start', service_names))
