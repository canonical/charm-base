#!/usr/bin/python3

import os
import pathlib
import unittest
import time
import re

import ops.model
import ops.charm

from .test_helpers import fake_script, fake_script_calls


class TestModel(unittest.TestCase):

    def setUp(self):
        def restore_env(env):
            os.environ.clear()
            os.environ.update(env)
        self.addCleanup(restore_env, os.environ.copy())

        os.environ['JUJU_UNIT_NAME'] = 'myapp/0'

        self.backend = ops.model.ModelBackend()
        meta = ops.charm.CharmMeta()
        meta.relations = {'db0': None, 'db1': None, 'db2': None}
        self.model = ops.model.Model('myapp/0', meta, self.backend)

    def test_model(self):
        self.assertIs(self.model.app, self.model.unit.app)

    def test_relations_keys(self):
        fake_script(self, 'relation-ids',
                    """[ "$1" = db2 ] && echo '["db2:5", "db2:6"]' || echo '[]'""")
        fake_script(self, 'relation-list',
                    """([ "$2" = 5 ] && echo '["remoteapp1/0", "remoteapp1/1"]') || ([ "$2" = 6 ] && echo '["remoteapp2/0"]') || exit 2""")

        for relation in self.model.relations['db2']:
            self.assertIn(self.model.unit, relation.data)
            unit_from_rel = next(filter(lambda u: u.name == 'myapp/0', relation.data.keys()))
            self.assertIs(self.model.unit, unit_from_rel)

        self.assertEqual(fake_script_calls(self), [
            ['relation-ids', 'db2', '--format=json'],
            ['relation-list', '-r', '5', '--format=json'],
            ['relation-list', '-r', '6', '--format=json']
        ])

    def test_get_relation(self):
        err_msg = "ERROR invalid value \"$2\" for option -r: relation not found"

        fake_script(self, 'relation-ids',
                    """([ "$1" = db1 ] && echo '["db1:4"]') || ([ "$1" = db2 ] && echo '["db2:5", "db2:6"]') || echo '[]'""")
        fake_script(self, 'relation-list',
                    f"""([ "$2" = 4 ] && echo '["remoteapp1/0"]') || (echo {err_msg} >&2 ; exit 2)""")
        fake_script(self, 'relation-get',
                    f"""echo {err_msg} >&2 ; exit 2""")

        with self.assertRaises(ops.model.ModelError):
            self.model.get_relation('db1', 'db1:4')
        db1_4 = self.model.get_relation('db1', 4)
        self.assertIsInstance(db1_4, ops.model.Relation)
        dead_rel = self.model.get_relation('db1', 7)
        self.assertIsInstance(dead_rel, ops.model.Relation)
        self.assertEqual(list(dead_rel.data.keys()), [self.model.unit, self.model.unit.app])
        self.assertEqual(dead_rel.data[self.model.unit], {})
        self.assertIsNone(self.model.get_relation('db0'))
        self.assertIs(self.model.get_relation('db1'), db1_4)
        with self.assertRaises(ops.model.TooManyRelatedAppsError):
            self.model.get_relation('db2')

        self.assertEqual(fake_script_calls(self), [
            ['relation-ids', 'db1', '--format=json'],
            ['relation-list', '-r', '4', '--format=json'],
            ['relation-list', '-r', '7', '--format=json'],
            ['relation-get', '-r', '7', '-', 'myapp/0', '--app=False', '--format=json'],
            ['relation-ids', 'db0', '--format=json'],
            ['relation-ids', 'db2', '--format=json'],
            ['relation-list', '-r', '5', '--format=json'],
            ['relation-list', '-r', '6', '--format=json']
        ])

    def test_remote_units_is_our(self):
        fake_script(self, 'relation-ids',
                    """[ "$1" = db1 ] && echo '["db1:4"]' || echo '[]'""")
        fake_script(self, 'relation-list',
                    """[ "$2" = 4 ] && echo '["remoteapp1/0", "remoteapp1/1"]' || exit 2""")

        for u in self.model.get_relation('db1').units:
            self.assertFalse(u._is_our_unit)
            self.assertFalse(u.app._is_our_app)

        self.assertEqual(fake_script_calls(self), [
            ['relation-ids', 'db1', '--format=json'],
            ['relation-list', '-r', '4', '--format=json']
        ])

    def test_our_unit_is_our(self):
        self.assertTrue(self.model.unit._is_our_unit)
        self.assertTrue(self.model.unit.app._is_our_app)

    def test_unit_relation_data(self):
        fake_script(self, 'relation-ids', """[ "$1" = db1 ] && echo '["db1:4"]' || echo '[]'""")
        fake_script(self, 'relation-list', """[ "$2" = 4 ] && echo '["remoteapp1/0"]' || exit 2""")
        fake_script(self, 'relation-get', """([ "$2" = 4 ] && [ "$4" = "remoteapp1/0" ]) && echo '{"host": "remoteapp1-0"}' || exit 2""")

        random_unit = self.model._cache.get(ops.model.Unit, 'randomunit/0')
        with self.assertRaises(KeyError):
            self.model.get_relation('db1').data[random_unit]
        remoteapp1_0 = next(filter(lambda u: u.name == 'remoteapp1/0', self.model.get_relation('db1').units))
        self.assertEqual(self.model.get_relation('db1').data[remoteapp1_0], {'host': 'remoteapp1-0'})

        self.assertEqual(fake_script_calls(self), [
            ['relation-ids', 'db1', '--format=json'],
            ['relation-list', '-r', '4', '--format=json'],
            ['relation-get', '-r', '4', '-', 'remoteapp1/0', '--app=False', '--format=json']
        ])

    def test_remote_app_relation_data(self):
        self.backend = ops.model.ModelBackend()
        meta = ops.charm.CharmMeta()
        meta.relations = {'db0': None, 'db1': None, 'db2': None}
        self.model = ops.model.Model('myapp/0', meta, self.backend)

        fake_script(self, 'relation-ids', """[ "$1" = db1 ] && echo '["db1:4"]' || echo '[]'""")
        fake_script(self, 'relation-list', """[ "$2" = 4 ] && echo '["remoteapp1/0", "remoteapp1/1"]' || exit 2""")
        fake_script(self, 'relation-get', """[ "$2" = 4 ] && [ "$4" = remoteapp1 ] && echo '{"secret": "cafedeadbeef"}' || exit 2""")

        # Try to get relation data for an invalid remote application.
        random_app = self.model._cache.get(ops.model.Application, 'randomapp')
        with self.assertRaises(KeyError):
            self.model.get_relation('db1').data[random_app]

        remoteapp1 = self.model.get_relation('db1').app
        self.assertEqual(self.model.get_relation('db1').data[remoteapp1], {'secret': 'cafedeadbeef'})

        self.assertEqual(fake_script_calls(self), [
            ['relation-ids', 'db1', '--format=json'],
            ['relation-list', '-r', '4', '--format=json'],
            ['relation-get', '-r', '4', '-', 'remoteapp1', '--app=True', '--format=json'],
        ])

    def test_relation_data_modify_remote(self):
        fake_script(self, 'relation-ids', """[ "$1" = db1 ] && echo '["db1:4"]' || echo '[]'""")
        fake_script(self, 'relation-list', """[ "$2" = 4 ] && echo '["remoteapp1/0"]' || exit 2""")
        fake_script(self, 'relation-get', """([ "$2" = 4 ] && [ "$4" = "remoteapp1/0" ]) && echo '{"host": "remoteapp1-0"}' || exit 2""")

        rel_db1 = self.model.get_relation('db1')
        remoteapp1_0 = next(filter(lambda u: u.name == 'remoteapp1/0', self.model.get_relation('db1').units))
        # Force memory cache to be loaded.
        self.assertIn('host', rel_db1.data[remoteapp1_0])
        with self.assertRaises(ops.model.RelationDataError):
            rel_db1.data[remoteapp1_0]['foo'] = 'bar'
        self.assertNotIn('foo', rel_db1.data[remoteapp1_0])

        self.assertEqual(fake_script_calls(self), [
            ['relation-ids', 'db1', '--format=json'],
            ['relation-list', '-r', '4', '--format=json'],
            ['relation-get', '-r', '4', '-', 'remoteapp1/0', '--app=False', '--format=json']
        ])

    def test_relation_data_modify_our(self):
        fake_script(self, 'relation-ids', """[ "$1" = db1 ] && echo '["db1:4"]' || echo '[]'""")
        fake_script(self, 'relation-list', """[ "$2" = 4 ] && echo '["remoteapp1/0"]' || exit 2""")
        fake_script(self, 'relation-set', '''[ "$2" = 4 ] && exit 0 || exit 2''')
        fake_script(self, 'relation-get', """([ "$2" = 4 ] && [ "$4" = "myapp/0" ]) && echo '{"host": "bar"}' || exit 2""")

        rel_db1 = self.model.get_relation('db1')
        # Force memory cache to be loaded.
        self.assertIn('host', rel_db1.data[self.model.unit])
        rel_db1.data[self.model.unit]['host'] = 'bar'
        self.assertEqual(rel_db1.data[self.model.unit]['host'], 'bar')

        self.assertEqual(fake_script_calls(self), [
            ['relation-ids', 'db1', '--format=json'],
            ['relation-list', '-r', '4', '--format=json'],
            ['relation-get', '-r', '4', '-', 'myapp/0', '--app=False', '--format=json'],
            ['relation-set', '-r', '4', 'host=bar', '--app=False']
        ])

    def test_app_relation_data_modify_local_as_leader(self):
        self.backend = ops.model.ModelBackend()
        meta = ops.charm.CharmMeta()
        meta.relations = {'db0': None, 'db1': None, 'db2': None}
        self.model = ops.model.Model('myapp/0', meta, self.backend)

        fake_script(self, 'relation-ids', """[ "$1" = db1 ] && echo '["db1:4"]' || echo '[]'""")
        fake_script(self, 'relation-list', """[ "$2" = 4 ] && echo '["remoteapp1/0", "remoteapp1/1"]' || exit 2""")
        fake_script(self, 'relation-get', """[ "$2" = 4 ] && [ "$4" = myapp ] && echo '{"password": "deadbeefcafe"}' || exit 2""")
        fake_script(self, 'relation-set', """[ "$2" = 4 ] && exit 0 || exit 2""")
        fake_script(self, 'is-leader', 'echo true')

        local_app = self.model.unit.app

        rel_db1 = self.model.get_relation('db1')
        self.assertEqual(rel_db1.data[local_app], {'password': 'deadbeefcafe'})

        rel_db1.data[local_app]['password'] = 'foo'

        self.assertEqual(rel_db1.data[local_app]['password'], 'foo')

        self.assertEqual(fake_script_calls(self), [
            ['relation-ids', 'db1', '--format=json'],
            ['relation-list', '-r', '4', '--format=json'],
            ['relation-get', '-r', '4', '-', 'myapp', '--app=True', '--format=json'],
            ['is-leader', '--format=json'],
            ['relation-set', '-r', '4', 'password=foo', '--app=True'],
        ])

    def test_app_relation_data_modify_local_as_minion(self):
        self.backend = ops.model.ModelBackend()
        meta = ops.charm.CharmMeta()
        meta.relations = {'db0': None, 'db1': None, 'db2': None}
        self.model = ops.model.Model('myapp/0', meta, self.backend)

        fake_script(self, 'relation-ids', """[ "$1" = db1 ] && echo '["db1:4"]' || echo '[]'""")
        fake_script(self, 'relation-list', """[ "$2" = 4 ] && echo '["remoteapp1/0", "remoteapp1/1"]' || exit 2""")
        fake_script(self, 'relation-get', """[ "$2" = 4 ] && [ "$4" = myapp ] && echo '{"password": "deadbeefcafe"}' || exit 2""")
        fake_script(self, 'is-leader', 'echo false')

        local_app = self.model.unit.app

        rel_db1 = self.model.get_relation('db1')
        self.assertEqual(rel_db1.data[local_app], {'password': 'deadbeefcafe'})

        with self.assertRaises(ops.model.RelationDataError):
            rel_db1.data[local_app]['password'] = 'foobar'

        self.assertEqual(fake_script_calls(self), [
            ['relation-ids', 'db1', '--format=json'],
            ['relation-list', '-r', '4', '--format=json'],
            ['relation-get', '-r', '4', '-', 'myapp', '--app=True', '--format=json'],
            ['is-leader', '--format=json'],
        ])

    def test_relation_data_del_key(self):
        fake_script(self, 'relation-ids', """[ "$1" = db1 ] && echo '["db1:4"]' || echo '[]'""")
        fake_script(self, 'relation-list', """[ "$2" = 4 ] && echo '["remoteapp1/0"]' || exit 2""")
        fake_script(self, 'relation-set', '''[ "$2" = 4 ] && exit 0 || exit 2''')
        fake_script(self, 'relation-get', """([ "$2" = 4 ] && [ "$4" = "myapp/0" ]) && echo '{"host": "bar"}' || exit 2""")

        rel_db1 = self.model.get_relation('db1')
        # Force memory cache to be loaded.
        self.assertIn('host', rel_db1.data[self.model.unit])
        del rel_db1.data[self.model.unit]['host']
        fake_script(self, 'relation-get', """([ "$2" = 4 ] && [ "$4" = "myapp/0" ]) && echo '{}' || exit 2""")
        self.assertNotIn('host', rel_db1.data[self.model.unit])

        self.assertEqual(fake_script_calls(self), [
            ['relation-ids', 'db1', '--format=json'],
            ['relation-list', '-r', '4', '--format=json'],
            ['relation-get', '-r', '4', '-', 'myapp/0', '--app=False', '--format=json'],
            ['relation-set', '-r', '4', 'host=', '--app=False']
        ])

    def test_relation_set_fail(self):
        fake_script(self, 'relation-ids', """[ "$1" = db2 ] && echo '["db2:5"]' || echo '[]'""")
        fake_script(self, 'relation-list',
                    """[ "$2" = 5 ] && echo '["remoteapp1/0"]' || exit 2""")
        fake_script(self, 'relation-get', """([ "$2" = 5 ] && [ "$4" = "myapp/0" ]) && echo '{"host": "myapp-0"}' || exit 2""")
        fake_script(self, 'relation-set', 'exit 2')

        rel_db2 = self.model.relations['db2'][0]
        # Force memory cache to be loaded.
        self.assertIn('host', rel_db2.data[self.model.unit])
        with self.assertRaises(ops.model.ModelError):
            rel_db2.data[self.model.unit]['host'] = 'bar'
        self.assertEqual(rel_db2.data[self.model.unit]['host'], 'myapp-0')
        with self.assertRaises(ops.model.ModelError):
            del rel_db2.data[self.model.unit]['host']
        self.assertIn('host', rel_db2.data[self.model.unit])

        self.assertEqual(fake_script_calls(self), [
            ['relation-ids', 'db2', '--format=json'],
            ['relation-list', '-r', '5', '--format=json'],
            ['relation-get', '-r', '5', '-', 'myapp/0', '--app=False', '--format=json'],
            ['relation-set', '-r', '5', 'host=bar', '--app=False'],
            ['relation-set', '-r', '5', 'host=', '--app=False']
        ])

    def test_relation_get_set_is_app_arg(self):
        self.backend = ops.model.ModelBackend()

        # No is_app provided.
        with self.assertRaises(TypeError):
            self.backend.relation_set(1, 'fookey', 'barval')

        with self.assertRaises(TypeError):
            self.backend.relation_get(1, 'fooentity')

        # Invalid types for is_app.
        for is_app_v in [None, 1, 2.0, 'a', b'beef']:
            with self.assertRaises(TypeError):
                self.backend.relation_set(1, 'fookey', 'barval', is_app=is_app_v)

            with self.assertRaises(TypeError):
                self.backend.relation_get(1, 'fooentity', is_app=is_app_v)

    def test_relation_data_type_check(self):
        fake_script(self, 'relation-ids', """[ "$1" = db1 ] && echo '["db1:4"]' || echo '[]'""")
        fake_script(self, 'relation-list',
                    """[ "$2" = 4 ] && echo '["remoteapp1/0"]' || exit 2""")
        fake_script(self, 'relation-get', """([ "$2" = 4 ] && [ "$4" = "myapp/0" ]) && echo '{"host": "myapp-0"}' || exit 2""")

        rel_db1 = self.model.get_relation('db1')
        with self.assertRaises(ops.model.RelationDataError):
            rel_db1.data[self.model.unit]['foo'] = 1
        with self.assertRaises(ops.model.RelationDataError):
            rel_db1.data[self.model.unit]['foo'] = {'foo': 'bar'}
        with self.assertRaises(ops.model.RelationDataError):
            rel_db1.data[self.model.unit]['foo'] = None

        self.assertEqual(fake_script_calls(self), [
            ['relation-ids', 'db1', '--format=json'],
            ['relation-list', '-r', '4', '--format=json']
        ])

    def test_config(self):
        fake_script(self, 'config-get', """echo '{"foo":"foo","bar":1,"qux":true}'""")
        self.assertEqual(self.model.config, {
            'foo': 'foo',
            'bar': 1,
            'qux': True,
        })
        with self.assertRaises(TypeError):
            # Confirm that we cannot modify config values.
            self.model.config['foo'] = 'bar'

        self.assertEqual(fake_script_calls(self), [['config-get', '--format=json']])

    def test_is_leader(self):
        def check_remote_units():
            fake_script(self, 'relation-ids',
                        """[ "$1" = db1 ] && echo '["db1:4"]' || echo '[]'""")

            fake_script(self, 'relation-list',
                        """[ "$2" = 4 ] && echo '["remoteapp1/0", "remoteapp1/1"]' || exit 2""")

            # Cannot determine leadership for remote units.
            for u in self.model.get_relation('db1').units:
                with self.assertRaises(RuntimeError):
                    u.is_leader()

        fake_script(self, 'is-leader', 'echo true')
        self.assertTrue(self.model.unit.is_leader())

        check_remote_units()

        # Create a new model and backend to drop a cached is-leader output.
        self.backend = ops.model.ModelBackend()
        meta = ops.charm.CharmMeta()
        meta.relations = {'db0': None, 'db1': None, 'db2': None}
        self.model = ops.model.Model('myapp/0', meta, self.backend)

        fake_script(self, 'is-leader', 'echo false')
        self.assertFalse(self.model.unit.is_leader())

        check_remote_units()

        self.assertEqual(fake_script_calls(self), [
            ['is-leader', '--format=json'],
            ['relation-ids', 'db1', '--format=json'],
            ['relation-list', '-r', '4', '--format=json'],
            ['is-leader', '--format=json'],
            ['relation-ids', 'db1', '--format=json'],
            ['relation-list', '-r', '4', '--format=json'],
        ])

    def test_is_leader_refresh(self):
        # A sanity check.
        self.assertGreater(time.monotonic(), ops.model.ModelBackend.LEASE_RENEWAL_PERIOD.total_seconds())

        fake_script(self, 'is-leader', 'echo false')
        self.assertFalse(self.model.unit.is_leader())

        # Change the leadership status and force a recheck.
        fake_script(self, 'is-leader', 'echo true')
        self.backend._leader_check_time = 0
        self.assertTrue(self.model.unit.is_leader())

        # Force a recheck without changing the leadership status.
        fake_script(self, 'is-leader', 'echo true')
        self.backend._leader_check_time = 0
        self.assertTrue(self.model.unit.is_leader())

    def test_resources(self):
        meta = ops.charm.CharmMeta()
        meta.resources = {'foo': None, 'bar': None}
        model = ops.model.Model('myapp/0', meta, self.backend)

        with self.assertRaises(RuntimeError):
            model.resources.fetch('qux')

        fake_script(self, 'resource-get', 'exit 1')
        with self.assertRaises(ops.model.ModelError):
            model.resources.fetch('foo')

        fake_script(self, 'resource-get', 'echo /var/lib/juju/agents/unit-test-0/resources/$1/$1.tgz')
        self.assertEqual(model.resources.fetch('foo').name, 'foo.tgz')
        self.assertEqual(model.resources.fetch('bar').name, 'bar.tgz')

    def test_pod_spec(self):
        fake_script(self, 'pod-spec-set', """
                    cat $2 > $(dirname $0)/spec.json
                    [[ -n $4 ]] && cat $4 > $(dirname $0)/k8s_res.json || true
                    """)
        fake_script(self, 'is-leader', 'echo true')
        spec_path = self.fake_script_path / 'spec.json'
        k8s_res_path = self.fake_script_path / 'k8s_res.json'

        def check_calls(calls):
            # There may 1 or 2 calls because of is-leader.
            self.assertLessEqual(len(fake_calls), 2)
            pod_spec_call = next(filter(lambda c: c[0] == 'pod-spec-set', calls))
            self.assertEqual(pod_spec_call[:2], ['pod-spec-set', '--file'])
            # 8 bytes are used as of python 3.4.0, see Python bug #12015.
            # Other characters are from POSIX 3.282 (Portable Filename Character Set) a subset of which Python's mkdtemp uses.
            self.assertTrue(re.match('/tmp/tmp[A-Za-z0-9._-]{8}-pod-spec-set', pod_spec_call[2]))

        self.model.pod.set_spec({'foo': 'bar'})
        self.assertEqual(spec_path.read_text(), '{"foo": "bar"}')
        self.assertFalse(k8s_res_path.exists())

        fake_calls = fake_script_calls(self, clear=True)
        check_calls(fake_calls)

        self.model.pod.set_spec({'bar': 'foo'}, {'qux': 'baz'})
        self.assertEqual(spec_path.read_text(), '{"bar": "foo"}')
        self.assertEqual(k8s_res_path.read_text(), '{"qux": "baz"}')

        fake_calls = fake_script_calls(self, clear=True)
        check_calls(fake_calls)

        # Create a new model to drop is-leader caching result.
        self.backend = ops.model.ModelBackend()
        meta = ops.charm.CharmMeta()
        self.model = ops.model.Model('myapp/0', meta, self.backend)
        fake_script(self, 'is-leader', 'echo false')
        with self.assertRaises(ops.model.ModelError):
            self.model.pod.set_spec({'foo': 'bar'})

    def test_base_status_instance_raises(self):
        with self.assertRaises(TypeError):
            ops.model.StatusBase('test')

    def test_active_message_raises(self):
        with self.assertRaises(TypeError):
            ops.model.ActiveStatus('test')

    def test_local_set_valid_unit_status(self):
        self.backend = ops.model.ModelBackend()
        meta = ops.charm.CharmMeta()
        meta.relations = {'db0': None, 'db1': None, 'db2': None}
        self.model = ops.model.Model('myapp/0', meta, self.backend)

        test_cases = [(
            ops.model.ActiveStatus(),
            lambda: fake_script(self, 'status-set', 'exit 0'),
            lambda: self.assertEqual(fake_script_calls(self, True), [['status-set', '--application=False', 'active', '']]),
        ), (
            ops.model.MaintenanceStatus('Yellow'),
            lambda: fake_script(self, 'status-set', 'exit 0'),
            lambda: self.assertEqual(fake_script_calls(self, True), [['status-set', '--application=False', 'maintenance', 'Yellow']]),
        ), (
            ops.model.BlockedStatus('Red'),
            lambda: fake_script(self, 'status-set', 'exit 0'),
            lambda: self.assertEqual(fake_script_calls(self, True), [['status-set', '--application=False', 'blocked', 'Red']]),
        ), (
            ops.model.WaitingStatus('White'),
            lambda: fake_script(self, 'status-set', 'exit 0'),
            lambda: self.assertEqual(fake_script_calls(self, True), [['status-set', '--application=False', 'waiting', 'White']]),
        )]

        for target_status, setup_tools, check_tool_calls in test_cases:
            setup_tools()

            self.model.unit.status = target_status

            self.assertEqual(self.model.unit.status, target_status)

            check_tool_calls()

    def test_local_set_valid_app_status(self):
        self.backend = ops.model.ModelBackend()
        meta = ops.charm.CharmMeta()
        meta.relations = {'db0': None, 'db1': None, 'db2': None}
        self.model = ops.model.Model('myapp/0', meta, self.backend)

        fake_script(self, 'is-leader', 'echo true')

        test_cases = [(
            ops.model.ActiveStatus(),
            lambda: fake_script(self, 'status-set', 'exit 0'),
            lambda: self.assertIn(['status-set', '--application=True', 'active', ''], fake_script_calls(self, True)),
        ), (
            ops.model.MaintenanceStatus('Yellow'),
            lambda: fake_script(self, 'status-set', 'exit 0'),
            lambda: self.assertIn(['status-set', '--application=True', 'maintenance', 'Yellow'], fake_script_calls(self, True)),
        ), (
            ops.model.BlockedStatus('Red'),
            lambda: fake_script(self, 'status-set', 'exit 0'),
            lambda: self.assertIn(['status-set', '--application=True', 'blocked', 'Red'], fake_script_calls(self, True)),
        ), (
            ops.model.WaitingStatus('White'),
            lambda: fake_script(self, 'status-set', 'exit 0'),
            lambda: self.assertIn(['status-set', '--application=True', 'waiting', 'White'], fake_script_calls(self, True)),
        )]

        for target_status, setup_tools, check_tool_calls in test_cases:
            setup_tools()

            self.model.app.status = target_status

            self.assertEqual(self.model.app.status, target_status)

            check_tool_calls()

    def test_set_app_status_non_leader_raises(self):
        self.backend = ops.model.ModelBackend()
        meta = ops.charm.CharmMeta()
        meta.relations = {'db0': None, 'db1': None, 'db2': None}
        self.model = ops.model.Model('myapp/0', meta, self.backend)

        fake_script(self, 'is-leader', 'echo false')

        with self.assertRaises(RuntimeError):
            self.model.app.status

        with self.assertRaises(RuntimeError):
            self.model.app.status = ops.model.ActiveStatus()

    def test_local_set_invalid_status(self):
        self.backend = ops.model.ModelBackend()
        meta = ops.charm.CharmMeta()
        meta.relations = {'db0': None, 'db1': None, 'db2': None}
        self.model = ops.model.Model('myapp/0', meta, self.backend)

        fake_script(self, 'status-set', 'exit 1')
        fake_script(self, 'is-leader', 'echo true')

        with self.assertRaises(ops.model.ModelError):
            self.model.unit.status = ops.model.UnknownStatus()

        self.assertEqual(fake_script_calls(self, True), [
            ['status-set', '--application=False', 'unknown', ''],
        ])

        with self.assertRaises(ops.model.ModelError):
            self.model.app.status = ops.model.UnknownStatus()

        # A leadership check is needed for application status.
        self.assertEqual(fake_script_calls(self, True), [
            ['is-leader', '--format=json'],
            ['status-set', '--application=True', 'unknown', ''],
        ])

    def test_status_set_is_app_not_bool_raises(self):
        self.backend = ops.model.ModelBackend()

        for is_app_v in [None, 1, 2.0, 'a', b'beef', object]:
            with self.assertRaises(TypeError):
                self.backend.status_set(ops.model.ActiveStatus, is_app=is_app_v)

    def test_remote_unit_status(self):
        self.backend = ops.model.ModelBackend()
        meta = ops.charm.CharmMeta()
        meta.relations = {'db0': None, 'db1': None, 'db2': None}
        self.model = ops.model.Model('myapp/0', meta, self.backend)

        fake_script(self, 'relation-ids', """[ "$1" = db1 ] && echo '["db1:4"]' || echo '[]'""")
        fake_script(self, 'relation-list', """[ "$2" = 4 ] && echo '["remoteapp1/0", "remoteapp1/1"]' || exit 2""")

        remote_unit = next(filter(lambda u: u.name == 'remoteapp1/0', self.model.get_relation('db1').units))

        test_statuses = (
            ops.model.UnknownStatus(),
            ops.model.ActiveStatus(),
            ops.model.MaintenanceStatus('Yellow'),
            ops.model.BlockedStatus('Red'),
            ops.model.WaitingStatus('White'),
        )

        for target_status in test_statuses:
            with self.assertRaises(RuntimeError):
                remote_unit.status = target_status

    def test_remote_app_status(self):
        fake_script(self, 'relation-ids', """[ "$1" = db1 ] && echo '["db1:4"]' || echo '[]'""")
        fake_script(self, 'relation-list', """[ "$2" = 4 ] && echo '["remoteapp1/0", "remoteapp1/1"]' || exit 2""")

        remoteapp1 = self.model.get_relation('db1').app

        # Remote application status is always unknown.
        self.assertIsInstance(remoteapp1.status, ops.model.UnknownStatus)

        test_statuses = (
            ops.model.UnknownStatus(),
            ops.model.ActiveStatus(),
            ops.model.MaintenanceStatus('Upgrading software'),
            ops.model.BlockedStatus('Awaiting manual resolution'),
            ops.model.WaitingStatus('Awaiting related app updates'),
        )
        for target_status in test_statuses:
            with self.assertRaises(RuntimeError):
                remoteapp1.status = target_status

        self.assertEqual(fake_script_calls(self, clear=True), [
            ['relation-ids', 'db1', '--format=json'],
            ['relation-list', '-r', '4', '--format=json'],
        ])

    def test_storage(self):
        meta = ops.charm.CharmMeta()
        meta.storages = {'disks': None, 'data': None}
        self.model = ops.model.Model('myapp/0', meta, self.backend)

        fake_script(self, 'storage-list', """[ "$1" = disks ] && echo '["disks/0", "disks/1"]' || echo '[]'""")
        fake_script(self, 'storage-get',
                    """
                    if [ "$2" = disks/0 ]; then
                      echo '"/var/srv/disks/0"'
                    elif [ "$2" = disks/1 ]; then
                      echo '"/var/srv/disks/1"'
                    else
                      exit 2
                    fi
                    """)
        fake_script(self, 'storage-add', '')

        self.assertEqual(len(self.model.storages), 2)
        self.assertEqual(self.model.storages.keys(), meta.storages.keys())
        self.assertIn('disks', self.model.storages)
        test_cases = {
            0: {'name': 'disks', 'location': pathlib.Path('/var/srv/disks/0')},
            1: {'name': 'disks', 'location': pathlib.Path('/var/srv/disks/1')},
        }
        for storage in self.model.storages['disks']:
            self.assertEqual(storage.name, 'disks')
            self.assertIn(storage.id, test_cases)
            self.assertEqual(storage.name, test_cases[storage.id]['name'])
            self.assertEqual(storage.location, test_cases[storage.id]['location'])

        self.assertEqual(fake_script_calls(self, clear=True), [
            ['storage-list', 'disks', '--format=json'],
            ['storage-get', '-s', 'disks/0', 'location', '--format=json'],
            ['storage-get', '-s', 'disks/1', 'location', '--format=json'],
        ])

        self.assertSequenceEqual(self.model.storages['data'], [])
        self.model.storages.request('data', count=3)
        self.assertEqual(fake_script_calls(self), [
            ['storage-list', 'data', '--format=json'],
            ['storage-add', 'data=3'],
        ])

        # Try to add storage not present in charm metadata.
        with self.assertRaises(ops.model.ModelError):
            self.model.storages.request('deadbeef')

        # Invalid count parameter types.
        for count_v in [None, False, 2.0, 'a', b'beef', object]:
            with self.assertRaises(TypeError):
                self.model.storages.request('data', count_v)


class TestModelBackend(unittest.TestCase):

    def setUp(self):
        os.environ['JUJU_UNIT_NAME'] = 'myapp/0'
        self.addCleanup(os.environ.pop, 'JUJU_UNIT_NAME')

        self._backend = None

    @property
    def backend(self):
        if self._backend is None:
            self._backend = ops.model.ModelBackend()
        return self._backend

    def test_relation_tool_errors(self):
        err_msg = "ERROR invalid value \"$2\" for option -r: relation not found"

        test_cases = [(
            lambda: fake_script(self, 'relation-list', f'echo fooerror >&2 ; exit 1'),
            lambda: self.backend.relation_list(3),
            ops.model.ModelError,
            [['relation-list', '-r', '3', '--format=json']],
        ), (
            lambda: fake_script(self, 'relation-list', f'echo {err_msg} >&2 ; exit 2'),
            lambda: self.backend.relation_list(3),
            ops.model.RelationNotFoundError,
            [['relation-list', '-r', '3', '--format=json']],
        ), (
            lambda: fake_script(self, 'relation-set', f'echo fooerror >&2 ; exit 1'),
            lambda: self.backend.relation_set(3, 'foo', 'bar', is_app=False),
            ops.model.ModelError,
            [['relation-set', '-r', '3', 'foo=bar', '--app=False']],
        ), (
            lambda: fake_script(self, 'relation-set', f'echo {err_msg} >&2 ; exit 2'),
            lambda: self.backend.relation_set(3, 'foo', 'bar', is_app=False),
            ops.model.RelationNotFoundError,
            [['relation-set', '-r', '3', 'foo=bar', '--app=False']],
        ), (
            lambda: fake_script(self, 'relation-get', f'echo fooerror >&2 ; exit 1'),
            lambda: self.backend.relation_get(3, 'remote/0', is_app=False),
            ops.model.ModelError,
            [['relation-get', '-r', '3', '-', 'remote/0', '--app=False', '--format=json']],
        ), (
            lambda: fake_script(self, 'relation-get', f'echo {err_msg} >&2 ; exit 2'),
            lambda: self.backend.relation_get(3, 'remote/0', is_app=False),
            ops.model.RelationNotFoundError,
            [['relation-get', '-r', '3', '-', 'remote/0', '--app=False', '--format=json']],
        )]

        for do_fake, run, exception, calls in test_cases:
            do_fake()
            with self.assertRaises(exception):
                run()
            self.assertEqual(fake_script_calls(self, clear=True), calls)

    def test_status_is_app_forced_kwargs(self):
        fake_script(self, 'status-get', 'exit 1')
        fake_script(self, 'status-set', 'exit 1')

        test_cases = (
            lambda: self.backend.status_get(False),
            lambda: self.backend.status_get(True),
            lambda: self.backend.status_set('active', '', False),
            lambda: self.backend.status_set('active', '', True),
        )

        for case in test_cases:
            with self.assertRaises(TypeError):
                case()

    def test_storage_tool_errors(self):
        test_cases = [(
            lambda: fake_script(self, 'storage-list', f'echo fooerror >&2 ; exit 1'),
            lambda: self.backend.storage_list('foobar'),
            ops.model.ModelError,
            [['storage-list', 'foobar', '--format=json']],
        ), (
            lambda: fake_script(self, 'storage-get', f'echo fooerror >&2 ; exit 1'),
            lambda: self.backend.storage_get('foobar', 'someattr'),
            ops.model.ModelError,
            [['storage-get', '-s', 'foobar', 'someattr', '--format=json']],
        ), (
            lambda: fake_script(self, 'storage-add', f'echo fooerror >&2 ; exit 1'),
            lambda: self.backend.storage_add('foobar', count=2),
            ops.model.ModelError,
            [['storage-add', 'foobar=2']],
        ), (
            lambda: fake_script(self, 'storage-add', f'echo fooerror >&2 ; exit 1'),
            lambda: self.backend.storage_add('foobar', count=object),
            TypeError,
            [],
        ), (
            lambda: fake_script(self, 'storage-add', f'echo fooerror >&2 ; exit 1'),
            lambda: self.backend.storage_add('foobar', count=True),
            TypeError,
            [],
        )]
        for do_fake, run, exception, calls in test_cases:
            do_fake()
            with self.assertRaises(exception):
                run()
            self.assertEqual(fake_script_calls(self, clear=True), calls)

    def test_function_get_error(self):
        fake_script(self, 'function-get', '')
        fake_script(self, 'function-get', f'echo fooerror >&2 ; exit 1')
        with self.assertRaises(ops.model.ModelError):
            self.backend.function_get()
        calls = [['function-get', '--format=json']]
        self.assertEqual(fake_script_calls(self, clear=True), calls)

    def test_function_set_error(self):
        fake_script(self, 'function-get', '')
        fake_script(self, 'function-set', f'echo fooerror >&2 ; exit 1')
        with self.assertRaises(ops.model.ModelError):
            self.backend.function_set({'foo': 'bar', 'dead': 'beef cafe'})
        calls = [["function-set", "foo=bar", "dead=beef cafe"]]
        self.assertEqual(fake_script_calls(self, clear=True), calls)

    def test_function_log_error(self):
        fake_script(self, 'function-get', '')
        fake_script(self, 'function-log', f'echo fooerror >&2 ; exit 1')
        with self.assertRaises(ops.model.ModelError):
            self.backend.function_log('log-message')
        calls = [["function-log", "log-message"]]
        self.assertEqual(fake_script_calls(self, clear=True), calls)

    def test_function_fail_error(self):
        fake_script(self, 'function-get', '')
        fake_script(self, 'function-fail', f'echo fooerror >&2 ; exit 1')
        with self.assertRaises(ops.model.ModelError):
            self.backend.function_fail('fail-message')
        calls = [["function-fail", "fail-message"]]
        self.assertEqual(fake_script_calls(self, clear=True), calls)

    def test_function_get_error_legacy(self):
        fake_script(self, 'action-get', f'echo fooerror >&2 ; exit 1')
        with self.assertRaises(ops.model.ModelError):
            self.backend.function_get()
        calls = [['action-get', '--format=json']]
        self.assertEqual(fake_script_calls(self, clear=True), calls)

    def test_function_set_error_legacy(self):
        fake_script(self, 'action-set', f'echo fooerror >&2 ; exit 1')
        with self.assertRaises(ops.model.ModelError):
            self.backend.function_set({'foo': 'bar', 'dead': 'beef cafe'})
        calls = [["action-set", "foo=bar", "dead=beef cafe"]]
        self.assertEqual(fake_script_calls(self, clear=True), calls)

<<<<<<< HEAD
        self.assertEqual(fake_script_calls(self, clear=True), [])


if __name__ == "__main__":
    unittest.main()
=======
    def test_function_fail_error_legacy(self):
        fake_script(self, 'action-fail', f'echo fooerror >&2 ; exit 1')
        with self.assertRaises(ops.model.ModelError):
            self.backend.function_fail('fail-message')
        calls = [["action-fail", "fail-message"]]
        self.assertEqual(fake_script_calls(self, clear=True), calls)

    def test_function_get(self):
        fake_script(self, 'function-get', """echo '{"foo-name": "bar", "silent": false}'""")
        params = self.backend.function_get()
        self.assertEqual(params['foo-name'], 'bar')
        self.assertEqual(params['silent'], False)
        self.assertEqual(fake_script_calls(self), [['function-get', '--format=json']])

    def test_function_get_legacy(self):
        fake_script(self, 'action-get', """echo '{"foo-name": "bar", "silent": false}'""")
        params = self.backend.function_get()
        self.assertEqual(params['foo-name'], 'bar')
        self.assertEqual(params['silent'], False)
        self.assertEqual(fake_script_calls(self), [['action-get', '--format=json']])

    def test_function_set(self):
        fake_script(self, 'function-get', 'exit 1')
        fake_script(self, 'function-set', 'exit 0')
        self.backend.function_set({'x': 'dead beef', 'y': 1})
        self.assertEqual(fake_script_calls(self), [['function-set', 'x=dead beef', 'y=1']])

    def test_function_set_legacy(self):
        fake_script(self, 'action-set', 'exit 0')
        self.backend.function_set({'x': 'dead beef', 'y': 1})
        self.assertEqual(fake_script_calls(self), [['action-set', 'x=dead beef', 'y=1']])

    def test_function_fail(self):
        fake_script(self, 'function-get', 'exit 1')
        fake_script(self, 'function-fail', 'exit 0')
        self.backend.function_fail('error 42')
        self.assertEqual(fake_script_calls(self), [['function-fail', 'error 42']])

    def test_function_fail_legacy(self):
        fake_script(self, 'action-fail', 'exit 0')
        self.backend.function_fail('error 42')
        self.assertEqual(fake_script_calls(self), [['action-fail', 'error 42']])

    def test_function_log(self):
        fake_script(self, 'function-get', 'exit 1')
        fake_script(self, 'function-log', 'exit 0')
        self.backend.function_log('progress: 42%')
        self.assertEqual(fake_script_calls(self), [['function-log', 'progress: 42%']])

    def test_function_log_legacy(self):
        fake_script(self, 'action-log', 'exit 0')
        self.backend.function_log('progress: 42%')
        self.assertEqual(fake_script_calls(self), [['action-log', 'progress: 42%']])
>>>>>>> 90b9bb13
<|MERGE_RESOLUTION|>--- conflicted
+++ resolved
@@ -812,14 +812,8 @@
             self.backend.function_set({'foo': 'bar', 'dead': 'beef cafe'})
         calls = [["action-set", "foo=bar", "dead=beef cafe"]]
         self.assertEqual(fake_script_calls(self, clear=True), calls)
-
-<<<<<<< HEAD
         self.assertEqual(fake_script_calls(self, clear=True), [])
 
-
-if __name__ == "__main__":
-    unittest.main()
-=======
     def test_function_fail_error_legacy(self):
         fake_script(self, 'action-fail', f'echo fooerror >&2 ; exit 1')
         with self.assertRaises(ops.model.ModelError):
@@ -873,4 +867,7 @@
         fake_script(self, 'action-log', 'exit 0')
         self.backend.function_log('progress: 42%')
         self.assertEqual(fake_script_calls(self), [['action-log', 'progress: 42%']])
->>>>>>> 90b9bb13
+
+
+if __name__ == "__main__":
+    unittest.main()