# Copyright 2019-2020 Canonical Ltd.
#
# Licensed under the Apache License, Version 2.0 (the "License");
# you may not use this file except in compliance with the License.
# You may obtain a copy of the License at
#
# http://www.apache.org/licenses/LICENSE-2.0
#
# Unless required by applicable law or agreed to in writing, software
# distributed under the License is distributed on an "AS IS" BASIS,
# WITHOUT WARRANTIES OR CONDITIONS OF ANY KIND, either express or implied.
# See the License for the specific language governing permissions and
# limitations under the License.
import functools
import os
import pathlib
import shutil
import tempfile
import typing
import unittest
from pathlib import Path

import pytest
import yaml

import ops
import ops.charm
from ops.model import ModelError, _ModelBackend
from ops.storage import SQLiteStorage

from .test_helpers import fake_script, fake_script_calls


class TestCharm(unittest.TestCase):

    def setUp(self):
        def restore_env(env: typing.Dict[str, str]):
            os.environ.clear()
            os.environ.update(env)
        self.addCleanup(restore_env, os.environ.copy())

        os.environ['PATH'] = os.pathsep.join([
            str(Path(__file__).parent / 'bin'),
            os.environ['PATH']])
        os.environ['JUJU_UNIT_NAME'] = 'local/0'

        self.tmpdir = Path(tempfile.mkdtemp())
        self.addCleanup(shutil.rmtree, str(self.tmpdir))
        self.meta = ops.CharmMeta()

        class CustomEvent(ops.EventBase):
            pass

        class TestCharmEvents(ops.CharmEvents):
            custom = ops.EventSource(CustomEvent)

        # Relations events are defined dynamically and modify the class attributes.
        # We use a subclass temporarily to prevent these side effects from leaking.
        ops.CharmBase.on = TestCharmEvents()  # type: ignore

        def cleanup():
            ops.CharmBase.on = ops.CharmEvents()  # type: ignore
        self.addCleanup(cleanup)

    def create_framework(self):
        model = ops.Model(self.meta, _ModelBackend('local/0'))
        # we can pass foo_event as event_name because we're not actually testing dispatch
        framework = ops.Framework(SQLiteStorage(':memory:'), self.tmpdir, self.meta,
                                  model)
        self.addCleanup(framework.close)
        return framework

    def test_basic(self):

        class MyCharm(ops.CharmBase):

            def __init__(self, *args: typing.Any):
                super().__init__(*args)

                self.started = False
                framework.observe(self.on.start, self._on_start)

            def _on_start(self, event: ops.EventBase):
                self.started = True

        events: typing.List[str] = list(MyCharm.on.events())  # type: ignore
        assert 'install' in events
        assert 'custom' in events

        framework = self.create_framework()
        charm = MyCharm(framework)
        charm.on.start.emit()

        assert charm.started

        with pytest.raises(TypeError):
            framework.observe(charm.on.start, charm)  # type: ignore

    def test_observe_decorated_method(self):
        # we test that charm methods decorated with @functools.wraps(wrapper)
        # can be observed by Framework. Simpler decorators won't work because
        # Framework searches for __self__ and other method things; functools.wraps
        # is more careful and it still works, this test is here to ensure that
        # it keeps working in future releases, as this is presently the only
        # way we know of to cleanly decorate charm event observers.
        events: typing.List[ops.EventBase] = []

        def dec(fn: typing.Any) -> typing.Callable[..., None]:
            # simple decorator that appends to the nonlocal
            # `events` list all events it receives
            @functools.wraps(fn)
            def wrapper(charm: 'MyCharm', evt: ops.EventBase):
                events.append(evt)
                fn(charm, evt)
            return wrapper

        class MyCharm(ops.CharmBase):
            def __init__(self, *args: typing.Any):
                super().__init__(*args)
                framework.observe(self.on.start, self._on_start)
                self.seen = None

            @dec
            def _on_start(self, event: ops.EventBase):
                self.seen = event

        framework = self.create_framework()
        charm = MyCharm(framework)
        charm.on.start.emit()
        # check that the event has been seen by the decorator
        assert len(events) == 1
        # check that the event has been seen by the observer
        assert isinstance(charm.seen, ops.StartEvent)

    def test_observer_not_referenced_warning(self):
        class MyObj(ops.Object):
            def __init__(self, charm: ops.CharmBase):
                super().__init__(charm, "obj")
                framework.observe(charm.on.start, self._on_start)

            def _on_start(self, _: ops.StartEvent):
                raise RuntimeError()  # never reached!

        class MyCharm(ops.CharmBase):
            def __init__(self, *args: typing.Any):
                super().__init__(*args)
                MyObj(self)  # not assigned!
                framework.observe(self.on.start, self._on_start)

            def _on_start(self, _: ops.StartEvent):
                pass  # is reached

        framework = self.create_framework()
        c = MyCharm(framework)
        with self.assertLogs() as logs:
            c.on.start.emit()
        assert any('Reference to ops.Object' in log for log in logs.output)

    def test_empty_action(self):
        meta = ops.CharmMeta.from_yaml('name: my-charm', '')
        assert meta.actions == {}

    def test_helper_properties(self):
        framework = self.create_framework()

        class MyCharm(ops.CharmBase):
            pass

        charm = MyCharm(framework)
        assert charm.app == framework.model.app
        assert charm.unit == framework.model.unit
        assert charm.meta == framework.meta
        assert charm.charm_dir == framework.charm_dir
        assert charm.config is framework.model.config

    def test_relation_events(self):

        class MyCharm(ops.CharmBase):
            def __init__(self, *args: typing.Any):
                super().__init__(*args)
                self.seen: typing.List[str] = []
                for rel in ('req1', 'req-2', 'pro1', 'pro-2', 'peer1', 'peer-2'):
                    # Hook up relation events to generic handler.
                    self.framework.observe(self.on[rel].relation_joined, self.on_any_relation)
                    self.framework.observe(self.on[rel].relation_changed, self.on_any_relation)
                    self.framework.observe(self.on[rel].relation_departed, self.on_any_relation)
                    self.framework.observe(self.on[rel].relation_broken, self.on_any_relation)

            def on_any_relation(self, event: ops.RelationEvent):
                assert event.relation.name == 'req1'
                assert event.relation.app is not None
                assert event.relation.app.name == 'remote'
                self.seen.append(type(event).__name__)

        # language=YAML
        self.meta = ops.CharmMeta.from_yaml(metadata='''
name: my-charm
requires:
 req1:
   interface: req1
 req-2:
   interface: req2
provides:
 pro1:
   interface: pro1
 pro-2:
   interface: pro2
peers:
 peer1:
   interface: peer1
 peer-2:
   interface: peer2
''')

        charm = MyCharm(self.create_framework())

        assert 'pro_2_relation_broken' in repr(charm.on)

        rel = charm.framework.model.get_relation('req1', 1)
        app = charm.framework.model.get_app('remote')
        unit = charm.framework.model.get_unit('remote/0')
        charm.on['req1'].relation_joined.emit(rel, app, unit)
        charm.on['req1'].relation_changed.emit(rel, app, unit)
        charm.on['req1'].relation_changed.emit(rel, app)
        charm.on['req-2'].relation_changed.emit(rel, app, unit)
        charm.on['pro1'].relation_departed.emit(rel, app, unit)
        charm.on['pro-2'].relation_departed.emit(rel, app, unit)
        charm.on['peer1'].relation_broken.emit(rel, app)
        charm.on['peer-2'].relation_broken.emit(rel, app)

        assert charm.seen == [
            'RelationJoinedEvent',
            'RelationChangedEvent',
            'RelationChangedEvent',
            'RelationChangedEvent',
            'RelationDepartedEvent',
            'RelationDepartedEvent',
            'RelationBrokenEvent',
            'RelationBrokenEvent',
        ]

    def test_storage_events(self):
        class MyCharm(ops.CharmBase):
            def __init__(self, *args: typing.Any):
                super().__init__(*args)
                self.seen: typing.List[str] = []
                self.framework.observe(self.on['stor1'].storage_attached, self._on_stor1_attach)
                self.framework.observe(self.on['stor2'].storage_detaching, self._on_stor2_detach)
                self.framework.observe(self.on['stor3'].storage_attached, self._on_stor3_attach)
                self.framework.observe(self.on['stor-4'].storage_attached, self._on_stor4_attach)

            def _on_stor1_attach(self, event: ops.StorageAttachedEvent):
                self.seen.append(type(event).__name__)
                assert event.storage.location == Path("/var/srv/stor1/0")

            def _on_stor2_detach(self, event: ops.StorageDetachingEvent):
                self.seen.append(type(event).__name__)

            def _on_stor3_attach(self, event: ops.StorageAttachedEvent):
                self.seen.append(type(event).__name__)

            def _on_stor4_attach(self, event: ops.StorageAttachedEvent):
                self.seen.append(type(event).__name__)

        # language=YAML
        self.meta = ops.CharmMeta.from_yaml('''
name: my-charm
storage:
  stor-4:
    multiple:
      range: 2-4
    type: filesystem
  stor1:
    type: filesystem
  stor2:
    multiple:
      range: "2"
    type: filesystem
  stor3:
    multiple:
      range: 2-
    type: filesystem
  stor-multiple-dashes:
    multiple:
      range: 2-
    type: filesystem
  stor-plus:
    multiple:
      range: 10+
    type: filesystem
''')

        fake_script(
            self,
            "storage-get",
            """
            if [ "$1" = "-s" ]; then
                id=${2#*/}
                key=${2%/*}
                echo "\\"/var/srv/${key}/${id}\\"" # NOQA: test_quote_backslashes
            elif [ "$1" = '--help' ]; then
                printf '%s\\n' \\
                'Usage: storage-get [options] [<key>]' \\
                '   ' \\
                'Summary:' \\
                'print information for storage instance with specified id' \\
                '   ' \\
                'Options:' \\
                '--format  (= smart)' \\
                '    Specify output format (json|smart|yaml)' \\
                '-o, --output (= "")' \\
                '    Specify an output file' \\
                '-s  (= test-stor/0)' \\
                '    specify a storage instance by id' \\
                '   ' \\
                'Details:' \\
                'When no <key> is supplied, all keys values are printed.'
            else
                # Return the same path for all disks since `storage-get`
                # on attach and detach takes no parameters and is not
                # deterministically faked with fake_script
                exit 1
            fi
            """,
        )
        fake_script(
            self,
            "storage-list",
            """
            echo '["disks/0"]'
            """,
        )

        assert self.meta.storages['stor1'].multiple_range is None
        assert self.meta.storages['stor2'].multiple_range == (2, 2)
        assert self.meta.storages['stor3'].multiple_range == (2, None)
        assert self.meta.storages['stor-4'].multiple_range == (2, 4)
        assert self.meta.storages['stor-plus'].multiple_range == (10, None)

        charm = MyCharm(self.create_framework())

        charm.on['stor1'].storage_attached.emit(ops.Storage("stor1", 0, charm.model._backend))
        charm.on['stor2'].storage_detaching.emit(ops.Storage("stor2", 0, charm.model._backend))
        charm.on['stor3'].storage_attached.emit(ops.Storage("stor3", 0, charm.model._backend))
        charm.on['stor-4'].storage_attached.emit(ops.Storage("stor-4", 0, charm.model._backend))
        charm.on['stor-multiple-dashes'].storage_attached.emit(
            ops.Storage("stor-multiple-dashes", 0, charm.model._backend))

        assert charm.seen == [
            'StorageAttachedEvent',
            'StorageDetachingEvent',
            'StorageAttachedEvent',
            'StorageAttachedEvent',
        ]

    def test_workload_events(self):

        class MyCharm(ops.CharmBase):
            def __init__(self, *args: typing.Any):
                super().__init__(*args)
                self.seen: typing.List[str] = []
                for workload in ('container-a', 'containerb'):
                    # Hook up relation events to generic handler.
                    self.framework.observe(
                        self.on[workload].pebble_ready,
                        self.on_any_pebble_ready)
                    self.framework.observe(
                        self.on[workload].pebble_custom_notice,
                        self.on_any_pebble_custom_notice,
                    )

            def on_any_pebble_ready(self, event: ops.PebbleReadyEvent):
                self.seen.append(type(event).__name__)

            def on_any_pebble_custom_notice(self, event: ops.PebbleCustomNoticeEvent):
                self.seen.append(type(event).__name__)

        # language=YAML
        self.meta = ops.CharmMeta.from_yaml(metadata='''
name: my-charm
containers:
  container-a:
  containerb:
''')

        charm = MyCharm(self.create_framework())

        assert 'container_a_pebble_ready' in repr(charm.on)
        assert 'containerb_pebble_ready' in repr(charm.on)

        charm.on['container-a'].pebble_ready.emit(
            charm.framework.model.unit.get_container('container-a'))
        charm.on['containerb'].pebble_ready.emit(
            charm.framework.model.unit.get_container('containerb'))

        charm.on['container-a'].pebble_custom_notice.emit(
            charm.framework.model.unit.get_container('container-a'), '1', 'custom', 'x')
        charm.on['containerb'].pebble_custom_notice.emit(
            charm.framework.model.unit.get_container('containerb'), '2', 'custom', 'y')

<<<<<<< HEAD
        charm.on['container-a'].pebble_change_updated.emit(
            charm.framework.model.unit.get_container('container-a'), '1', 'change-update', '42')
        charm.on['containerb'].pebble_change_updated.emit(
            charm.framework.model.unit.get_container('containerb'), '2', 'change-update', '42')

        assert charm.seen == [
=======
        self.assertEqual(charm.seen, [
>>>>>>> dbb843eb
            'PebbleReadyEvent',
            'PebbleReadyEvent',
            'PebbleCustomNoticeEvent',
            'PebbleCustomNoticeEvent',
<<<<<<< HEAD
            'PebbleChangeUpdatedEvent',
            'PebbleChangeUpdatedEvent',
        ]
=======
        ])
>>>>>>> dbb843eb

    def test_relations_meta(self):
        # language=YAML
        self.meta = ops.CharmMeta.from_yaml('''
name: my-charm
requires:
  database:
    interface: mongodb
    limit: 1
    scope: container
  metrics:
    interface: prometheus-scraping
    optional: true
''')

        assert self.meta.requires['database'].interface_name == 'mongodb'
        assert self.meta.requires['database'].limit == 1
        assert self.meta.requires['database'].scope == 'container'
        assert not self.meta.requires['database'].optional

        assert self.meta.requires['metrics'].interface_name == 'prometheus-scraping'
        assert self.meta.requires['metrics'].limit is None
        assert self.meta.requires['metrics'].scope == 'global'  # Default value
        assert self.meta.requires['metrics'].optional

    def test_relations_meta_limit_type_validation(self):
        with pytest.raises(TypeError, match=r"limit should be an int, not <class 'str'>"):
            # language=YAML
            self.meta = ops.CharmMeta.from_yaml('''
name: my-charm
requires:
  database:
    interface: mongodb
    limit: foobar
''')

    def test_relations_meta_scope_type_validation(self):
        with pytest.raises(
            TypeError,
            match="scope should be one of 'global', 'container'; not 'foobar'"
        ):
            # language=YAML
            self.meta = ops.CharmMeta.from_yaml('''
name: my-charm
requires:
  database:
    interface: mongodb
    scope: foobar
''')

    @classmethod
    def _get_action_test_meta(cls):
        # language=YAML
        return ops.CharmMeta.from_yaml(metadata='''
name: my-charm
''', actions='''
foo-bar:
  description: "Foos the bar."
  params:
    foo-name:
      description: "A foo name to bar"
      type: string
    silent:
      default: false
      description: ""
      type: boolean
  required: foo-bar
  title: foo-bar
start:
  description: "Start the unit."
  additionalProperties: false
''')

    def test_meta_from_charm_root(self):
        with tempfile.TemporaryDirectory() as d:
            td = pathlib.Path(d)
            (td / 'metadata.yaml').write_text(
                yaml.safe_dump(
                    {"name": "bob",
                        "requires": {
                            "foo":
                                {"interface": "bar"}
                        }}))
            meta = ops.CharmMeta.from_charm_root(td)
            assert meta.name == "bob"
            assert meta.requires['foo'].interface_name == "bar"

    def test_actions_from_charm_root(self):
        with tempfile.TemporaryDirectory() as d:
            td = pathlib.Path(d)
            (td / 'actions.yaml').write_text(
                yaml.safe_dump(
                    {"foo": {
                        "description": "foos the bar",
                        "additionalProperties": False
                    }}
                )
            )
            (td / 'metadata.yaml').write_text(
                yaml.safe_dump(
                    {"name": "bob",
                        "requires": {
                            "foo":
                                {"interface": "bar"}
                        }}))

            meta = ops.CharmMeta.from_charm_root(td)
            assert meta.name == "bob"
            assert meta.requires['foo'].interface_name == "bar"
            assert not meta.actions['foo'].additional_properties
            assert meta.actions['foo'].description == "foos the bar"

    def _setup_test_action(self):
        fake_script(self, 'action-get', """echo '{"foo-name": "name", "silent": true}'""")
        fake_script(self, 'action-set', "")
        fake_script(self, 'action-log', "")
        fake_script(self, 'action-fail', "")
        self.meta = self._get_action_test_meta()

    def test_action_events(self):

        class MyCharm(ops.CharmBase):

            def __init__(self, *args: typing.Any):
                super().__init__(*args)
                framework.observe(self.on.foo_bar_action, self._on_foo_bar_action)
                framework.observe(self.on.start_action, self._on_start_action)

            def _on_foo_bar_action(self, event: ops.ActionEvent):
                self.seen_action_params = event.params
                event.log('test-log')
                event.set_results({'res': 'val with spaces', 'id': event.id})
                event.fail('test-fail')

            def _on_start_action(self, event: ops.ActionEvent):
                pass

        self._setup_test_action()
        framework = self.create_framework()
        charm = MyCharm(framework)

        events: typing.List[str] = list(MyCharm.on.events())  # type: ignore
        assert 'foo_bar_action' in events
        assert 'start_action' in events

        action_id = "1234"
        charm.on.foo_bar_action.emit(id=action_id)
        assert charm.seen_action_params == {"foo-name": "name", "silent": True}
        assert fake_script_calls(self) == [
            ['action-get', '--format=json'],
            ['action-log', "test-log"],
            ['action-set', "res=val with spaces", f"id={action_id}"],
            ['action-fail', "test-fail"],
        ]

    def test_invalid_action_results(self):

        class MyCharm(ops.CharmBase):

            def __init__(self, *args: typing.Any):
                super().__init__(*args)
                self.res: typing.Dict[str, typing.Any] = {}
                framework.observe(self.on.foo_bar_action, self._on_foo_bar_action)

            def _on_foo_bar_action(self, event: ops.ActionEvent):
                event.set_results(self.res)

        self._setup_test_action()
        framework = self.create_framework()
        charm = MyCharm(framework)

        for bad_res in (
                {'a': {'b': 'c'}, 'a.b': 'c'},
                {'a': {'B': 'c'}},
                {'a': {(1, 2): 'c'}},
                {'a': {None: 'c'}},
                {'aBc': 'd'}):
            charm.res = bad_res

            with pytest.raises(ValueError):
                charm.on.foo_bar_action.emit(id='1')

    def _test_action_event_defer_fails(self, cmd_type: str):

        class MyCharm(ops.CharmBase):

            def __init__(self, *args: typing.Any):
                super().__init__(*args)
                framework.observe(self.on.start_action, self._on_start_action)

            def _on_start_action(self, event: ops.ActionEvent):
                event.defer()

        fake_script(self, f"{cmd_type}-get", """echo '{"foo-name": "name", "silent": true}'""")
        self.meta = self._get_action_test_meta()

        os.environ[f'JUJU_{cmd_type.upper()}_NAME'] = 'start'
        framework = self.create_framework()
        charm = MyCharm(framework)

        with pytest.raises(RuntimeError):
            charm.on.start_action.emit(id='2')

    def test_action_event_defer_fails(self):
        self._test_action_event_defer_fails('action')

    def test_containers(self):
        meta = ops.CharmMeta.from_yaml("""
name: k8s-charm
containers:
  test1:
    k: v
  test2:
    k: v
""")
        assert isinstance(meta.containers['test1'], ops.ContainerMeta)
        assert isinstance(meta.containers['test2'], ops.ContainerMeta)
        assert meta.containers['test1'].name == 'test1'
        assert meta.containers['test2'].name == 'test2'

    def test_containers_storage(self):
        meta = ops.CharmMeta.from_yaml("""
name: k8s-charm
storage:
  data:
    type: filesystem
    location: /test/storage
  other:
    type: filesystem
    location: /test/other
    properties:
      - transient
containers:
  test1:
    mounts:
      - storage: data
        location: /test/storagemount
      - storage: other
        location: /test/otherdata
    resource: ubuntu-22.10
  test2:
    bases:
      - name: ubuntu
        channel: '23.10'
        architectures:
         - amd64
      - name: ubuntu
        channel: 23.04/stable/fips
        architectures:
         - arm
""")
        assert isinstance(meta.containers['test1'], ops.ContainerMeta)
        assert isinstance(meta.containers['test1'].mounts["data"], ops.ContainerStorageMeta)
        assert meta.containers['test1'].mounts["data"].location == '/test/storagemount'
        assert meta.containers['test1'].mounts["other"].location == '/test/otherdata'
        assert meta.storages['other'].properties == ['transient']
        assert meta.containers['test1'].resource == 'ubuntu-22.10'
        assert meta.containers['test2'].bases is not None
        assert len(meta.containers['test2'].bases) == 2
        assert meta.containers['test2'].bases[0].os_name == 'ubuntu'
        assert meta.containers['test2'].bases[0].channel == '23.10'
        assert meta.containers['test2'].bases[0].architectures == ['amd64']
        assert meta.containers['test2'].bases[1].os_name == 'ubuntu'
        assert meta.containers['test2'].bases[1].channel == '23.04/stable/fips'
        assert meta.containers['test2'].bases[1].architectures == ['arm']
        # It's an error to specify both the 'resource' and the 'bases' fields.
        with pytest.raises(ModelError):
            ops.CharmMeta.from_yaml("""
name: invalid-charm
containers:
  test1:
    bases:
      - name: ubuntu
        channel: '23.10'
        architectures: [amd64]
    resource: ubuntu-23.10
""")

    def test_containers_storage_multiple_mounts(self):
        meta = ops.CharmMeta.from_yaml("""
name: k8s-charm
storage:
  data:
    type: filesystem
    location: /test/storage
containers:
  test1:
    mounts:
      - storage: data
        location: /test/storagemount
      - storage: data
        location: /test/otherdata
""")
        assert isinstance(meta.containers['test1'], ops.ContainerMeta)
        assert isinstance(meta.containers['test1'].mounts["data"], ops.ContainerStorageMeta)
        assert meta.containers['test1'].mounts["data"].locations[0] == \
            '/test/storagemount'
        assert meta.containers['test1'].mounts["data"].locations[1] == '/test/otherdata'

        with pytest.raises(RuntimeError):
            meta.containers["test1"].mounts["data"].location

    def test_secret_events(self):
        class MyCharm(ops.CharmBase):
            def __init__(self, *args: typing.Any):
                super().__init__(*args)
                self.seen: typing.List[str] = []
                self.framework.observe(self.on.secret_changed, self.on_secret_changed)
                self.framework.observe(self.on.secret_rotate, self.on_secret_rotate)
                self.framework.observe(self.on.secret_remove, self.on_secret_remove)
                self.framework.observe(self.on.secret_expired, self.on_secret_expired)

            def on_secret_changed(self, event: ops.SecretChangedEvent):
                assert event.secret.id == 'secret:changed'
                assert event.secret.label is None
                self.seen.append(type(event).__name__)

            def on_secret_rotate(self, event: ops.SecretRotateEvent):
                assert event.secret.id == 'secret:rotate'
                assert event.secret.label == 'rot'
                self.seen.append(type(event).__name__)

            def on_secret_remove(self, event: ops.SecretRemoveEvent):
                assert event.secret.id == 'secret:remove'
                assert event.secret.label == 'rem'
                assert event.revision == 7
                self.seen.append(type(event).__name__)

            def on_secret_expired(self, event: ops.SecretExpiredEvent):
                assert event.secret.id == 'secret:expired'
                assert event.secret.label == 'exp'
                assert event.revision == 42
                self.seen.append(type(event).__name__)

        self.meta = ops.CharmMeta.from_yaml(metadata='name: my-charm')
        charm = MyCharm(self.create_framework())

        charm.on.secret_changed.emit('secret:changed', None)
        charm.on.secret_rotate.emit('secret:rotate', 'rot')
        charm.on.secret_remove.emit('secret:remove', 'rem', 7)
        charm.on.secret_expired.emit('secret:expired', 'exp', 42)

        assert charm.seen == [
            'SecretChangedEvent',
            'SecretRotateEvent',
            'SecretRemoveEvent',
            'SecretExpiredEvent',
        ]

    def test_collect_app_status_leader(self):
        class MyCharm(ops.CharmBase):
            def __init__(self, *args: typing.Any):
                super().__init__(*args)
                self.framework.observe(self.on.collect_app_status, self._on_collect_status)

            def _on_collect_status(self, event: ops.CollectStatusEvent):
                event.add_status(ops.ActiveStatus())
                event.add_status(ops.BlockedStatus('first'))
                event.add_status(ops.WaitingStatus('waiting'))
                event.add_status(ops.BlockedStatus('second'))

        fake_script(self, 'is-leader', 'echo true')
        fake_script(self, 'status-set', 'exit 0')

        charm = MyCharm(self.create_framework())
        ops.charm._evaluate_status(charm)

        assert fake_script_calls(self, True) == [
            ['is-leader', '--format=json'],
            ['status-set', '--application=True', 'blocked', 'first'],
        ]

    def test_collect_app_status_no_statuses(self):
        class MyCharm(ops.CharmBase):
            def __init__(self, *args: typing.Any):
                super().__init__(*args)
                self.framework.observe(self.on.collect_app_status, self._on_collect_status)

            def _on_collect_status(self, event: ops.CollectStatusEvent):
                pass

        fake_script(self, 'is-leader', 'echo true')

        charm = MyCharm(self.create_framework())
        ops.charm._evaluate_status(charm)

        assert fake_script_calls(self, True) == [
            ['is-leader', '--format=json'],
        ]

    def test_collect_app_status_non_leader(self):
        class MyCharm(ops.CharmBase):
            def __init__(self, *args: typing.Any):
                super().__init__(*args)
                self.framework.observe(self.on.collect_app_status, self._on_collect_status)

            def _on_collect_status(self, event: ops.CollectStatusEvent):
                raise Exception  # shouldn't be called

        fake_script(self, 'is-leader', 'echo false')

        charm = MyCharm(self.create_framework())
        ops.charm._evaluate_status(charm)

        assert fake_script_calls(self, True) == [
            ['is-leader', '--format=json'],
        ]

    def test_collect_unit_status(self):
        class MyCharm(ops.CharmBase):
            def __init__(self, *args: typing.Any):
                super().__init__(*args)
                self.framework.observe(self.on.collect_unit_status, self._on_collect_status)

            def _on_collect_status(self, event: ops.CollectStatusEvent):
                event.add_status(ops.ActiveStatus())
                event.add_status(ops.BlockedStatus('first'))
                event.add_status(ops.WaitingStatus('waiting'))
                event.add_status(ops.BlockedStatus('second'))

        fake_script(self, 'is-leader', 'echo false')  # called only for collecting app statuses
        fake_script(self, 'status-set', 'exit 0')

        charm = MyCharm(self.create_framework())
        ops.charm._evaluate_status(charm)

        assert fake_script_calls(self, True) == [
            ['is-leader', '--format=json'],
            ['status-set', '--application=False', 'blocked', 'first'],
        ]

    def test_collect_unit_status_no_statuses(self):
        class MyCharm(ops.CharmBase):
            def __init__(self, *args: typing.Any):
                super().__init__(*args)
                self.framework.observe(self.on.collect_unit_status, self._on_collect_status)

            def _on_collect_status(self, event: ops.CollectStatusEvent):
                pass

        fake_script(self, 'is-leader', 'echo false')  # called only for collecting app statuses

        charm = MyCharm(self.create_framework())
        ops.charm._evaluate_status(charm)

        assert fake_script_calls(self, True) == [
            ['is-leader', '--format=json'],
        ]

    def test_collect_app_and_unit_status(self):
        class MyCharm(ops.CharmBase):
            def __init__(self, *args: typing.Any):
                super().__init__(*args)
                self.framework.observe(self.on.collect_app_status, self._on_collect_app_status)
                self.framework.observe(self.on.collect_unit_status, self._on_collect_unit_status)

            def _on_collect_app_status(self, event: ops.CollectStatusEvent):
                event.add_status(ops.ActiveStatus())

            def _on_collect_unit_status(self, event: ops.CollectStatusEvent):
                event.add_status(ops.WaitingStatus('blah'))

        fake_script(self, 'is-leader', 'echo true')
        fake_script(self, 'status-set', 'exit 0')

        charm = MyCharm(self.create_framework())
        ops.charm._evaluate_status(charm)

        assert fake_script_calls(self, True) == [
            ['is-leader', '--format=json'],
            ['status-set', '--application=True', 'active', ''],
            ['status-set', '--application=False', 'waiting', 'blah'],
        ]

    def test_add_status_type_error(self):
        class MyCharm(ops.CharmBase):
            def __init__(self, *args: typing.Any):
                super().__init__(*args)
                self.framework.observe(self.on.collect_app_status, self._on_collect_status)

            def _on_collect_status(self, event: ops.CollectStatusEvent):
                event.add_status('active')  # type: ignore

        fake_script(self, 'is-leader', 'echo true')

        charm = MyCharm(self.create_framework())
        with pytest.raises(TypeError):
            ops.charm._evaluate_status(charm)

    def test_collect_status_priority(self):
        class MyCharm(ops.CharmBase):
            def __init__(self, *args: typing.Any, statuses: typing.List[str]):
                super().__init__(*args)
                self.framework.observe(self.on.collect_app_status, self._on_collect_status)
                self.statuses = statuses

            def _on_collect_status(self, event: ops.CollectStatusEvent):
                for status in self.statuses:
                    event.add_status(ops.StatusBase.from_name(status, ''))

        fake_script(self, 'is-leader', 'echo true')
        fake_script(self, 'status-set', 'exit 0')

        charm = MyCharm(self.create_framework(), statuses=['blocked', 'error'])
        ops.charm._evaluate_status(charm)

        charm = MyCharm(self.create_framework(), statuses=['waiting', 'blocked'])
        ops.charm._evaluate_status(charm)

        charm = MyCharm(self.create_framework(), statuses=['waiting', 'maintenance'])
        ops.charm._evaluate_status(charm)

        charm = MyCharm(self.create_framework(), statuses=['active', 'waiting'])
        ops.charm._evaluate_status(charm)

        charm = MyCharm(self.create_framework(), statuses=['active', 'unknown'])
        ops.charm._evaluate_status(charm)

        charm = MyCharm(self.create_framework(), statuses=['unknown'])
        ops.charm._evaluate_status(charm)

        status_set_calls = [call for call in fake_script_calls(self, True)
                            if call[0] == 'status-set']
        assert status_set_calls == [
            ['status-set', '--application=True', 'error', ''],
            ['status-set', '--application=True', 'blocked', ''],
            ['status-set', '--application=True', 'maintenance', ''],
            ['status-set', '--application=True', 'waiting', ''],
            ['status-set', '--application=True', 'active', ''],
            ['status-set', '--application=True', 'unknown', ''],
        ]


class TestCharmMeta(unittest.TestCase):
    def test_links(self):
        # Each type of link can be a single item.
        meta = ops.CharmMeta.from_yaml("""
name: my-charm
website: https://example.com
source: https://git.example.com
issues: https://bugs.example.com
docs: https://docs.example.com
""")
        assert meta.links.websites == ['https://example.com']
        assert meta.links.sources == ['https://git.example.com']
        assert meta.links.issues == ['https://bugs.example.com']
        assert meta.links.documentation == 'https://docs.example.com'
        # Other than documentation, they can also all be lists of items.
        meta = ops.CharmMeta.from_yaml("""
name: my-charm
website:
 - https://example.com
 - https://example.org
source:
 - https://git.example.com
 - https://bzr.example.com
issues:
 - https://bugs.example.com
 - https://features.example.com
""")
        assert meta.links.websites == ['https://example.com', 'https://example.org']
        assert meta.links.sources == [
            'https://git.example.com', 'https://bzr.example.com']
        assert meta.links.issues == [
            'https://bugs.example.com', 'https://features.example.com']

    def test_links_charmcraft_yaml(self):
        meta = ops.CharmMeta.from_yaml("""
links:
  documentation: https://discourse.example.com/
  issues:
  - https://git.example.com/
  source:
  - https://git.example.com/issues/
  website:
  - https://example.com/
  contact: Support Team <help@example.com>
""")
        assert meta.links.websites == ['https://example.com/']
        assert meta.links.sources == ['https://git.example.com/issues/']
        assert meta.links.issues == ['https://git.example.com/']
        assert meta.links.documentation == 'https://discourse.example.com/'
        assert meta.maintainers == ['Support Team <help@example.com>']

    def test_assumes(self):
        meta = ops.CharmMeta.from_yaml("""
assumes:
  - juju
""")
        assert meta.assumes.features == ['juju']
        meta = ops.CharmMeta.from_yaml("""
assumes:
  - juju > 3
  - k8s-api
""")
        assert meta.assumes.features == ['juju > 3', 'k8s-api']
        meta = ops.CharmMeta.from_yaml("""
assumes:
  - k8s-api
  - any-of:
      - all-of:
          - juju >= 2.9.44
          - juju < 3
      - all-of:
          - juju >= 3.1.5
          - juju < 4
""")
        assert meta.assumes.features == [
            'k8s-api',
            ops.JujuAssumes(
                [ops.JujuAssumes(['juju >= 2.9.44', 'juju < 3']),
                 ops.JujuAssumes(['juju >= 3.1.5', 'juju < 4'])],
                ops.JujuAssumesCondition.ANY
            ),
        ]<|MERGE_RESOLUTION|>--- conflicted
+++ resolved
@@ -398,27 +398,12 @@
         charm.on['containerb'].pebble_custom_notice.emit(
             charm.framework.model.unit.get_container('containerb'), '2', 'custom', 'y')
 
-<<<<<<< HEAD
-        charm.on['container-a'].pebble_change_updated.emit(
-            charm.framework.model.unit.get_container('container-a'), '1', 'change-update', '42')
-        charm.on['containerb'].pebble_change_updated.emit(
-            charm.framework.model.unit.get_container('containerb'), '2', 'change-update', '42')
-
         assert charm.seen == [
-=======
-        self.assertEqual(charm.seen, [
->>>>>>> dbb843eb
             'PebbleReadyEvent',
             'PebbleReadyEvent',
             'PebbleCustomNoticeEvent',
             'PebbleCustomNoticeEvent',
-<<<<<<< HEAD
-            'PebbleChangeUpdatedEvent',
-            'PebbleChangeUpdatedEvent',
-        ]
-=======
-        ])
->>>>>>> dbb843eb
+        ]
 
     def test_relations_meta(self):
         # language=YAML
