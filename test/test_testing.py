--- conflicted
+++ resolved
@@ -32,22 +32,16 @@
     Object,
 )
 from ops.model import (
+    Application,
     ActiveStatus,
     MaintenanceStatus,
     UnknownStatus,
     ModelError,
     RelationNotFoundError,
-<<<<<<< HEAD
-    Application,
+    _ModelBackend,
     Unit,
-=======
-    _ModelBackend,
 )
-from ops.testing import (
-    Harness,
-    _TestingPebbleClient,
->>>>>>> 6c3f0167
-)
+from ops.testing import Harness, _TestingPebbleClient
 
 
 class TestHarness(unittest.TestCase):
