# Copyright 2019-2020 Canonical Ltd.
#
# Licensed under the Apache License, Version 2.0 (the "License");
# you may not use this file except in compliance with the License.
# You may obtain a copy of the License at
#
# http://www.apache.org/licenses/LICENSE-2.0
#
# Unless required by applicable law or agreed to in writing, software
# distributed under the License is distributed on an "AS IS" BASIS,
# WITHOUT WARRANTIES OR CONDITIONS OF ANY KIND, either express or implied.
# See the License for the specific language governing permissions and
# limitations under the License.

import importlib
import inspect
import pathlib
import shutil
import sys
import tempfile
import textwrap
import unittest

import yaml

from ops import pebble
<<<<<<< HEAD
from ops.charm import (
    CharmBase,
    RelationEvent,
    PebbleReadyEvent,
    StorageAttachedEvent,
    StorageDetachingEvent,
)
from ops.framework import (
    Object,
)
=======
from ops.charm import CharmBase, PebbleReadyEvent, RelationEvent
from ops.framework import Object
>>>>>>> 7420d842
from ops.model import (
    ActiveStatus,
    Application,
    MaintenanceStatus,
    ModelError,
    RelationNotFoundError,
    Unit,
    UnknownStatus,
    _ModelBackend,
)
from ops.testing import Harness, _TestingPebbleClient


class StorageTester(CharmBase):
    """Record the relation-changed events."""

    def __init__(self, framework):
        super().__init__(framework)
        self.observed_events = []
        self.framework.observe(self.on.test_storage_attached,
                               self._on_test_storage_attached)
        self.framework.observe(self.on.test_storage_detaching,
                               self._on_test_storage_detaching)

    def _on_test_storage_attached(self, event):
        self.observed_events.append(event)

    def _on_test_storage_detaching(self, event):
        self.observed_events.append(event)


class TestHarness(unittest.TestCase):

    def test_add_relation(self):
        harness = Harness(CharmBase, meta='''
            name: test-app
            requires:
                db:
                    interface: pgsql
            ''')
        self.addCleanup(harness.cleanup)
        rel_id = harness.add_relation('db', 'postgresql')
        self.assertIsInstance(rel_id, int)
        backend = harness._backend
        self.assertEqual(backend.relation_ids('db'), [rel_id])
        self.assertEqual(backend.relation_list(rel_id), [])
        # Make sure the initial data bags for our app and unit are empty.
        self.assertEqual(backend.relation_get(rel_id, 'test-app', is_app=True), {})
        self.assertEqual(backend.relation_get(rel_id, 'test-app/0', is_app=False), {})

    def test_add_relation_and_unit(self):
        harness = Harness(CharmBase, meta='''
            name: test-app
            requires:
                db:
                    interface: pgsql
            ''')
        self.addCleanup(harness.cleanup)
        rel_id = harness.add_relation('db', 'postgresql')
        self.assertIsInstance(rel_id, int)
        harness.add_relation_unit(rel_id, 'postgresql/0')
        harness.update_relation_data(rel_id, 'postgresql/0', {'foo': 'bar'})
        backend = harness._backend
        self.assertEqual(backend.relation_ids('db'), [rel_id])
        self.assertEqual(backend.relation_list(rel_id), ['postgresql/0'])
        self.assertEqual(
            backend.relation_get(rel_id, 'postgresql/0', is_app=False),
            {'foo': 'bar'})

    def test_add_relation_with_remote_app_data(self):
        # language=YAML
        harness = Harness(CharmBase, meta='''
            name: test-app
            requires:
                db:
                    interface: pgsql
            ''')
        self.addCleanup(harness.cleanup)
        remote_app = 'postgresql'
        rel_id = harness.add_relation('db', remote_app)
        harness.update_relation_data(rel_id, 'postgresql', {'app': 'data'})
        self.assertIsInstance(rel_id, int)
        backend = harness._backend
        self.assertEqual([rel_id], backend.relation_ids('db'))
        self.assertEqual({'app': 'data'}, backend.relation_get(rel_id, remote_app, is_app=True))

    def test_add_relation_with_our_initial_data(self):

        class InitialDataTester(CharmBase):
            """Record the relation-changed events."""

            def __init__(self, framework):
                super().__init__(framework)
                self.observed_events = []
                self.framework.observe(self.on.db_relation_changed, self._on_db_relation_changed)

            def _on_db_relation_changed(self, event):
                self.observed_events.append(event)

        # language=YAML
        harness = Harness(InitialDataTester, meta='''
            name: test-app
            requires:
                db:
                    interface: pgsql
            ''')
        self.addCleanup(harness.cleanup)
        rel_id = harness.add_relation('db', 'postgresql')
        harness.update_relation_data(rel_id, 'test-app', {'k': 'v1'})
        harness.update_relation_data(rel_id, 'test-app/0', {'ingress-address': '192.0.2.1'})
        backend = harness._backend
        self.assertEqual({'k': 'v1'}, backend.relation_get(rel_id, 'test-app', is_app=True))
        self.assertEqual({'ingress-address': '192.0.2.1'},
                         backend.relation_get(rel_id, 'test-app/0', is_app=False))

        harness.begin()
        self.assertEqual({'k': 'v1'}, backend.relation_get(rel_id, 'test-app', is_app=True))
        self.assertEqual({'ingress-address': '192.0.2.1'},
                         backend.relation_get(rel_id, 'test-app/0', is_app=False))
        # Make sure no relation-changed events are emitted for our own data bags.
        self.assertEqual([], harness.charm.observed_events)

        # A remote unit can still update our app relation data bag since our unit is not a leader.
        harness.update_relation_data(rel_id, 'test-app', {'k': 'v2'})
        # And we get an event
        self.assertEqual([], harness.charm.observed_events)
        # We can also update our own relation data, even if it is a bit 'cheaty'
        harness.update_relation_data(rel_id, 'test-app/0', {'ingress-address': '192.0.2.2'})
        # But no event happens

        # Updating our data app relation data bag and our unit data bag does not generate events.
        harness.set_leader(True)
        harness.update_relation_data(rel_id, 'test-app', {'k': 'v3'})
        harness.update_relation_data(rel_id, 'test-app/0', {'ingress-address': '192.0.2.2'})
        self.assertEqual([], harness.charm.observed_events)

    def test_add_peer_relation_with_initial_data_leader(self):

        class InitialDataTester(CharmBase):
            """Record the relation-changed events."""

            def __init__(self, framework):
                super().__init__(framework)
                self.observed_events = []
                self.framework.observe(self.on.cluster_relation_changed,
                                       self._on_cluster_relation_changed)

            def _on_cluster_relation_changed(self, event):
                self.observed_events.append(event)

        # language=YAML
        harness = Harness(InitialDataTester, meta='''
            name: test-app
            peers:
                cluster:
                    interface: cluster
            ''')
        self.addCleanup(harness.cleanup)
        # TODO: dmitriis 2020-04-07 test a minion unit and initial peer relation app data
        # events when the harness begins to emit events for initial data.
        harness.set_leader(is_leader=True)
        rel_id = harness.add_relation('cluster', 'test-app')
        harness.update_relation_data(rel_id, 'test-app', {'k': 'v'})
        harness.update_relation_data(rel_id, 'test-app/0', {'ingress-address': '192.0.2.1'})
        backend = harness._backend
        self.assertEqual({'k': 'v'}, backend.relation_get(rel_id, 'test-app', is_app=True))
        self.assertEqual({'ingress-address': '192.0.2.1'},
                         backend.relation_get(rel_id, 'test-app/0', is_app=False))

        harness.begin()
        self.assertEqual({'k': 'v'}, backend.relation_get(rel_id, 'test-app', is_app=True))
        self.assertEqual({'ingress-address': '192.0.2.1'},
                         backend.relation_get(rel_id, 'test-app/0', is_app=False))
        # Make sure no relation-changed events are emitted for our own data bags.
        self.assertEqual([], harness.charm.observed_events)

        # Updating our app relation data bag and our unit data bag does not trigger events
        harness.update_relation_data(rel_id, 'test-app', {'k': 'v2'})
        harness.update_relation_data(rel_id, 'test-app/0', {'ingress-address': '192.0.2.2'})
        self.assertEqual([], harness.charm.observed_events)

        # If our unit becomes a minion, updating app relation data indirectly becomes possible
        # and our charm gets notifications.
        harness.set_leader(False)
        harness.update_relation_data(rel_id, 'test-app', {'k': 'v3'})
        self.assertEqual({'k': 'v3'}, backend.relation_get(rel_id, 'test-app', is_app=True))
        self.assertTrue(len(harness.charm.observed_events), 1)
        self.assertIsInstance(harness.charm.observed_events[0], RelationEvent)

    def test_remove_relation(self):
        harness = Harness(RelationEventCharm, meta='''
            name: test-app
            requires:
                db:
                    interface: pgsql
            ''')
        self.addCleanup(harness.cleanup)
        harness.begin()
        harness.charm.observe_relation_events('db')
        # First create a relation
        rel_id = harness.add_relation('db', 'postgresql')
        self.assertIsInstance(rel_id, int)
        harness.add_relation_unit(rel_id, 'postgresql/0')
        backend = harness._backend
        # Check relation was created
        self.assertEqual(backend.relation_ids('db'), [rel_id])
        self.assertEqual(backend.relation_list(rel_id), ['postgresql/0'])
        harness.charm.get_changes(reset=True)  # created event ignored
        # Now remove relation
        harness.remove_relation(rel_id)
        # Check relation no longer exists
        self.assertEqual(backend.relation_ids('db'), [])
        self.assertRaises(RelationNotFoundError, backend.relation_list, rel_id)
        # Check relation broken event is raised with correct data
        changes = harness.charm.get_changes()
        self.assertEqual(changes[0],
                         {'name': 'relation-departed',
                          'relation': 'db',
                          'data': {'app': 'postgresql',
                                   'unit': 'postgresql/0',
                                   'relation_id': 0}})
        self.assertEqual(changes[1],
                         {'name': 'relation-broken',
                          'relation': 'db',
                          'data': {'app': 'postgresql',
                                   'unit': None,
                                   'relation_id': rel_id}})

    def test_remove_specific_relation_id(self):
        harness = Harness(RelationEventCharm, meta='''
            name: test-app
            requires:
                db:
                    interface: pgsql
            ''')
        self.addCleanup(harness.cleanup)
        harness.begin()
        harness.charm.observe_relation_events('db')

        # Create the first relation
        rel_id_1 = harness.add_relation('db', 'postgresql')
        self.assertIsInstance(rel_id_1, int)
        harness.add_relation_unit(rel_id_1, 'postgresql/0')
        backend = harness._backend
        # Check relation was created
        self.assertIn(rel_id_1, backend.relation_ids('db'))
        self.assertEqual(backend.relation_list(rel_id_1), ['postgresql/0'])
        harness.charm.get_changes(reset=True)  # created event ignored

        # Create the second relation
        rel_id_2 = harness.add_relation('db', 'postgresql')
        self.assertIsInstance(rel_id_2, int)
        harness.add_relation_unit(rel_id_2, 'postgresql/1')
        backend = harness._backend
        # Check relation was created and both relations exist
        self.assertIn(rel_id_1, backend.relation_ids('db'))
        self.assertIn(rel_id_2, backend.relation_ids('db'))
        self.assertEqual(backend.relation_list(rel_id_2), ['postgresql/1'])
        harness.charm.get_changes(reset=True)  # created event ignored

        # Now remove second relation
        harness.remove_relation(rel_id_2)
        # Check second relation no longer exists but first does
        self.assertEqual(backend.relation_ids('db'), [rel_id_1])
        self.assertRaises(RelationNotFoundError, backend.relation_list, rel_id_2)

        # Check relation broken event is raised with correct data
        changes = harness.charm.get_changes()
        self.assertEqual(changes[0],
                         {'name': 'relation-departed',
                          'relation': 'db',
                          'data': {'app': 'postgresql',
                                   'unit': 'postgresql/1',
                                   'relation_id': rel_id_2}})
        self.assertEqual(changes[1],
                         {'name': 'relation-broken',
                          'relation': 'db',
                          'data': {'app': 'postgresql',
                                   'unit': None,
                                   'relation_id': rel_id_2}})

    def test_removing_invalid_relation_id_raises_exception(self):
        harness = Harness(RelationEventCharm, meta='''
            name: test-app
            requires:
                db:
                    interface: pgsql
            ''')
        self.addCleanup(harness.cleanup)
        harness.begin()
        harness.charm.observe_relation_events('db')
        # First create a relation
        rel_id = harness.add_relation('db', 'postgresql')
        self.assertIsInstance(rel_id, int)
        harness.add_relation_unit(rel_id, 'postgresql/0')
        backend = harness._backend
        # Check relation was created
        self.assertEqual(backend.relation_ids('db'), [rel_id])
        self.assertEqual(backend.relation_list(rel_id), ['postgresql/0'])
        harness.charm.get_changes(reset=True)  # created event ignored
        # Check exception is raised if relation id is invalid
        with self.assertRaises(RelationNotFoundError):
            harness.remove_relation(rel_id + 1)

    def test_remove_relation_unit(self):
        harness = Harness(RelationEventCharm, meta='''
            name: test-app
            requires:
                db:
                    interface: pgsql
            ''')
        self.addCleanup(harness.cleanup)
        harness.begin()
        harness.charm.observe_relation_events('db')
        # First add a relation and unit
        rel_id = harness.add_relation('db', 'postgresql')
        self.assertIsInstance(rel_id, int)
        harness.add_relation_unit(rel_id, 'postgresql/0')
        # Check relation and unit were created
        backend = harness._backend
        self.assertEqual(backend.relation_ids('db'), [rel_id])
        self.assertEqual(backend.relation_list(rel_id), ['postgresql/0'])
        harness.charm.get_changes(reset=True)  # ignore relation created events
        # Now remove unit
        harness.remove_relation_unit(rel_id, 'postgresql/0')
        # Check relation still exists
        self.assertEqual(backend.relation_ids('db'), [rel_id])
        # Check removed unit does not exist
        self.assertEqual(backend.relation_list(rel_id), [])
        # Check relation departed was raised with correct data
        self.assertEqual(harness.charm.get_changes()[0],
                         {'name': 'relation-departed',
                          'relation': 'db',
                          'data': {'app': 'postgresql',
                                   'unit': 'postgresql/0',
                                   'relation_id': rel_id}})

    def test_removing_relation_removes_remote_app_data(self):
        # language=YAML
        harness = Harness(RelationEventCharm, meta='''
            name: test-app
            requires:
                db:
                    interface: pgsql
            ''')
        self.addCleanup(harness.cleanup)
        harness.begin()
        harness.charm.observe_relation_events('db')
        # Add a relation and update app data
        remote_app = 'postgresql'
        rel_id = harness.add_relation('db', remote_app)
        harness.update_relation_data(rel_id, 'postgresql', {'app': 'data'})
        self.assertIsInstance(rel_id, int)
        # Check relation app data exists
        backend = harness._backend
        self.assertEqual(backend.relation_ids('db'), [rel_id])
        self.assertEqual({'app': 'data'}, backend.relation_get(rel_id, remote_app, is_app=True))
        harness.remove_relation(rel_id)
        # Check relation and app data are removed
        self.assertEqual(backend.relation_ids('db'), [])
        self.assertRaises(RelationNotFoundError, backend.relation_get,
                          rel_id, remote_app, is_app=True)

    def test_removing_relation_refreshes_charm_model(self):
        # language=YAML
        harness = Harness(RelationEventCharm, meta='''
            name: test-app
            requires:
                db:
                    interface: pgsql
            ''')
        self.addCleanup(harness.cleanup)
        harness.begin()
        harness.charm.observe_relation_events('db')
        # Add a relation and update app data
        remote_app = 'postgresql'
        rel_id = harness.add_relation('db', remote_app)
        harness.update_relation_data(rel_id, 'postgresql', {'app': 'data'})
        self.assertIsInstance(rel_id, int)
        self.assertIsNotNone(self._find_relation_in_model_by_id(harness, rel_id))

        # Check relation app data exists
        backend = harness._backend
        self.assertEqual(backend.relation_ids('db'), [rel_id])
        self.assertEqual({'app': 'data'}, backend.relation_get(rel_id, remote_app, is_app=True))
        harness.remove_relation(rel_id)
        self.assertIsNone(self._find_relation_in_model_by_id(harness, rel_id))

    def _find_relation_in_model_by_id(self, harness, rel_id):
        for relations in harness.charm.model.relations.values():
            for relation in relations:
                if rel_id == relation.id:
                    return relation
        return None

    def test_removing_relation_unit_removes_data_also(self):
        harness = Harness(RelationEventCharm, meta='''
            name: test-app
            requires:
                db:
                    interface: pgsql
            ''')
        self.addCleanup(harness.cleanup)
        harness.begin()
        harness.charm.observe_relation_events('db')
        # Add a relation and unit with data
        rel_id = harness.add_relation('db', 'postgresql')
        self.assertIsInstance(rel_id, int)
        harness.add_relation_unit(rel_id, 'postgresql/0')
        harness.update_relation_data(rel_id, 'postgresql/0', {'foo': 'bar'})
        # Check relation, unit and data exist
        backend = harness._backend
        self.assertEqual(backend.relation_ids('db'), [rel_id])
        self.assertEqual(backend.relation_list(rel_id), ['postgresql/0'])
        self.assertEqual(
            backend.relation_get(rel_id, 'postgresql/0', is_app=False),
            {'foo': 'bar'})
        harness.charm.get_changes(reset=True)  # ignore relation created events
        # Remove unit but not relation
        harness.remove_relation_unit(rel_id, 'postgresql/0')
        # Check relation exists but unit and data are removed
        self.assertEqual(backend.relation_ids('db'), [rel_id])
        self.assertEqual(backend.relation_list(rel_id), [])
        self.assertRaises(KeyError,
                          backend.relation_get,
                          rel_id,
                          'postgresql/0',
                          is_app=False)
        # Check relation departed was raised with correct data
        self.assertEqual(harness.charm.get_changes()[0],
                         {'name': 'relation-departed',
                          'relation': 'db',
                          'data': {'app': 'postgresql',
                                   'unit': 'postgresql/0',
                                   'relation_id': rel_id}})

    def test_removing_relation_unit_does_not_remove_other_unit_and_data(self):
        harness = Harness(RelationEventCharm, meta='''
            name: test-app
            requires:
                db:
                    interface: pgsql
            ''')
        self.addCleanup(harness.cleanup)
        harness.begin()
        harness.charm.observe_relation_events('db')
        # Add a relation with two units with data
        rel_id = harness.add_relation('db', 'postgresql')
        self.assertIsInstance(rel_id, int)
        harness.add_relation_unit(rel_id, 'postgresql/0')
        harness.add_relation_unit(rel_id, 'postgresql/1')
        harness.update_relation_data(rel_id, 'postgresql/0', {'foo0': 'bar0'})
        harness.update_relation_data(rel_id, 'postgresql/1', {'foo1': 'bar1'})
        # Check both unit and data are present
        backend = harness._backend
        self.assertEqual(backend.relation_ids('db'), [rel_id])
        self.assertEqual(backend.relation_list(rel_id),
                         ['postgresql/0', 'postgresql/1'])
        self.assertEqual(
            backend.relation_get(rel_id, 'postgresql/0', is_app=False),
            {'foo0': 'bar0'})
        self.assertEqual(
            backend.relation_get(rel_id, 'postgresql/1', is_app=False),
            {'foo1': 'bar1'})
        harness.charm.get_changes(reset=True)  # ignore relation created events
        # Remove only one unit
        harness.remove_relation_unit(rel_id, 'postgresql/1')
        # Check other unit and data still exists
        self.assertEqual(backend.relation_list(rel_id),
                         ['postgresql/0'])
        self.assertEqual(
            backend.relation_get(rel_id, 'postgresql/0', is_app=False),
            {'foo0': 'bar0'})
        # Check relation departed was raised with correct data
        self.assertEqual(harness.charm.get_changes()[0],
                         {'name': 'relation-departed',
                          'relation': 'db',
                          'data': {'app': 'postgresql',
                                   'unit': 'postgresql/1',
                                   'relation_id': rel_id}})

    def test_relation_events(self):
        harness = Harness(RelationEventCharm, meta='''
            name: test-app
            requires:
                db:
                    interface: pgsql
        ''')
        self.addCleanup(harness.cleanup)
        harness.begin()
        harness.charm.observe_relation_events('db')
        self.assertEqual(harness.charm.get_changes(), [])
        rel_id = harness.add_relation('db', 'postgresql')
        self.assertEqual(
            harness.charm.get_changes(),
            [{'name': 'relation-created',
              'relation': 'db',
              'data': {
                  'app': 'postgresql',
                  'unit': None,
                  'relation_id': rel_id,
              }}])
        harness.add_relation_unit(rel_id, 'postgresql/0')
        self.assertEqual(
            harness.charm.get_changes(),
            [{'name': 'relation-joined',
              'relation': 'db',
              'data': {
                  'app': 'postgresql',
                  'unit': 'postgresql/0',
                  'relation_id': rel_id,
              }}])
        harness.update_relation_data(rel_id, 'postgresql', {'foo': 'bar'})
        self.assertEqual(
            harness.charm.get_changes(),
            [{'name': 'relation-changed',
              'relation': 'db',
              'data': {
                  'app': 'postgresql',
                  'unit': None,
                  'relation_id': rel_id,
              }}])
        harness.update_relation_data(rel_id, 'postgresql/0', {'baz': 'bing'})
        self.assertEqual(
            harness.charm.get_changes(),
            [{'name': 'relation-changed',
              'relation': 'db',
              'data': {
                  'app': 'postgresql',
                  'unit': 'postgresql/0',
                  'relation_id': rel_id,
              }}])

    def test_get_relation_data(self):
        charm_meta = '''
            name: test-app
            requires:
                db:
                    interface: pgsql
        '''
        harness = Harness(CharmBase, meta=charm_meta)
        self.addCleanup(harness.cleanup)
        rel_id = harness.add_relation('db', 'postgresql')
        harness.update_relation_data(rel_id, 'postgresql', {'remote': 'data'})
        self.assertEqual(harness.get_relation_data(rel_id, 'test-app'), {})
        self.assertEqual(harness.get_relation_data(rel_id, 'test-app/0'), {})
        self.assertEqual(harness.get_relation_data(rel_id, 'test-app/1'), None)
        self.assertEqual(harness.get_relation_data(rel_id, 'postgresql'), {'remote': 'data'})
        with self.assertRaises(KeyError):
            # unknown relation id
            harness.get_relation_data(99, 'postgresql')

        meta = yaml.safe_load(charm_meta)
        t_app = Application('test-app', meta, harness._backend, None)
        t_unit0 = Unit('test-app/0', meta, harness._backend, {Application: t_app})
        t_unit1 = Unit('test-app/1', meta, harness._backend, {Application: t_app})
        self.assertEqual(harness.get_relation_data(rel_id, t_app), {})
        self.assertEqual(harness.get_relation_data(rel_id, t_unit0), {})
        self.assertEqual(harness.get_relation_data(rel_id, t_unit1), None)
        pg_app = Application('postgresql', meta, harness._backend, None)
        self.assertEqual(harness.get_relation_data(rel_id, pg_app), {'remote': 'data'})

    def test_create_harness_twice(self):
        metadata = '''
            name: my-charm
            requires:
              db:
                interface: pgsql
            '''
        harness1 = Harness(CharmBase, meta=metadata)
        self.addCleanup(harness1.cleanup)
        harness2 = Harness(CharmBase, meta=metadata)
        self.addCleanup(harness2.cleanup)
        harness1.begin()
        harness2.begin()
        helper1 = DBRelationChangedHelper(harness1.charm, "helper1")
        helper2 = DBRelationChangedHelper(harness2.charm, "helper2")
        rel_id = harness2.add_relation('db', 'postgresql')
        harness2.update_relation_data(rel_id, 'postgresql', {'key': 'value'})
        # Helper2 should see the event triggered by harness2, but helper1 should see no events.
        self.assertEqual(helper1.changes, [])
        self.assertEqual(helper2.changes, [(rel_id, 'postgresql')])

    def test_begin_twice(self):
        # language=YAML
        harness = Harness(CharmBase, meta='''
            name: test-app
            requires:
                db:
                    interface: pgsql
            ''')
        self.addCleanup(harness.cleanup)
        harness.begin()
        with self.assertRaises(RuntimeError):
            harness.begin()

    def test_update_relation_exposes_new_data(self):
        harness = Harness(CharmBase, meta='''
            name: my-charm
            requires:
              db:
                interface: pgsql
            ''')
        self.addCleanup(harness.cleanup)
        harness.begin()
        viewer = RelationChangedViewer(harness.charm, 'db')
        rel_id = harness.add_relation('db', 'postgresql')
        harness.add_relation_unit(rel_id, 'postgresql/0')
        harness.update_relation_data(rel_id, 'postgresql/0', {'initial': 'data'})
        self.assertEqual(viewer.changes, [{'initial': 'data'}])
        harness.update_relation_data(rel_id, 'postgresql/0', {'new': 'value'})
        self.assertEqual(viewer.changes, [{'initial': 'data'},
                                          {'initial': 'data', 'new': 'value'}])

    def test_update_relation_no_local_unit_change_event(self):
        # language=YAML
        harness = Harness(CharmBase, meta='''
            name: my-charm
            requires:
              db:
                interface: pgsql
            ''')
        self.addCleanup(harness.cleanup)
        harness.begin()
        helper = DBRelationChangedHelper(harness.charm, "helper")
        rel_id = harness.add_relation('db', 'postgresql')
        rel = harness.charm.model.get_relation('db')
        rel.data[harness.charm.model.unit]['key'] = 'value'
        # there should be no event for updating our own data
        harness.update_relation_data(rel_id, 'my-charm/0', {'new': 'other'})
        # but the data will be updated.
        self.assertEqual({'key': 'value', 'new': 'other'}, rel.data[harness.charm.model.unit])

        rel.data[harness.charm.model.unit]['new'] = 'value'
        # Our unit data bag got updated.
        self.assertEqual(rel.data[harness.charm.model.unit]['new'], 'value')
        # But there were no changed events registered by our unit.
        self.assertEqual([], helper.changes)

    def test_update_peer_relation_no_local_unit_change_event(self):
        # language=YAML
        harness = Harness(CharmBase, meta='''
            name: postgresql
            peers:
              db:
                interface: pgsql
            ''')
        self.addCleanup(harness.cleanup)
        harness.begin()
        helper = DBRelationChangedHelper(harness.charm, "helper")
        rel_id = harness.add_relation('db', 'postgresql')

        rel = harness.charm.model.get_relation('db')
        rel.data[harness.charm.model.unit]['key'] = 'value'
        rel = harness.charm.model.get_relation('db')
        harness.update_relation_data(rel_id, 'postgresql/0', {'key': 'v1'})
        self.assertEqual({'key': 'v1'}, rel.data[harness.charm.model.unit])
        # Make sure there was no event
        self.assertEqual([], helper.changes)

        rel.data[harness.charm.model.unit]['key'] = 'v2'
        # Our unit data bag got updated.
        self.assertEqual({'key': 'v2'}, dict(rel.data[harness.charm.model.unit]))
        # But there were no changed events registered by our unit.
        self.assertEqual([], helper.changes)

        # Same for when our unit is a leader.
        harness.set_leader(is_leader=True)
        harness.update_relation_data(rel_id, 'postgresql/0', {'key': 'v3'})
        self.assertEqual({'key': 'v3'}, dict(rel.data[harness.charm.model.unit]))
        self.assertEqual([], helper.changes)

        rel.data[harness.charm.model.unit]['key'] = 'v4'
        self.assertEqual(rel.data[harness.charm.model.unit]['key'], 'v4')
        self.assertEqual([], helper.changes)

    def test_update_peer_relation_app_data(self):
        # language=YAML
        harness = Harness(CharmBase, meta='''
            name: postgresql
            peers:
              db:
                interface: pgsql
            ''')
        self.addCleanup(harness.cleanup)
        harness.begin()
        harness.set_leader(is_leader=True)
        helper = DBRelationChangedHelper(harness.charm, "helper")
        rel_id = harness.add_relation('db', 'postgresql')
        rel = harness.charm.model.get_relation('db')
        rel.data[harness.charm.app]['key'] = 'value'
        harness.update_relation_data(rel_id, 'postgresql', {'key': 'v1'})
        self.assertEqual({'key': 'v1'}, rel.data[harness.charm.app])
        self.assertEqual([], helper.changes)

        rel.data[harness.charm.app]['key'] = 'v2'
        # Our unit data bag got updated.
        self.assertEqual(rel.data[harness.charm.model.app]['key'], 'v2')
        # But there were no changed events registered by our unit.
        self.assertEqual([], helper.changes)

        # If our unit is not a leader unit we get an update about peer app relation data changes.
        harness.set_leader(is_leader=False)
        harness.update_relation_data(rel_id, 'postgresql', {'k2': 'v2'})
        self.assertEqual(rel.data[harness.charm.model.app]['k2'], 'v2')
        self.assertEqual(helper.changes, [(0, 'postgresql')])

    def test_update_relation_no_local_app_change_event(self):
        # language=YAML
        harness = Harness(CharmBase, meta='''
            name: my-charm
            requires:
              db:
                interface: pgsql
            ''')
        self.addCleanup(harness.cleanup)
        harness.begin()
        harness.set_leader(False)
        helper = DBRelationChangedHelper(harness.charm, "helper")
        rel_id = harness.add_relation('db', 'postgresql')
        # TODO: remove this as soon as https://github.com/canonical/operator/issues/175 is fixed.
        harness.add_relation_unit(rel_id, 'postgresql/0')
        self.assertEqual(helper.changes, [])

        harness.update_relation_data(rel_id, 'my-charm', {'new': 'value'})
        rel = harness.charm.model.get_relation('db')
        self.assertEqual(rel.data[harness.charm.app]['new'], 'value')

        # Our app data bag got updated.
        self.assertEqual(rel.data[harness.charm.model.app]['new'], 'value')
        # But there were no changed events registered by our unit.
        self.assertEqual(helper.changes, [])

    def test_update_relation_remove_data(self):
        harness = Harness(CharmBase, meta='''
            name: my-charm
            requires:
              db:
                interface: pgsql
            ''')
        self.addCleanup(harness.cleanup)
        harness.begin()
        viewer = RelationChangedViewer(harness.charm, 'db')
        rel_id = harness.add_relation('db', 'postgresql')
        harness.add_relation_unit(rel_id, 'postgresql/0')
        harness.update_relation_data(rel_id, 'postgresql/0', {'initial': 'data'})
        harness.update_relation_data(rel_id, 'postgresql/0', {'initial': ''})
        self.assertEqual(viewer.changes, [{'initial': 'data'}, {}])

    def test_update_config(self):
        harness = Harness(RecordingCharm)
        self.addCleanup(harness.cleanup)
        harness.begin()
        harness.update_config(key_values={'a': 'foo', 'b': 2})
        self.assertEqual(
            harness.charm.changes,
            [{'name': 'config-changed', 'data': {'a': 'foo', 'b': 2}}])
        harness.update_config(key_values={'b': 3})
        self.assertEqual(
            harness.charm.changes,
            [{'name': 'config-changed', 'data': {'a': 'foo', 'b': 2}},
             {'name': 'config-changed', 'data': {'a': 'foo', 'b': 3}}])
        # you can set config values to the empty string, you can use unset to actually remove items
        harness.update_config(key_values={'a': ''}, unset=set('b'))
        self.assertEqual(
            harness.charm.changes,
            [{'name': 'config-changed', 'data': {'a': 'foo', 'b': 2}},
             {'name': 'config-changed', 'data': {'a': 'foo', 'b': 3}},
             {'name': 'config-changed', 'data': {'a': ''}},
             ])

    def test_set_leader(self):
        harness = Harness(RecordingCharm)
        self.addCleanup(harness.cleanup)
        # No event happens here
        harness.set_leader(False)
        harness.begin()
        self.assertFalse(harness.charm.model.unit.is_leader())
        harness.set_leader(True)
        self.assertEqual(harness.charm.get_changes(reset=True), [{'name': 'leader-elected'}])
        self.assertTrue(harness.charm.model.unit.is_leader())
        harness.set_leader(False)
        self.assertFalse(harness.charm.model.unit.is_leader())
        # No hook event when you lose leadership.
        # TODO: verify if Juju always triggers `leader-settings-changed` if you
        #   lose leadership.
        self.assertEqual(harness.charm.get_changes(reset=True), [])
        harness.disable_hooks()
        harness.set_leader(True)
        # No hook event if you have disabled them
        self.assertEqual(harness.charm.get_changes(reset=True), [])

    def test_relation_set_app_not_leader(self):
        harness = Harness(RecordingCharm, meta='''
            name: test-charm
            requires:
                db:
                    interface: pgsql
            ''')
        self.addCleanup(harness.cleanup)
        harness.begin()
        harness.set_leader(False)
        rel_id = harness.add_relation('db', 'postgresql')
        harness.add_relation_unit(rel_id, 'postgresql/0')
        rel = harness.charm.model.get_relation('db')
        with self.assertRaises(ModelError):
            rel.data[harness.charm.app]['foo'] = 'bar'
        # The data has not actually been changed
        self.assertEqual(harness.get_relation_data(rel_id, 'test-charm'), {})
        harness.set_leader(True)
        rel.data[harness.charm.app]['foo'] = 'bar'
        self.assertEqual(harness.get_relation_data(rel_id, 'test-charm'), {'foo': 'bar'})

    def test_hooks_enabled_and_disabled(self):
        harness = Harness(RecordingCharm, meta='''
            name: test-charm
        ''')
        self.addCleanup(harness.cleanup)
        # Before begin() there are no events.
        harness.update_config({'value': 'first'})
        # By default, after begin the charm is set up to receive events.
        harness.begin()
        harness.update_config({'value': 'second'})
        self.assertEqual(
            harness.charm.get_changes(reset=True),
            [{'name': 'config-changed', 'data': {'value': 'second'}}])
        # Once disabled, we won't see config-changed when we make an update
        harness.disable_hooks()
        harness.update_config({'third': '3'})
        self.assertEqual(harness.charm.get_changes(reset=True), [])
        harness.enable_hooks()
        harness.update_config({'value': 'fourth'})
        self.assertEqual(
            harness.charm.get_changes(reset=True),
            [{'name': 'config-changed', 'data': {'value': 'fourth', 'third': '3'}}])

    def test_hooks_disabled_contextmanager(self):
        harness = Harness(RecordingCharm, meta='''
            name: test-charm
        ''')
        self.addCleanup(harness.cleanup)
        # Before begin() there are no events.
        harness.update_config({'value': 'first'})
        # By default, after begin the charm is set up to receive events.
        harness.begin()
        harness.update_config({'value': 'second'})
        self.assertEqual(
            harness.charm.get_changes(reset=True),
            [{'name': 'config-changed', 'data': {'value': 'second'}}])
        # Once disabled, we won't see config-changed when we make an update
        with harness.hooks_disabled():
            harness.update_config({'third': '3'})
        self.assertEqual(harness.charm.get_changes(reset=True), [])
        harness.update_config({'value': 'fourth'})
        self.assertEqual(
            harness.charm.get_changes(reset=True),
            [{'name': 'config-changed', 'data': {'value': 'fourth', 'third': '3'}}])

    def test_hooks_disabled_nested_contextmanager(self):
        harness = Harness(RecordingCharm, meta='''
            name: test-charm
        ''')
        self.addCleanup(harness.cleanup)
        harness.begin()
        # Context manager can be nested, so a test using it can invoke a helper using it.
        with harness.hooks_disabled():
            with harness.hooks_disabled():
                harness.update_config({'fifth': '5'})
            harness.update_config({'sixth': '6'})
        self.assertEqual(harness.charm.get_changes(reset=True), [])

    def test_hooks_disabled_noop(self):
        harness = Harness(RecordingCharm, meta='''
            name: test-charm
        ''')
        self.addCleanup(harness.cleanup)
        harness.begin()
        # If hooks are already disabled, it is a no op, and on exit hooks remain disabled.
        harness.disable_hooks()
        with harness.hooks_disabled():
            harness.update_config({'seventh': '7'})
        harness.update_config({'eighth': '8'})
        self.assertEqual(harness.charm.get_changes(reset=True), [])

    def test_metadata_from_directory(self):
        tmp = pathlib.Path(tempfile.mkdtemp())
        self.addCleanup(shutil.rmtree, str(tmp))
        metadata_filename = tmp / 'metadata.yaml'
        with metadata_filename.open('wt') as metadata:
            metadata.write(textwrap.dedent('''
            name: my-charm
            requires:
                db:
                    interface: pgsql
            '''))
        harness = self._get_dummy_charm_harness(tmp)
        harness.begin()
        self.assertEqual(list(harness.model.relations), ['db'])
        # The charm_dir also gets set
        self.assertEqual(harness.framework.charm_dir, tmp)

    def test_config_from_directory(self):
        tmp = pathlib.Path(tempfile.mkdtemp())
        self.addCleanup(shutil.rmtree, str(tmp))
        config_filename = tmp / 'config.yaml'
        with config_filename.open('wt') as config:
            config.write(textwrap.dedent('''
            options:
                opt_str:
                    type: string
                    default: "val"
                opt_str_empty:
                    type: string
                    default: ""
                opt_null:
                    type: string
                    default: null
                opt_bool:
                    type: boolean
                    default: true
                opt_int:
                    type: int
                    default: 1
                opt_float:
                    type: float
                    default: 1.0
                opt_no_default:
                    type: string
            '''))
        harness = self._get_dummy_charm_harness(tmp)
        self.assertEqual(harness.model.config['opt_str'], 'val')
        self.assertEqual(harness.model.config['opt_str_empty'], '')
        self.assertIsNone(harness.model.config['opt_null'])
        self.assertIs(harness.model.config['opt_bool'], True)
        self.assertEqual(harness.model.config['opt_int'], 1)
        self.assertIsInstance(harness.model.config['opt_int'], int)
        self.assertEqual(harness.model.config['opt_float'], 1.0)
        self.assertIsInstance(harness.model.config['opt_float'], float)
        self.assertNotIn('opt_no_default', harness.model.config)

    def test_set_model_name(self):
        harness = Harness(CharmBase, meta='''
            name: test-charm
        ''')
        self.addCleanup(harness.cleanup)
        harness.set_model_name('foo')
        self.assertEqual('foo', harness.model.name)

    def test_set_model_name_after_begin(self):
        harness = Harness(CharmBase, meta='''
            name: test-charm
        ''')
        self.addCleanup(harness.cleanup)
        harness.set_model_name('bar')
        harness.begin()
        with self.assertRaises(RuntimeError):
            harness.set_model_name('foo')
        self.assertEqual(harness.model.name, 'bar')

    def test_set_model_uuid_after_begin(self):
        harness = Harness(CharmBase, meta='''
            name: test-charm
        ''')
        self.addCleanup(harness.cleanup)
        harness.set_model_name('bar')
        harness.set_model_uuid('96957e90-e006-11eb-ba80-0242ac130004')
        harness.begin()
        with self.assertRaises(RuntimeError):
            harness.set_model_uuid('af0479ea-e006-11eb-ba80-0242ac130004')
        self.assertEqual(harness.model.uuid, '96957e90-e006-11eb-ba80-0242ac130004')

    def test_set_model_info_after_begin(self):
        harness = Harness(CharmBase, meta='''
            name: test-charm
        ''')
        self.addCleanup(harness.cleanup)
        harness.set_model_info('foo', '96957e90-e006-11eb-ba80-0242ac130004')
        harness.begin()
        with self.assertRaises(RuntimeError):
            harness.set_model_info('bar', 'af0479ea-e006-11eb-ba80-0242ac130004')
        with self.assertRaises(RuntimeError):
            harness.set_model_info('bar')
        with self.assertRaises(RuntimeError):
            harness.set_model_info(uuid='af0479ea-e006-11eb-ba80-0242ac130004')
        with self.assertRaises(RuntimeError):
            harness.set_model_name('bar')
        with self.assertRaises(RuntimeError):
            harness.set_model_uuid('af0479ea-e006-11eb-ba80-0242ac130004')
        self.assertEqual(harness.model.name, 'foo')
        self.assertEqual(harness.model.uuid, '96957e90-e006-11eb-ba80-0242ac130004')

    def test_add_storage_before_harness_begin(self):
        harness = Harness(StorageTester, meta='''
            name: test-app
            requires:
                db:
                    interface: pgsql
            storage:
                test:
                    type: filesystem
                    multiple:
                        range: 1-3
            ''')
        self.addCleanup(harness.cleanup)

        storage_ids = harness.add_storage("test", count=3)
        self.assertTrue(len(storage_ids), 3)
        self.assertEqual("/test/0", harness._backend.storage_get(storage_ids[0], "location"))
        self.assertEqual("/test/1", harness._backend.storage_get(storage_ids[1], "location"))
        self.assertEqual("/test/2", harness._backend.storage_get(storage_ids[2], "location"))

        # Backend sanity check - _backend.storage_list must return a list of integers.
        self.assertEqual({int(storage_id.split('/')[1]) for storage_id in storage_ids},
                         set(harness._backend.storage_list("test")))

        harness.begin_with_initial_hooks()
        self.assertEqual(len(harness.charm.observed_events), 3)
        for i in range(3):
            self.assertTrue(isinstance(harness.charm.observed_events[i], StorageAttachedEvent))

    def test_add_storage_without_metadata_key_fails(self):
        harness = Harness(CharmBase, meta='''
            name: test-app
            requires:
                db:
                    interface: pgsql
            ''')
        self.addCleanup(harness.cleanup)

        with self.assertRaises(RuntimeError) as cm:
            harness.add_storage("test")
        self.assertEqual(cm.exception.args[0], "test not found as a valid storage key in metadata")

    def test_add_storage_after_harness_begin(self):
        harness = Harness(StorageTester, meta='''
            name: test-app
            requires:
                db:
                    interface: pgsql
            storage:
                test:
                    type: filesystem
                    multiple:
                        range: 1-3
            ''')
        self.addCleanup(harness.cleanup)

        # Set up initial storage
        storage_ids = harness.add_storage("test")
        self.assertTrue(len(storage_ids), 1)
        self.assertEqual("/test/0", harness._backend.storage_get(storage_ids[0], "location"))

        harness.begin_with_initial_hooks()
        self.assertEqual(len(harness.charm.observed_events), 1)
        self.assertTrue(isinstance(harness.charm.observed_events[0], StorageAttachedEvent))

        # Add additional storage
        storage_ids = harness.add_storage("test", count=3)

        self.assertEqual({int(storage_id.split('/')[1]) for storage_id in storage_ids},
                         set(harness._backend.storage_list("test")))
        self.assertEqual("/test/1", harness._backend.storage_get(storage_ids[0], "location"))
        self.assertEqual("/test/2", harness._backend.storage_get(storage_ids[1], "location"))
        self.assertEqual("/test/3", harness._backend.storage_get(storage_ids[2], "location"))
        self.assertEqual(len(harness.charm.observed_events), 4)
        for i in range(1, 4):
            self.assertTrue(isinstance(harness.charm.observed_events[i], StorageAttachedEvent))

    def test_detach_storage(self):
        harness = Harness(StorageTester, meta='''
            name: test-app
            requires:
                db:
                    interface: pgsql
            storage:
                test:
                    type: filesystem
            ''')
        self.addCleanup(harness.cleanup)

        # Set up initial storage
        storage_ids = harness.add_storage("test")
        harness.begin_with_initial_hooks()
        self.assertEqual(len(harness.charm.observed_events), 1)
        self.assertTrue(isinstance(harness.charm.observed_events[0], StorageAttachedEvent))

        # Detach storage
        harness.detach_storage(storage_ids[0])
        self.assertEqual(len(harness.charm.observed_events), 2)
        self.assertTrue(isinstance(harness.charm.observed_events[1], StorageDetachingEvent))

        # Verify backend functions return appropriate values.
        # Real backend would return info only for actively attached storage units.
        self.assertNotIn(int(storage_ids[0].split('/')[1]), harness._backend.storage_list("test"))
        with self.assertRaises(ModelError) as cm:
            harness._backend.storage_get(storage_ids[0], "location")
        # Error message modeled after output of
        # "storage-get -s <invalid/inactive id> location" on real deployment
        self.assertEqual(
            cm.exception.args[0],
            'ERROR invalid value "test/0" for option -s: storage not found')

        # Retry detach
        # Since already detached, no more hooks should fire
        harness.detach_storage(storage_ids[0])
        self.assertEqual(len(harness.charm.observed_events), 2)
        self.assertTrue(isinstance(harness.charm.observed_events[1], StorageDetachingEvent))

    def test_detach_storage_before_harness_begin(self):
        harness = Harness(StorageTester, meta='''
            name: test-app
            requires:
                db:
                    interface: pgsql
            storage:
                test:
                    type: filesystem
            ''')
        self.addCleanup(harness.cleanup)

        storage_ids = harness.add_storage("test")
        with self.assertRaises(RuntimeError) as cm:
            harness.detach_storage(storage_ids[0])
        self.assertEqual(cm.exception.args[0],
                         "Cannot detach when harness has not been started yet")

    # Additional test cases to cover new functionality:
    # * Harness.attach_storage: Attaches a previously detached storage.
    #   * Charm not yet running?  Doesn't make sense to attach storage; raise an error.
    #   * Charm started?  fire attached hook if state is detached, change state

    def test_attach_storage(self):
        harness = Harness(StorageTester, meta='''
            name: test-app
            requires:
                db:
                    interface: pgsql
            storage:
                test:
                    type: filesystem
            ''')
        self.addCleanup(harness.cleanup)

        # Set up initial storage
        storage_ids = harness.add_storage("test")
        harness.begin_with_initial_hooks()
        self.assertEqual(len(harness.charm.observed_events), 1)
        self.assertTrue(isinstance(harness.charm.observed_events[0], StorageAttachedEvent))

        # Detach storage
        harness.detach_storage(storage_ids[0])
        self.assertEqual(len(harness.charm.observed_events), 2)
        self.assertTrue(isinstance(harness.charm.observed_events[1], StorageDetachingEvent))

        # Re-attach storage
        harness.attach_storage(storage_ids[0])
        self.assertEqual(len(harness.charm.observed_events), 3)
        self.assertTrue(isinstance(harness.charm.observed_events[2], StorageAttachedEvent))

        # Verify backend functions return appropriate values.
        # Real backend would return info only for actively attached storage units.
        self.assertIn(int(storage_ids[0].split('/')[1]), harness._backend.storage_list("test"))
        self.assertEqual("/test/0", harness._backend.storage_get(storage_ids[0], "location"))

        # Retry attach
        # Since already detached, no more hooks should fire
        harness.attach_storage(storage_ids[0])
        self.assertEqual(len(harness.charm.observed_events), 3)
        self.assertTrue(isinstance(harness.charm.observed_events[2], StorageAttachedEvent))

    def test_attach_storage_before_harness_begin(self):
        harness = Harness(StorageTester, meta='''
            name: test-app
            requires:
                db:
                    interface: pgsql
            storage:
                test:
                    type: filesystem
            ''')
        self.addCleanup(harness.cleanup)

        storage_ids = harness.add_storage("test")
        # This admittedly doesn't really make sense since we block pre-begin attachments; added for
        # completeness.
        with self.assertRaises(RuntimeError) as cm:
            harness.attach_storage(storage_ids[0])
        self.assertEqual(cm.exception.args[0],
                         "Cannot attach when harness has not been started yet")

    def test_remove_storage_before_harness_begin(self):
        harness = Harness(StorageTester, meta='''
            name: test-app
            requires:
                db:
                    interface: pgsql
            storage:
                test:
                    type: filesystem
                    multiple:
                        range: 1-3
            ''')
        self.addCleanup(harness.cleanup)

        storage_ids = harness.add_storage("test", count=2)
        harness.remove_storage(storage_ids[0])
        # Note re: delta between real behavior and Harness: Juju doesn't allow removal
        # of the last attached storage unit while a workload is still running.  To more
        # easily allow testing of storage removal, I am presently ignoring this detail.
        # (Otherwise, the user would need to flag somehow that they are intentionally
        # removing the final unit as part of a shutdown procedure, else it'd block the
        # removal.  I'm not sure such behavior is productive.)

        harness.begin_with_initial_hooks()
        # Only one hook will fire; one won't since it was removed
        self.assertEqual(len(harness.charm.observed_events), 1)
        self.assertTrue(isinstance(harness.charm.observed_events[0], StorageAttachedEvent))

    def test_remove_storage_without_metadata_key_fails(self):
        harness = Harness(CharmBase, meta='''
            name: test-app
            requires:
                db:
                    interface: pgsql
            ''')
        self.addCleanup(harness.cleanup)

        # Doesn't really make sense since we already can't add storage which isn't in the metadata,
        # but included for completeness.
        with self.assertRaises(RuntimeError) as cm:
            harness.remove_storage("test/0")
        self.assertEqual(cm.exception.args[0], "test not found as a valid storage key in metadata")

    def test_remove_storage_after_harness_begin(self):
        harness = Harness(StorageTester, meta='''
            name: test-app
            requires:
                db:
                    interface: pgsql
            storage:
                test:
                    type: filesystem
                    multiple:
                        range: 1-3
            ''')
        self.addCleanup(harness.cleanup)

        storage_ids = harness.add_storage("test", count=2)
        harness.begin_with_initial_hooks()
        self.assertEqual(len(harness.charm.observed_events), 2)
        self.assertTrue(isinstance(harness.charm.observed_events[0], StorageAttachedEvent))
        self.assertTrue(isinstance(harness.charm.observed_events[1], StorageAttachedEvent))

        harness.remove_storage(storage_ids[0])
        self.assertEqual(len(harness.charm.observed_events), 3)
        self.assertTrue(isinstance(harness.charm.observed_events[2], StorageDetachingEvent))

        # storage_ids will reflect the second storage unit, i.e. test/1 (integer id: 1)
        # Since we removed the storage_ids entry; I expect the other entry to remain.
        bare_storage_ids = [int(storage_id.split('/')[1]) for storage_id in storage_ids]
        attached_storage_ids = harness._backend.storage_list("test")
        self.assertNotIn(bare_storage_ids[0], attached_storage_ids)
        self.assertIn(bare_storage_ids[1], attached_storage_ids)

    def test_remove_detached_storage(self):
        harness = Harness(StorageTester, meta='''
            name: test-app
            requires:
                db:
                    interface: pgsql
            storage:
                test:
                    type: filesystem
                    multiple:
                        range: 1-3
            ''')
        self.addCleanup(harness.cleanup)

        storage_ids = harness.add_storage("test", count=2)
        harness.begin_with_initial_hooks()
        harness.detach_storage(storage_ids[0])
        harness.remove_storage(storage_ids[0])  # Already detached, so won't fire a hook
        self.assertEqual(len(harness.charm.observed_events), 3)
        self.assertTrue(isinstance(harness.charm.observed_events[0], StorageAttachedEvent))
        self.assertTrue(isinstance(harness.charm.observed_events[1], StorageAttachedEvent))
        self.assertTrue(isinstance(harness.charm.observed_events[2], StorageDetachingEvent))

    def test_actions_from_directory(self):
        tmp = pathlib.Path(tempfile.mkdtemp())
        self.addCleanup(shutil.rmtree, str(tmp))
        actions_filename = tmp / 'actions.yaml'
        with actions_filename.open('wt') as actions:
            actions.write(textwrap.dedent('''
            test:
                description: a dummy action
            '''))
        harness = self._get_dummy_charm_harness(tmp)
        harness.begin()
        self.assertEqual(list(harness.framework.meta.actions), ['test'])
        # The charm_dir also gets set
        self.assertEqual(harness.framework.charm_dir, tmp)

    def _get_dummy_charm_harness(self, tmp):
        self._write_dummy_charm(tmp)
        charm_mod = importlib.import_module('testcharm')
        harness = Harness(charm_mod.MyTestingCharm)
        self.addCleanup(harness.cleanup)
        return harness

    def _write_dummy_charm(self, tmp):
        srcdir = tmp / 'src'
        srcdir.mkdir(0o755)
        charm_filename = srcdir / 'testcharm.py'
        with charm_filename.open('wt') as charmpy:
            # language=Python
            charmpy.write(textwrap.dedent('''
                from ops.charm import CharmBase
                class MyTestingCharm(CharmBase):
                    pass
                '''))
        orig = sys.path[:]
        sys.path.append(str(srcdir))

        def cleanup():
            sys.path = orig
            sys.modules.pop('testcharm')

        self.addCleanup(cleanup)

    def test_actions_passed_in(self):
        harness = Harness(
            CharmBase,
            meta='''
                name: test-app
            ''',
            actions='''
                test-action:
                    description: a dummy test action
            ''')
        self.addCleanup(harness.cleanup)
        self.assertEqual(list(harness.framework.meta.actions), ['test-action'])

    def test_relation_set_deletes(self):
        harness = Harness(CharmBase, meta='''
            name: test-charm
            requires:
                db:
                    interface: pgsql
            ''')
        self.addCleanup(harness.cleanup)
        harness.begin()
        harness.set_leader(False)
        rel_id = harness.add_relation('db', 'postgresql')
        harness.update_relation_data(rel_id, 'test-charm/0', {'foo': 'bar'})
        harness.add_relation_unit(rel_id, 'postgresql/0')
        rel = harness.charm.model.get_relation('db', rel_id)
        del rel.data[harness.charm.model.unit]['foo']
        self.assertEqual({}, harness.get_relation_data(rel_id, 'test-charm/0'))

    def test_set_workload_version(self):
        harness = Harness(CharmBase, meta='''
            name: app
            ''')
        self.addCleanup(harness.cleanup)
        harness.begin()
        self.assertIsNone(harness.get_workload_version())
        harness.charm.model.unit.set_workload_version('1.2.3')
        self.assertEqual(harness.get_workload_version(), '1.2.3')

    def test_get_backend_calls(self):
        harness = Harness(CharmBase, meta='''
            name: test-charm
            requires:
                db:
                    interface: pgsql
            ''')
        self.addCleanup(harness.cleanup)
        harness.begin()
        # No calls to the backend yet
        self.assertEqual(harness._get_backend_calls(), [])
        rel_id = harness.add_relation('db', 'postgresql')
        # update_relation_data ensures the cached data for the relation is wiped
        harness.update_relation_data(rel_id, 'test-charm/0', {'foo': 'bar'})
        self.assertEqual(
            harness._get_backend_calls(reset=True), [
                ('relation_ids', 'db'),
                ('relation_list', rel_id),
                ('relation_remote_app_name', 0),
            ])
        # add_relation_unit resets the relation_list, but doesn't trigger backend calls
        harness.add_relation_unit(rel_id, 'postgresql/0')
        self.assertEqual([], harness._get_backend_calls(reset=False))
        # however, update_relation_data does, because we are preparing relation-changed
        harness.update_relation_data(rel_id, 'postgresql/0', {'foo': 'bar'})
        self.assertEqual(
            harness._get_backend_calls(reset=False), [
                ('relation_ids', 'db'),
                ('relation_list', rel_id),
            ])
        # If we check again, they are still there, but now we reset it
        self.assertEqual(
            harness._get_backend_calls(reset=True), [
                ('relation_ids', 'db'),
                ('relation_list', rel_id),
            ])
        # And the calls are gone
        self.assertEqual(harness._get_backend_calls(), [])

    def test_get_backend_calls_with_kwargs(self):
        harness = Harness(CharmBase, meta='''
            name: test-charm
            requires:
                db:
                    interface: pgsql
            ''')
        self.addCleanup(harness.cleanup)
        harness.begin()
        unit = harness.charm.model.unit
        # Reset the list, because we don't care what it took to get here
        harness._get_backend_calls(reset=True)
        unit.status = ActiveStatus()
        self.assertEqual(
            [('status_set', 'active', '', {'is_app': False})], harness._get_backend_calls())
        harness.set_leader(True)
        app = harness.charm.model.app
        harness._get_backend_calls(reset=True)
        app.status = ActiveStatus('message')
        self.assertEqual(
            [('is_leader',),
             ('status_set', 'active', 'message', {'is_app': True})],
            harness._get_backend_calls())

    def test_unit_status(self):
        harness = Harness(CharmBase, meta='name: test-app')
        self.addCleanup(harness.cleanup)
        harness.set_leader(True)
        harness.begin()
        # default status
        self.assertEqual(harness.model.unit.status, MaintenanceStatus(''))
        status = ActiveStatus('message')
        harness.model.unit.status = status
        self.assertEqual(harness.model.unit.status, status)

    def test_app_status(self):
        harness = Harness(CharmBase, meta='name: test-app')
        self.addCleanup(harness.cleanup)
        harness.set_leader(True)
        harness.begin()
        # default status
        self.assertEqual(harness.model.app.status, UnknownStatus())
        status = ActiveStatus('message')
        harness.model.app.status = status
        self.assertEqual(harness.model.app.status, status)

    def test_populate_oci_resources(self):
        harness = Harness(CharmBase, meta='''
            name: test-app
            resources:
              image:
                type: oci-image
                description: "Image to deploy."
              image2:
                type: oci-image
                description: "Another image."
            ''')
        self.addCleanup(harness.cleanup)
        harness.populate_oci_resources()
        path = harness.model.resources.fetch('image')
        self.assertEqual(path.name, 'contents.yaml')
        self.assertEqual(path.parent.name, 'image')
        with path.open('r') as resource_file:
            contents = yaml.safe_load(resource_file.read())
        self.assertEqual(contents['registrypath'], 'registrypath')
        self.assertEqual(contents['username'], 'username')
        self.assertEqual(contents['password'], 'password')
        path = harness.model.resources.fetch('image2')
        self.assertEqual(path.name, 'contents.yaml')
        self.assertEqual(path.parent.name, 'image2')

    def test_resource_folder_cleanup(self):
        harness = Harness(CharmBase, meta='''
            name: test-app
            resources:
              image:
                type: oci-image
                description: "Image to deploy."
            ''')
        self.addCleanup(harness.cleanup)
        harness.populate_oci_resources()
        path = harness.model.resources.fetch('image')
        self.assertTrue(path.exists())
        harness.cleanup()
        self.assertFalse(path.exists())
        self.assertFalse(path.parent.exists())
        self.assertFalse(path.parent.parent.exists())

    def test_add_oci_resource_custom(self):
        harness = Harness(CharmBase, meta='''
            name: test-app
            resources:
              image:
                type: oci-image
                description: "Image to deploy."
            ''')
        self.addCleanup(harness.cleanup)
        custom = {
            "registrypath": "custompath",
            "username": "custom_username",
            "password": "custom_password",
        }
        harness.add_oci_resource('image', custom)
        resource = harness.model.resources.fetch('image')
        with resource.open('r') as resource_file:
            contents = yaml.safe_load(resource_file.read())
        self.assertEqual(contents['registrypath'], 'custompath')
        self.assertEqual(contents['username'], 'custom_username')
        self.assertEqual(contents['password'], 'custom_password')

    def test_add_oci_resource_no_image(self):
        harness = Harness(CharmBase, meta='''
            name: test-app
            resources:
              image:
                type: file
                description: "Image to deploy."
            ''')
        self.addCleanup(harness.cleanup)
        with self.assertRaises(RuntimeError):
            harness.add_oci_resource("image")
        with self.assertRaises(RuntimeError):
            harness.add_oci_resource("missing-resource")
        self.assertEqual(len(harness._backend._resources_map), 0)

    def test_add_resource_unknown(self):
        harness = Harness(CharmBase, meta='''
            name: test-app
            resources:
              image:
                type: file
                description: "Image to deploy."
            ''')
        self.addCleanup(harness.cleanup)
        with self.assertRaises(RuntimeError):
            harness.add_resource('unknown', 'content')

    def test_add_resource_but_oci(self):
        harness = Harness(CharmBase, meta='''
            name: test-app
            resources:
              image:
                type: oci-image
                description: "Image to deploy."
            ''')
        self.addCleanup(harness.cleanup)
        with self.assertRaises(RuntimeError):
            harness.add_resource('image', 'content')

    def test_add_resource_string(self):
        harness = Harness(CharmBase, meta='''
            name: test-app
            resources:
              image:
                type: file
                filename: foo.txt
                description: "Image to deploy."
            ''')
        self.addCleanup(harness.cleanup)
        harness.add_resource('image', 'foo contents\n')
        path = harness.model.resources.fetch('image')
        self.assertEqual(path.name, 'foo.txt')
        self.assertEqual(path.parent.name, 'image')
        with path.open('rt') as f:
            self.assertEqual('foo contents\n', f.read())

    def test_add_resource_bytes(self):
        harness = Harness(CharmBase, meta='''
            name: test-app
            resources:
              image:
                type: file
                filename: foo.zip
                description: "Image to deploy."
            ''')
        self.addCleanup(harness.cleanup)
        raw_contents = b'\xff\xff\x00blah\n'
        harness.add_resource('image', raw_contents)
        path = harness.model.resources.fetch('image')
        self.assertEqual(path.name, 'foo.zip')
        self.assertEqual(path.parent.name, 'image')
        with path.open('rb') as f:
            self.assertEqual(raw_contents, f.read())

    def test_add_resource_unknown_filename(self):
        harness = Harness(CharmBase, meta='''
            name: test-app
            resources:
              image:
                type: file
                description: "Image to deploy."
            ''')
        self.addCleanup(harness.cleanup)
        harness.add_resource('image', 'foo contents\n')
        path = harness.model.resources.fetch('image')
        self.assertEqual(path.name, 'image')
        self.assertEqual(path.parent.name, 'image')

    def test_get_pod_spec(self):
        harness = Harness(CharmBase, meta='''
            name: test-app
            ''')
        self.addCleanup(harness.cleanup)
        harness.set_leader(True)
        container_spec = {'container': 'spec'}
        k8s_resources = {'k8s': 'spec'}
        harness.model.pod.set_spec(container_spec, k8s_resources)
        self.assertEqual(harness.get_pod_spec(), (container_spec, k8s_resources))

    def test_begin_with_initial_hooks_no_relations(self):
        harness = Harness(RecordingCharm, meta='''
            name: test-app
            ''')
        self.addCleanup(harness.cleanup)
        harness.update_config({'foo': 'bar'})
        harness.set_leader(True)
        self.assertIsNone(harness.charm)
        harness.begin_with_initial_hooks()
        self.assertIsNotNone(harness.charm)
        self.assertEqual(
            harness.charm.changes,
            [
                {'name': 'install'},
                {'name': 'leader-elected'},
                {'name': 'config-changed', 'data': {'foo': 'bar'}},
                {'name': 'start'},
            ]
        )

    def test_begin_with_initial_hooks_no_relations_not_leader(self):
        harness = Harness(RecordingCharm, meta='''
            name: test-app
            ''')
        self.addCleanup(harness.cleanup)
        harness.update_config({'foo': 'bar'})
        self.assertIsNone(harness.charm)
        harness.begin_with_initial_hooks()
        self.assertIsNotNone(harness.charm)
        self.assertEqual(
            harness.charm.changes,
            [
                {'name': 'install'},
                {'name': 'leader-settings-changed'},
                {'name': 'config-changed', 'data': {'foo': 'bar'}},
                {'name': 'start'},
            ]
        )

    def test_begin_with_initial_hooks_with_peer_relation(self):
        class PeerCharm(RelationEventCharm):
            def __init__(self, framework):
                super().__init__(framework)
                self.observe_relation_events('peer')
        harness = Harness(PeerCharm, meta='''
            name: test-app
            peers:
              peer:
                interface: app-peer
            ''')
        self.addCleanup(harness.cleanup)
        harness.update_config({'foo': 'bar'})
        self.assertIsNone(harness.charm)
        harness.begin_with_initial_hooks()
        self.assertIsNotNone(harness.charm)
        rel_id = harness.model.get_relation('peer').id
        self.assertEqual(
            harness.charm.changes,
            [
                {'name': 'install'},
                {'name': 'relation-created',
                 'relation': 'peer',
                 'data': {
                     'relation_id': rel_id,
                     'unit': None,
                     'app': 'test-app',
                 }},
                {'name': 'leader-settings-changed'},
                {'name': 'config-changed', 'data': {'foo': 'bar'}},
                {'name': 'start'},
            ])
        # With a single unit, no peer-relation-joined is fired

    def test_begin_with_initial_hooks_peer_relation_pre_defined(self):
        class PeerCharm(RelationEventCharm):
            def __init__(self, framework):
                super().__init__(framework)
                self.observe_relation_events('peer')
        harness = Harness(PeerCharm, meta='''
            name: test-app
            peers:
              peer:
                interface: app-peer
            ''')
        self.addCleanup(harness.cleanup)
        peer_rel_id = harness.add_relation('peer', 'test-app')
        harness.begin_with_initial_hooks()
        # If the peer relation is already defined by the user, we don't create the relation a
        # second time, but we do still fire relation-created.
        self.assertEqual(
            harness.charm.changes,
            [
                {'name': 'install'},
                {'name': 'relation-created',
                 'relation': 'peer',
                 'data': {
                     'relation_id': peer_rel_id,
                     'unit': None,
                     'app': 'test-app',
                 }},
                {'name': 'leader-settings-changed'},
                {'name': 'config-changed', 'data': {}},
                {'name': 'start'},
            ])

    def test_begin_with_initial_hooks_relation_charm_with_no_relation(self):
        class CharmWithDB(RelationEventCharm):
            def __init__(self, framework):
                super().__init__(framework)
                self.observe_relation_events('db')
        harness = Harness(CharmWithDB, meta='''
            name: test-app
            requires:
              db:
                interface: sql
            ''')
        self.addCleanup(harness.cleanup)
        harness.set_leader()
        harness.begin_with_initial_hooks()
        self.assertEqual(
            harness.charm.changes,
            [
                {'name': 'install'},
                {'name': 'leader-elected'},
                {'name': 'config-changed', 'data': {}},
                {'name': 'start'},
            ])

    def test_begin_with_initial_hooks_with_one_relation(self):
        class CharmWithDB(RelationEventCharm):
            def __init__(self, framework):
                super().__init__(framework)
                self.observe_relation_events('db')
        harness = Harness(CharmWithDB, meta='''
            name: test-app
            requires:
              db:
                interface: sql
            ''')
        self.addCleanup(harness.cleanup)
        harness.set_leader()
        rel_id = harness.add_relation('db', 'postgresql')
        harness.add_relation_unit(rel_id, 'postgresql/0')
        harness.update_relation_data(rel_id, 'postgresql/0', {'new': 'data'})
        harness.begin_with_initial_hooks()
        self.assertEqual(
            harness.charm.changes,
            [
                {'name': 'install'},
                {'name': 'relation-created',
                 'relation': 'db',
                 'data': {
                     'relation_id': rel_id,
                     'unit': None,
                     'app': 'postgresql',
                 }},
                {'name': 'leader-elected'},
                {'name': 'config-changed', 'data': {}},
                {'name': 'start'},
                {'name': 'relation-joined',
                 'relation': 'db',
                 'data': {
                     'relation_id': rel_id,
                     'unit': 'postgresql/0',
                     'app': 'postgresql',
                 }},
                {'name': 'relation-changed',
                 'relation': 'db',
                 'data': {
                     'relation_id': rel_id,
                     'unit': 'postgresql/0',
                     'app': 'postgresql',
                 }},
            ])

    def test_begin_with_initial_hooks_with_application_data(self):
        class CharmWithDB(RelationEventCharm):
            def __init__(self, framework):
                super().__init__(framework)
                self.observe_relation_events('db')
        harness = Harness(CharmWithDB, meta='''
            name: test-app
            requires:
              db:
                interface: sql
            ''')
        self.addCleanup(harness.cleanup)
        harness.set_leader()
        rel_id = harness.add_relation('db', 'postgresql')
        harness.add_relation_unit(rel_id, 'postgresql/0')
        harness.update_relation_data(rel_id, 'postgresql/0', {'new': 'data'})
        harness.update_relation_data(rel_id, 'postgresql', {'app': 'data'})
        harness.begin_with_initial_hooks()
        self.assertEqual(
            harness.charm.changes,
            [
                {'name': 'install'},
                {'name': 'relation-created',
                 'relation': 'db',
                 'data': {
                     'relation_id': rel_id,
                     'unit': None,
                     'app': 'postgresql',
                 }},
                {'name': 'leader-elected'},
                {'name': 'config-changed', 'data': {}},
                {'name': 'start'},
                {'name': 'relation-changed',
                 'relation': 'db',
                 'data': {
                     'relation_id': rel_id,
                     'unit': None,
                     'app': 'postgresql',
                 }},
                {'name': 'relation-joined',
                 'relation': 'db',
                 'data': {
                     'relation_id': rel_id,
                     'unit': 'postgresql/0',
                     'app': 'postgresql',
                 }},
                {'name': 'relation-changed',
                 'relation': 'db',
                 'data': {
                     'relation_id': rel_id,
                     'unit': 'postgresql/0',
                     'app': 'postgresql',
                 }},
            ])

    def test_begin_with_initial_hooks_with_multiple_units(self):
        class CharmWithDB(RelationEventCharm):
            def __init__(self, framework):
                super().__init__(framework)
                self.observe_relation_events('db')
        harness = Harness(CharmWithDB, meta='''
            name: test-app
            requires:
              db:
                interface: sql
            ''')
        self.addCleanup(harness.cleanup)
        harness.set_leader()
        rel_id = harness.add_relation('db', 'postgresql')
        harness.add_relation_unit(rel_id, 'postgresql/1')
        harness.update_relation_data(rel_id, 'postgresql/1', {'new': 'data'})
        # We intentionally add 0 after 1 to assert that the code triggers them in order
        harness.add_relation_unit(rel_id, 'postgresql/0')
        harness.begin_with_initial_hooks()
        self.assertEqual(
            harness.charm.changes,
            [
                {'name': 'install'},
                {'name': 'relation-created',
                 'relation': 'db',
                 'data': {
                     'relation_id': rel_id,
                     'unit': None,
                     'app': 'postgresql',
                 }},
                {'name': 'leader-elected'},
                {'name': 'config-changed', 'data': {}},
                {'name': 'start'},
                {'name': 'relation-joined',
                 'relation': 'db',
                 'data': {
                     'relation_id': rel_id,
                     'unit': 'postgresql/0',
                     'app': 'postgresql',
                 }},
                {'name': 'relation-changed',
                 'relation': 'db',
                 'data': {
                     'relation_id': rel_id,
                     'unit': 'postgresql/0',
                     'app': 'postgresql',
                 }},
                {'name': 'relation-joined',
                 'relation': 'db',
                 'data': {
                     'relation_id': rel_id,
                     'unit': 'postgresql/1',
                     'app': 'postgresql',
                 }},
                {'name': 'relation-changed',
                 'relation': 'db',
                 'data': {
                     'relation_id': rel_id,
                     'unit': 'postgresql/1',
                     'app': 'postgresql',
                 }},
            ])

    def test_begin_with_initial_hooks_multiple_relation_same_endpoint(self):
        class CharmWithDB(RelationEventCharm):
            def __init__(self, framework):
                super().__init__(framework)
                self.observe_relation_events('db')
        harness = Harness(CharmWithDB, meta='''
            name: test-app
            requires:
              db:
                interface: sql
            ''')
        self.addCleanup(harness.cleanup)
        harness.set_leader()
        rel_id_a = harness.add_relation('db', 'pg-a')
        harness.add_relation_unit(rel_id_a, 'pg-a/0')
        rel_id_b = harness.add_relation('db', 'pg-b')
        harness.add_relation_unit(rel_id_b, 'pg-b/0')
        harness.begin_with_initial_hooks()
        changes = harness.charm.changes[:]
        expected_prefix = [
            {'name': 'install'},
        ]
        # The first events are always the same
        self.assertEqual(changes[:len(expected_prefix)], expected_prefix)
        changes = changes[len(expected_prefix):]
        # However, the order of relation-created events can be in any order
        expected_relation_created = [
            {'name': 'relation-created',
             'relation': 'db',
             'data': {
                 'relation_id': rel_id_a,
                 'unit': None,
                 'app': 'pg-a',
             }},
            {'name': 'relation-created',
             'relation': 'db',
             'data': {
                 'relation_id': rel_id_b,
                 'unit': None,
                 'app': 'pg-b',
             }},
        ]
        if changes[:2] != expected_relation_created:
            # change the order
            expected_relation_created = [expected_relation_created[1],
                                         expected_relation_created[0]]
        self.assertEqual(changes[:2], expected_relation_created)
        changes = changes[2:]
        expected_middle = [
            {'name': 'leader-elected'},
            {'name': 'config-changed', 'data': {}},
            {'name': 'start'},
        ]
        self.assertEqual(changes[:len(expected_middle)], expected_middle)
        changes = changes[len(expected_middle):]
        a_first = [
            {'name': 'relation-joined',
             'relation': 'db',
             'data': {
                 'relation_id': rel_id_a,
                 'unit': 'pg-a/0',
                 'app': 'pg-a',
             }},
            {'name': 'relation-changed',
             'relation': 'db',
             'data': {
                 'relation_id': rel_id_a,
                 'unit': 'pg-a/0',
                 'app': 'pg-a',
             }},
            {'name': 'relation-joined',
             'relation': 'db',
             'data': {
                 'relation_id': rel_id_b,
                 'unit': 'pg-b/0',
                 'app': 'pg-b',
             }},
            {'name': 'relation-changed',
             'relation': 'db',
             'data': {
                 'relation_id': rel_id_b,
                 'unit': 'pg-b/0',
                 'app': 'pg-b',
             }},
        ]
        if changes != a_first:
            b_first = [a_first[2], a_first[3], a_first[0], a_first[1]]
            self.assertEqual(changes, b_first)

    def test_get_pebble_container_plan(self):
        harness = Harness(CharmBase, meta='''
            name: test-app
            containers:
              foo:
                resource: foo-image
            ''')
        self.addCleanup(harness.cleanup)
        harness.begin()
        initial_plan = harness.get_container_pebble_plan('foo')
        self.assertEqual(initial_plan.to_yaml(), '{}\n')
        container = harness.model.unit.get_container('foo')
        container.pebble.add_layer('test-ab', '''\
summary: test-layer
description: a layer that we can use for testing
services:
  a:
    command: /bin/echo hello from a
  b:
    command: /bin/echo hello from b
''')
        container.pebble.add_layer('test-c', '''\
summary: test-for-c
services:
  c:
    command: /bin/echo hello from c
''')
        plan = container.pebble.get_plan()
        self.assertEqual(plan.to_yaml(), '''\
services:
  a:
    command: /bin/echo hello from a
  b:
    command: /bin/echo hello from b
  c:
    command: /bin/echo hello from c
''')
        harness_plan = harness.get_container_pebble_plan('foo')
        self.assertEqual(harness_plan.to_yaml(), plan.to_yaml())

    def test_get_pebble_container_plan_unknown(self):
        harness = Harness(CharmBase, meta='''
            name: test-app
            containers:
              foo:
                resource: foo-image
            ''')
        self.addCleanup(harness.cleanup)
        harness.begin()
        with self.assertRaises(KeyError):
            harness.get_container_pebble_plan('unknown')
        plan = harness.get_container_pebble_plan('foo')
        self.assertEqual(plan.to_yaml(), "{}\n")

    def test_container_pebble_ready(self):
        harness = Harness(ContainerEventCharm, meta='''
            name: test-app
            containers:
              foo:
                resource: foo-image
        ''')
        self.addCleanup(harness.cleanup)
        # This is a no-op if it is called before begin(), but it isn't an error
        harness.container_pebble_ready('foo')
        harness.begin()
        harness.charm.observe_container_events('foo')
        harness.container_pebble_ready('foo')
        self.assertEqual(
            harness.charm.changes,
            [
                {'name': 'pebble-ready',
                 'container': 'foo',
                 },
            ]
        )


class DBRelationChangedHelper(Object):
    def __init__(self, parent, key):
        super().__init__(parent, key)
        self.changes = []
        parent.framework.observe(parent.on.db_relation_changed, self.on_relation_changed)

    def on_relation_changed(self, event):
        if event.unit is not None:
            self.changes.append((event.relation.id, event.unit.name))
        else:
            self.changes.append((event.relation.id, event.app.name))


class RelationChangedViewer(Object):
    """Track relation_changed events and saves the data seen in the relation bucket."""

    def __init__(self, charm, relation_name):
        super().__init__(charm, relation_name)
        self.changes = []
        charm.framework.observe(charm.on[relation_name].relation_changed, self.on_relation_changed)

    def on_relation_changed(self, event):
        if event.unit is not None:
            data = event.relation.data[event.unit]
        else:
            data = event.relation.data[event.app]
        self.changes.append(dict(data))


class RecordingCharm(CharmBase):
    """Record the events that we see, and any associated data."""

    def __init__(self, framework):
        super().__init__(framework)
        self.changes = []
        self.framework.observe(self.on.config_changed, self._on_config_changed)
        self.framework.observe(self.on.leader_elected, self._on_leader_elected)
        self.framework.observe(self.on.leader_settings_changed, self._on_leader_settings_changed)
        self.framework.observe(self.on.install, self._on_install)
        self.framework.observe(self.on.start, self._on_start)
        self.framework.observe(self.on.stop, self._on_stop)
        self.framework.observe(self.on.remove, self._on_remove)
        self.framework.observe(self.on.upgrade_charm, self._on_upgrade_charm)
        self.framework.observe(self.on.update_status, self._on_update_status)

    def get_changes(self, reset=True):
        changes = self.changes
        if reset:
            self.changes = []
        return changes

    def _on_install(self, _):
        self.changes.append(dict(name='install'))

    def _on_start(self, _):
        self.changes.append(dict(name='start'))

    def _on_stop(self, _):
        self.changes.append(dict(name='stop'))

    def _on_remove(self, _):
        self.changes.append(dict(name='remove'))

    def _on_config_changed(self, _):
        self.changes.append(dict(name='config-changed', data=dict(self.framework.model.config)))

    def _on_leader_elected(self, _):
        self.changes.append(dict(name='leader-elected'))

    def _on_leader_settings_changed(self, _):
        self.changes.append(dict(name='leader-settings-changed'))

    def _on_upgrade_charm(self, _):
        self.changes.append(dict(name='upgrade-charm'))

    def _on_update_status(self, _):
        self.changes.append(dict(name='update-status'))


class RelationEventCharm(RecordingCharm):
    """Record events related to relation lifecycles."""

    def __init__(self, framework):
        super().__init__(framework)

    def observe_relation_events(self, relation_name):
        self.framework.observe(self.on[relation_name].relation_created, self._on_relation_created)
        self.framework.observe(self.on[relation_name].relation_joined, self._on_relation_joined)
        self.framework.observe(self.on[relation_name].relation_changed, self._on_relation_changed)
        self.framework.observe(self.on[relation_name].relation_departed,
                               self._on_relation_departed)
        self.framework.observe(self.on[relation_name].relation_broken, self._on_relation_broken)

    def _on_relation_created(self, event):
        self._observe_relation_event('relation-created', event)

    def _on_relation_joined(self, event):
        self._observe_relation_event('relation-joined', event)

    def _on_relation_changed(self, event):
        self._observe_relation_event('relation-changed', event)

    def _on_relation_departed(self, event):
        self._observe_relation_event('relation-departed', event)

    def _on_relation_broken(self, event):
        self._observe_relation_event('relation-broken', event)

    def _observe_relation_event(self, event_name, event):
        unit_name = None
        if event.unit is not None:
            unit_name = event.unit.name
        app_name = None
        if event.app is not None:
            app_name = event.app.name
        self.changes.append(
            dict(name=event_name, relation=event.relation.name,
                 data=dict(app=app_name, unit=unit_name, relation_id=event.relation.id)))


class ContainerEventCharm(RecordingCharm):
    """Record events related to container lifecycles."""

    def __init__(self, framework):
        super().__init__(framework)

    def observe_container_events(self, container_name):
        self.framework.observe(self.on[container_name].pebble_ready, self._on_pebble_ready)

    def _on_pebble_ready(self, event):
        self._observe_container_event('pebble-ready', event)

    def _observe_container_event(self, event_name, event: PebbleReadyEvent):
        container_name = None
        if event.workload is not None:
            container_name = event.workload.name
        self.changes.append(
            dict(name=event_name, container=container_name))


def get_public_methods(obj):
    """Get the public attributes of obj to compare to another object."""
    public = set()
    members = inspect.getmembers(obj)
    for name, member in members:
        if name.startswith('_'):
            continue
        if inspect.isfunction(member) or inspect.ismethod(member):
            public.add(name)
    return public


class TestTestingModelBackend(unittest.TestCase):

    def test_conforms_to_model_backend(self):
        harness = Harness(CharmBase, meta='''
            name: app
            ''')
        self.addCleanup(harness.cleanup)
        backend = harness._backend
        mb_methods = get_public_methods(_ModelBackend)
        backend_methods = get_public_methods(backend)
        self.assertEqual(mb_methods, backend_methods)

    def test_status_set_get_unit(self):
        harness = Harness(CharmBase, meta='''
            name: app
            ''')
        self.addCleanup(harness.cleanup)
        backend = harness._backend
        backend.status_set('blocked', 'message', is_app=False)
        self.assertEqual(
            backend.status_get(is_app=False),
            {'status': 'blocked', 'message': 'message'})
        self.assertEqual(
            backend.status_get(is_app=True),
            {'status': 'unknown', 'message': ''})

    def test_status_set_get_app(self):
        harness = Harness(CharmBase, meta='''
            name: app
            ''')
        self.addCleanup(harness.cleanup)
        backend = harness._backend
        backend.status_set('blocked', 'message', is_app=True)
        self.assertEqual(
            backend.status_get(is_app=True),
            {'status': 'blocked', 'message': 'message'})
        self.assertEqual(
            backend.status_get(is_app=False),
            {'status': 'maintenance', 'message': ''})

    def test_relation_ids_unknown_relation(self):
        harness = Harness(CharmBase, meta='''
            name: test-charm
            provides:
              db:
                interface: mydb
            ''')
        self.addCleanup(harness.cleanup)
        backend = harness._backend
        # With no relations added, we just get an empty list for the interface
        self.assertEqual(backend.relation_ids('db'), [])
        # But an unknown interface raises a ModelError
        with self.assertRaises(ModelError):
            backend.relation_ids('unknown')

    def test_relation_get_unknown_relation_id(self):
        harness = Harness(CharmBase, meta='''
            name: test-charm
            ''')
        self.addCleanup(harness.cleanup)
        backend = harness._backend
        with self.assertRaises(RelationNotFoundError):
            backend.relation_get(1234, 'unit/0', False)

    def test_relation_list_unknown_relation_id(self):
        harness = Harness(CharmBase, meta='''
            name: test-charm
            ''')
        self.addCleanup(harness.cleanup)
        backend = harness._backend
        with self.assertRaises(RelationNotFoundError):
            backend.relation_list(1234)

    def test_lazy_resource_directory(self):
        harness = Harness(CharmBase, meta='''
            name: test-app
            resources:
              image:
                type: oci-image
                description: "Image to deploy."
            ''')
        self.addCleanup(harness.cleanup)
        harness.populate_oci_resources()
        backend = harness._backend
        self.assertIsNone(backend._resource_dir)
        path = backend.resource_get('image')
        self.assertIsNotNone(backend._resource_dir)
        self.assertTrue(
            str(path).startswith(str(backend._resource_dir.name)),
            msg='expected {} to be a subdirectory of {}'.format(path, backend._resource_dir.name))

    def test_resource_get_no_resource(self):
        harness = Harness(CharmBase, meta='''
            name: test-app
            resources:
              image:
                type: file
                description: "Image to deploy."
            ''')
        self.addCleanup(harness.cleanup)
        backend = harness._backend
        with self.assertRaises(ModelError) as cm:
            backend.resource_get('foo')
        self.assertIn(
            "units/unit-test-app-0/resources/foo: resource#test-app/foo not found",
            str(cm.exception))

    def test_relation_remote_app_name(self):
        harness = Harness(CharmBase, meta='''
            name: test-charm
            ''')
        self.addCleanup(harness.cleanup)
        backend = harness._backend

        self.assertIs(backend.relation_remote_app_name(1), None)

        rel_id = harness.add_relation('db', 'postgresql')
        self.assertEqual(backend.relation_remote_app_name(rel_id), 'postgresql')
        harness.add_relation_unit(rel_id, 'postgresql/0')
        harness.add_relation_unit(rel_id, 'postgresql/1')
        self.assertEqual(backend.relation_remote_app_name(rel_id), 'postgresql')

        self.assertIs(backend.relation_remote_app_name(7), None)

    def test_get_pebble_methods(self):
        harness = Harness(CharmBase, meta='''
            name: test-app
            ''')
        self.addCleanup(harness.cleanup)
        backend = harness._backend

        client = backend.get_pebble('/custom/socket/path')
        self.assertIsInstance(client, _TestingPebbleClient)


class TestTestingPebbleClient(unittest.TestCase):

    def get_testing_client(self):
        harness = Harness(CharmBase, meta='''
            name: test-app
            ''')
        self.addCleanup(harness.cleanup)
        backend = harness._backend

        return backend.get_pebble('/custom/socket/path')

    def test_methods_match_pebble_client(self):
        client = self.get_testing_client()
        self.assertIsNotNone(client)
        pebble_client_methods = get_public_methods(pebble.Client)
        testing_client_methods = get_public_methods(client)
        self.assertEqual(pebble_client_methods, testing_client_methods)

    def test_add_layer(self):
        client = self.get_testing_client()
        plan = client.get_plan()
        self.assertIsInstance(plan, pebble.Plan)
        self.assertEqual('{}\n', plan.to_yaml())
        client.add_layer('foo', pebble.Layer('''\
summary: Foo
description: |
  A longer description about Foo
services:
  serv:
    summary: Serv
    description: |
      A description about Serv the amazing service.
    startup: enabled
    override: replace
    command: '/bin/echo hello'
    environment:
      KEY: VALUE
'''))
        plan = client.get_plan()
        # The YAML should be normalized
        self.assertEqual('''\
services:
  serv:
    command: /bin/echo hello
    description: 'A description about Serv the amazing service.

      '
    environment:
      KEY: VALUE
    override: replace
    startup: enabled
    summary: Serv
''', plan.to_yaml())

    def test_add_layer_not_combined(self):
        client = self.get_testing_client()
        plan = client.get_plan()
        self.assertIsInstance(plan, pebble.Plan)
        self.assertEqual('{}\n', plan.to_yaml())
        service = '''\
summary: Foo
description: |
  A longer description about Foo
services:
  serv:
    summary: Serv
    description: |
      A description about Serv the amazing service.
    startup: enabled
    override: replace
    command: '/bin/echo hello'
    environment:
      KEY: VALUE
'''
        client.add_layer('foo', pebble.Layer(service))
        # TODO: jam 2021-04-19 We should have a clearer error type for this case. The actual
        #  pebble raises an HTTP exception. See https://github.com/canonical/operator/issues/514
        #  that this should be cleaned up into a clearer error type, however, they should get an
        #  error
        with self.assertRaises(RuntimeError):
            client.add_layer('foo', pebble.Layer(service))

    def test_add_layer_three_services(self):
        client = self.get_testing_client()
        client.add_layer('foo', '''\
summary: foo
services:
  foo:
    summary: Foo
    startup: enabled
    override: replace
    command: '/bin/echo foo'
''')
        client.add_layer('bar', '''\
summary: bar
services:
  bar:
    summary: The Great Bar
    startup: enabled
    override: replace
    command: '/bin/echo bar'
''')
        client.add_layer('baz', '''\
summary: baz
services:
  baz:
    summary: Not Bar, but Baz
    startup: enabled
    override: replace
    command: '/bin/echo baz'
''')
        plan = client.get_plan()
        self.maxDiff = 1000
        # Alphabetical services, and the YAML should be normalized
        self.assertEqual('''\
services:
  bar:
    command: /bin/echo bar
    override: replace
    startup: enabled
    summary: The Great Bar
  baz:
    command: /bin/echo baz
    override: replace
    startup: enabled
    summary: Not Bar, but Baz
  foo:
    command: /bin/echo foo
    override: replace
    startup: enabled
    summary: Foo
''', plan.to_yaml())

    def test_add_layer_combine_no_override(self):
        client = self.get_testing_client()
        client.add_layer('foo', '''\
summary: foo
services:
  foo:
    summary: Foo
command: '/bin/echo foo'
''')
        # TODO: jam 2021-04-19 Pebble currently raises a HTTP Error 500 Internal Service Error
        #  if you don't supply an override directive. That needs to be fixed and this test
        #  should be updated. https://github.com/canonical/operator/issues/514
        with self.assertRaises(RuntimeError):
            client.add_layer('foo', '''\
summary: foo
services:
  foo:
    summary: Foo
    command: '/bin/echo foo'
''', combine=True)

    def test_add_layer_combine_override_replace(self):
        client = self.get_testing_client()
        client.add_layer('foo', '''\
summary: foo
services:
  bar:
    summary: Bar
    command: '/bin/echo bar'
  foo:
    summary: Foo
    command: '/bin/echo foo'
''')
        client.add_layer('foo', '''\
summary: foo
services:
  foo:
    command: '/bin/echo foo new'
    override: replace
''', combine=True)
        self.assertEqual('''\
services:
  bar:
    command: /bin/echo bar
    summary: Bar
  foo:
    command: /bin/echo foo new
    override: replace
''', client.get_plan().to_yaml())

    def test_add_layer_combine_override_merge(self):
        client = self.get_testing_client()
        client.add_layer('foo', '''\
summary: foo
services:
  bar:
    summary: Bar
    command: '/bin/echo bar'
  foo:
    summary: Foo
    command: '/bin/echo foo'
''')
        # TODO: jam 2021-04-19 override: merge should eventually be supported, but if it isn't
        #  supported by the framework, we should fail rather than do the wrong thing
        with self.assertRaises(RuntimeError):
            client.add_layer('foo', '''\
summary: foo
services:
  foo:
    summary: Foo
    command: '/bin/echo foob'
    override: merge
''', combine=True)

    def test_add_layer_combine_override_unknown(self):
        client = self.get_testing_client()
        client.add_layer('foo', '''\
summary: foo
services:
  bar:
    summary: Bar
    command: '/bin/echo bar'
  foo:
    summary: Foo
    command: '/bin/echo foo'
''')
        with self.assertRaises(RuntimeError):
            client.add_layer('foo', '''\
summary: foo
services:
  foo:
    summary: Foo
    command: '/bin/echo foob'
    override: blah
''', combine=True)

    def test_get_services_none(self):
        client = self.get_testing_client()
        service_info = client.get_services()
        self.assertEqual([], service_info)

    def test_get_services_not_started(self):
        client = self.get_testing_client()
        client.add_layer('foo', '''\
summary: foo
services:
  foo:
    summary: Foo
    startup: enabled
    command: '/bin/echo foo'
  bar:
    summary: Bar
    command: '/bin/echo bar'
''')
        infos = client.get_services()
        self.assertEqual(len(infos), 2)
        bar_info = infos[0]
        self.assertEqual('bar', bar_info.name)
        # Default when not specified is DISABLED
        self.assertEqual(pebble.ServiceStartup.DISABLED, bar_info.startup)
        self.assertEqual(pebble.ServiceStatus.INACTIVE, bar_info.current)
        self.assertFalse(bar_info.is_running())
        foo_info = infos[1]
        self.assertEqual('foo', foo_info.name)
        self.assertEqual(pebble.ServiceStartup.ENABLED, foo_info.startup)
        self.assertEqual(pebble.ServiceStatus.INACTIVE, foo_info.current)
        self.assertFalse(foo_info.is_running())

    def test_get_services_autostart(self):
        client = self.get_testing_client()
        client.add_layer('foo', '''\
summary: foo
services:
  foo:
    summary: Foo
    startup: enabled
    command: '/bin/echo foo'
  bar:
    summary: Bar
    command: '/bin/echo bar'
''')
        client.autostart_services()
        infos = client.get_services()
        self.assertEqual(len(infos), 2)
        bar_info = infos[0]
        self.assertEqual('bar', bar_info.name)
        # Default when not specified is DISABLED
        self.assertEqual(pebble.ServiceStartup.DISABLED, bar_info.startup)
        self.assertEqual(pebble.ServiceStatus.INACTIVE, bar_info.current)
        self.assertFalse(bar_info.is_running())
        foo_info = infos[1]
        self.assertEqual('foo', foo_info.name)
        self.assertEqual(pebble.ServiceStartup.ENABLED, foo_info.startup)
        self.assertEqual(pebble.ServiceStatus.ACTIVE, foo_info.current)
        self.assertTrue(foo_info.is_running())

    def test_get_services_start_stop(self):
        client = self.get_testing_client()
        client.add_layer('foo', '''\
summary: foo
services:
  foo:
    summary: Foo
    startup: enabled
    command: '/bin/echo foo'
  bar:
    summary: Bar
    command: '/bin/echo bar'
''')
        client.start_services(['bar'])
        infos = client.get_services()
        self.assertEqual(len(infos), 2)
        bar_info = infos[0]
        self.assertEqual('bar', bar_info.name)
        # Even though bar defaults to DISABLED, we explicitly started it
        self.assertEqual(pebble.ServiceStartup.DISABLED, bar_info.startup)
        self.assertEqual(pebble.ServiceStatus.ACTIVE, bar_info.current)
        # foo would be started by autostart, but we only called start_services
        foo_info = infos[1]
        self.assertEqual('foo', foo_info.name)
        self.assertEqual(pebble.ServiceStartup.ENABLED, foo_info.startup)
        self.assertEqual(pebble.ServiceStatus.INACTIVE, foo_info.current)
        client.stop_services(['bar'])
        infos = client.get_services()
        bar_info = infos[0]
        self.assertEqual('bar', bar_info.name)
        self.assertEqual(pebble.ServiceStartup.DISABLED, bar_info.startup)
        self.assertEqual(pebble.ServiceStatus.INACTIVE, bar_info.current)

    def test_get_services_bad_request(self):
        client = self.get_testing_client()
        client.add_layer('foo', '''\
summary: foo
services:
  foo:
    summary: Foo
    startup: enabled
    command: '/bin/echo foo'
  bar:
    summary: Bar
    command: '/bin/echo bar'
''')
        # It is a common mistake to pass just a name vs a list of names, so catch it with a
        # TypeError
        with self.assertRaises(TypeError):
            client.get_services('foo')

    def test_get_services_subset(self):
        client = self.get_testing_client()
        client.add_layer('foo', '''\
summary: foo
services:
  foo:
    summary: Foo
    startup: enabled
    command: '/bin/echo foo'
  bar:
    summary: Bar
    command: '/bin/echo bar'
''')
        infos = client.get_services(['foo'])
        self.assertEqual(len(infos), 1)
        foo_info = infos[0]
        self.assertEqual('foo', foo_info.name)
        self.assertEqual(pebble.ServiceStartup.ENABLED, foo_info.startup)
        self.assertEqual(pebble.ServiceStatus.INACTIVE, foo_info.current)

    def test_get_services_unknown(self):
        client = self.get_testing_client()
        client.add_layer('foo', '''\
summary: foo
services:
  foo:
    summary: Foo
    startup: enabled
    command: '/bin/echo foo'
  bar:
    summary: Bar
    command: '/bin/echo bar'
''')
        # This doesn't seem to be an error at the moment.
        # pebble_cli.py service just returns an empty list
        # pebble service unknown says "No matching services" (but exits 0)
        infos = client.get_services(['unknown'])
        self.assertEqual(infos, [])

    def test_invalid_start_service(self):
        client = self.get_testing_client()
        # TODO: jam 2021-04-20 This should become a better error
        with self.assertRaises(RuntimeError):
            client.start_services(['unknown'])

    def test_start_service_str(self):
        # Start service takes a list of names, but it is really easy to accidentally pass just a
        # name
        client = self.get_testing_client()
        with self.assertRaises(TypeError):
            client.start_services('unknown')

    def test_stop_service_str(self):
        # Start service takes a list of names, but it is really easy to accidentally pass just a
        # name
        client = self.get_testing_client()
        with self.assertRaises(TypeError):
            client.stop_services('unknown')

    def test_mixed_start_service(self):
        client = self.get_testing_client()
        client.add_layer('foo', '''\
summary: foo
services:
  foo:
    summary: Foo
    startup: enabled
    command: '/bin/echo foo'
''')
        # TODO: jam 2021-04-20 better error type
        with self.assertRaises(RuntimeError):
            client.start_services(['foo', 'unknown'])
        # foo should not be started
        infos = client.get_services()
        self.assertEqual(len(infos), 1)
        foo_info = infos[0]
        self.assertEqual('foo', foo_info.name)
        self.assertEqual(pebble.ServiceStartup.ENABLED, foo_info.startup)
        self.assertEqual(pebble.ServiceStatus.INACTIVE, foo_info.current)

    def test_stop_services_unknown(self):
        client = self.get_testing_client()
        client.add_layer('foo', '''\
summary: foo
services:
  foo:
    summary: Foo
    startup: enabled
    command: '/bin/echo foo'
''')
        client.autostart_services()
        # TODO: jam 2021-04-20 better error type
        with self.assertRaises(RuntimeError):
            client.stop_services(['foo', 'unknown'])
        # foo should still be running
        infos = client.get_services()
        self.assertEqual(len(infos), 1)
        foo_info = infos[0]
        self.assertEqual('foo', foo_info.name)
        self.assertEqual(pebble.ServiceStartup.ENABLED, foo_info.startup)
        self.assertEqual(pebble.ServiceStatus.ACTIVE, foo_info.current)

    def test_start_started_service(self):
        # If you try to start a service which is started, you get a ChangeError:
        # $ PYTHONPATH=. python3 ./test/pebble_cli.py start serv
        # ChangeError: cannot perform the following tasks:
        # - Start service "serv" (service "serv" was previously started)
        client = self.get_testing_client()
        client.add_layer('foo', '''\
summary: foo
services:
  foo:
    summary: Foo
    startup: enabled
    command: '/bin/echo foo'
  bar:
    summary: Bar
    command: '/bin/echo bar'
''')
        client.autostart_services()
        # Foo is now started, but Bar is not
        with self.assertRaises(pebble.ChangeError):
            client.start_services(['bar', 'foo'])
        # bar could have been started, but won't be, because foo did not validate
        infos = client.get_services()
        self.assertEqual(len(infos), 2)
        bar_info = infos[0]
        self.assertEqual('bar', bar_info.name)
        # Default when not specified is DISABLED
        self.assertEqual(pebble.ServiceStartup.DISABLED, bar_info.startup)
        self.assertEqual(pebble.ServiceStatus.INACTIVE, bar_info.current)
        foo_info = infos[1]
        self.assertEqual('foo', foo_info.name)
        self.assertEqual(pebble.ServiceStartup.ENABLED, foo_info.startup)
        self.assertEqual(pebble.ServiceStatus.ACTIVE, foo_info.current)

    def test_stop_stopped_service(self):
        # If you try to stop a service which is stop, you get a ChangeError:
        # $ PYTHONPATH=. python3 ./test/pebble_cli.py stop other serv
        # ChangeError: cannot perform the following tasks:
        # - Stop service "other" (service "other" is not active)
        client = self.get_testing_client()
        client.add_layer('foo', '''\
summary: foo
services:
  foo:
    summary: Foo
    startup: enabled
    command: '/bin/echo foo'
  bar:
    summary: Bar
    command: '/bin/echo bar'
''')
        client.autostart_services()
        # Foo is now started, but Bar is not
        with self.assertRaises(pebble.ChangeError):
            client.stop_services(['foo', 'bar'])
        # foo could have been stopped, but won't be, because bar did not validate
        infos = client.get_services()
        self.assertEqual(len(infos), 2)
        bar_info = infos[0]
        self.assertEqual('bar', bar_info.name)
        # Default when not specified is DISABLED
        self.assertEqual(pebble.ServiceStartup.DISABLED, bar_info.startup)
        self.assertEqual(pebble.ServiceStatus.INACTIVE, bar_info.current)
        foo_info = infos[1]
        self.assertEqual('foo', foo_info.name)
        self.assertEqual(pebble.ServiceStartup.ENABLED, foo_info.startup)
        self.assertEqual(pebble.ServiceStatus.ACTIVE, foo_info.current)<|MERGE_RESOLUTION|>--- conflicted
+++ resolved
@@ -24,21 +24,14 @@
 import yaml
 
 from ops import pebble
-<<<<<<< HEAD
 from ops.charm import (
     CharmBase,
+    PebbleReadyEvent,
     RelationEvent,
-    PebbleReadyEvent,
     StorageAttachedEvent,
     StorageDetachingEvent,
 )
-from ops.framework import (
-    Object,
-)
-=======
-from ops.charm import CharmBase, PebbleReadyEvent, RelationEvent
 from ops.framework import Object
->>>>>>> 7420d842
 from ops.model import (
     ActiveStatus,
     Application,
