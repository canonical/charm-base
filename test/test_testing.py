# Copyright 2019-2020 Canonical Ltd.
#
# Licensed under the Apache License, Version 2.0 (the "License");
# you may not use this file except in compliance with the License.
# You may obtain a copy of the License at
#
# http://www.apache.org/licenses/LICENSE-2.0
#
# Unless required by applicable law or agreed to in writing, software
# distributed under the License is distributed on an "AS IS" BASIS,
# WITHOUT WARRANTIES OR CONDITIONS OF ANY KIND, either express or implied.
# See the License for the specific language governing permissions and
# limitations under the License.

import collections
import datetime
import grp
import importlib
import inspect
import io
import ipaddress
import os
import pathlib
import platform
import pwd
import shutil
import sys
import tempfile
import textwrap
import time
import typing
import unittest
import uuid
from unittest.mock import MagicMock, patch

import pytest
import yaml

import ops
import ops.testing
from ops import pebble
from ops.model import _ModelBackend
from ops.pebble import FileType
from ops.testing import ExecResult, _TestingPebbleClient

is_linux = platform.system() == 'Linux'


class StorageTester(ops.CharmBase):
    """Record the relation-changed events."""

    def __init__(self, framework: ops.Framework):
        super().__init__(framework)
        self.observed_events: typing.List[ops.EventBase] = []
        self.framework.observe(self.on.test_storage_attached,
                               self._on_test_storage_attached)
        self.framework.observe(self.on.test_storage_detaching,
                               self._on_test_storage_detaching)

    def _on_test_storage_attached(self, event: ops.EventBase):
        self.observed_events.append(event)

    def _on_test_storage_detaching(self, event: ops.EventBase):
        self.observed_events.append(event)


class StorageWithHyphensHelper(ops.Object):
    def __init__(self, parent: ops.Object, key: str):
        super().__init__(parent, key)
        self.changes: typing.List[ops.EventBase] = []
        parent.framework.observe(parent.on.test_with_hyphens_storage_attached,
                                 self.on_storage_changed)
        parent.framework.observe(parent.on.test_with_hyphens_storage_detaching,
                                 self.on_storage_changed)

    def on_storage_changed(self, event: ops.EventBase):
        self.changes.append(event)


class TestHarness:
    def test_add_relation_no_meta_fails(self, request: pytest.FixtureRequest):
        harness = ops.testing.Harness(ops.CharmBase, meta="name: mycharm")
        request.addfinalizer(harness.cleanup)
        with pytest.raises(ops.RelationNotFoundError):
            harness.add_relation('db', 'postgresql')

    def test_add_relation(self, request: pytest.FixtureRequest):
        harness = ops.testing.Harness(ops.CharmBase, meta='''
            name: test-app
            requires:
                db:
                    interface: pgsql
            ''')
        request.addfinalizer(harness.cleanup)
        rel_id = harness.add_relation('db', 'postgresql')
        assert isinstance(rel_id, int)
        backend = harness._backend
        assert backend.relation_ids('db') == [rel_id]
        assert backend.relation_list(rel_id) == []
        # Make sure the initial data bags for our app and unit are empty.
        assert backend.relation_get(rel_id, 'test-app', is_app=True) == {}
        assert backend.relation_get(rel_id, 'test-app/0', is_app=False) == {}

    def test_add_relation_with_app_data(self, request: pytest.FixtureRequest):
        harness = ops.testing.Harness(ops.CharmBase, meta='''
            name: test-app
            requires:
                db:
                    interface: pgsql
            ''')
        request.addfinalizer(harness.cleanup)
        rel_id = harness.add_relation('db', 'postgresql', app_data={'x': '1', 'y': '2'})
        assert isinstance(rel_id, int)
        backend = harness._backend
        assert backend.relation_ids('db') == [rel_id]
        assert backend.relation_list(rel_id) == ['postgresql/0']
        assert harness.get_relation_data(rel_id, 'postgresql') == {'x': '1', 'y': '2'}
        assert harness.get_relation_data(rel_id, 'postgresql/0') == {}

    def test_add_relation_with_unit_data(self, request: pytest.FixtureRequest):
        harness = ops.testing.Harness(ops.CharmBase, meta='''
            name: test-app
            requires:
                db:
                    interface: pgsql
            ''')
        request.addfinalizer(harness.cleanup)
        rel_id = harness.add_relation('db', 'postgresql', unit_data={'a': '1', 'b': '2'})
        assert isinstance(rel_id, int)
        backend = harness._backend
        assert backend.relation_ids('db') == [rel_id]
        assert backend.relation_list(rel_id) == ['postgresql/0']
        assert harness.get_relation_data(rel_id, 'postgresql') == {}
        assert harness.get_relation_data(rel_id, 'postgresql/0') == {'a': '1', 'b': '2'}

    def test_can_connect_default(self, request: pytest.FixtureRequest):
        harness = ops.testing.Harness(ops.CharmBase, meta='''
            name: test-app
            containers:
              foo:
                resource: foo-image
            ''')
        request.addfinalizer(harness.cleanup)

        harness.begin()
        c = harness.model.unit.get_container('foo')

        assert not c.can_connect()
        with pytest.raises(pebble.ConnectionError):
            c.get_plan()

        harness.set_can_connect('foo', True)
        assert c.can_connect()

        harness.set_can_connect('foo', False)
        assert not c.can_connect()

        harness.container_pebble_ready('foo')
        assert c.can_connect()
        c.get_plan()  # shouldn't raise ConnectionError

    def test_can_connect_begin_with_initial_hooks(self, request: pytest.FixtureRequest):
        pebble_ready_calls: collections.defaultdict[str, int] = collections.defaultdict(int)

        class MyCharm(ops.CharmBase):
            def __init__(self, *args: typing.Any):
                super().__init__(*args)
                self.framework.observe(self.on.foo_pebble_ready, self._on_pebble_ready)
                self.framework.observe(self.on.bar_pebble_ready, self._on_pebble_ready)

            def _on_pebble_ready(self, event: ops.PebbleReadyEvent):
                assert event.workload.can_connect()
                pebble_ready_calls[event.workload.name] += 1

        harness = ops.testing.Harness(MyCharm, meta='''
            name: test-app
            containers:
              foo:
                resource: foo-image
              bar:
                resource: bar-image
            ''')
        request.addfinalizer(harness.cleanup)

        harness.begin_with_initial_hooks()
        assert dict(pebble_ready_calls) == {'foo': 1, 'bar': 1}
        assert harness.model.unit.containers['foo'].can_connect()
        assert harness.model.unit.containers['bar'].can_connect()

        harness.set_can_connect('foo', False)
        assert not harness.model.unit.containers['foo'].can_connect()

        harness.set_can_connect('foo', True)
        container = harness.model.unit.containers['foo']
        assert container.can_connect()
        container.get_plan()  # shouldn't raise ConnectionError

    def test_add_relation_and_unit(self, request: pytest.FixtureRequest):
        harness = ops.testing.Harness(ops.CharmBase, meta='''
            name: test-app
            requires:
                db:
                    interface: pgsql
            ''')
        request.addfinalizer(harness.cleanup)
        rel_id = harness.add_relation('db', 'postgresql')
        assert isinstance(rel_id, int)
        harness.add_relation_unit(rel_id, 'postgresql/0')
        harness.update_relation_data(rel_id, 'postgresql/0', {'foo': 'bar'})
        backend = harness._backend
        assert backend.relation_ids('db') == [rel_id]
        assert backend.relation_list(rel_id) == ['postgresql/0']
        assert backend.relation_get(rel_id, 'postgresql/0', is_app=False) == \
            {'foo': 'bar'}

    def test_add_relation_with_remote_app_data(self, request: pytest.FixtureRequest):
        # language=YAML
        harness = ops.testing.Harness(ops.CharmBase, meta='''
            name: test-app
            requires:
                db:
                    interface: pgsql
            ''')
        request.addfinalizer(harness.cleanup)
        remote_app = 'postgresql'
        rel_id = harness.add_relation('db', remote_app)
        harness.update_relation_data(rel_id, 'postgresql', {'app': 'data'})
        assert isinstance(rel_id, int)
        backend = harness._backend
        assert [rel_id] == backend.relation_ids('db')
        assert backend.relation_get(rel_id, remote_app, is_app=True) == {'app': 'data'}

    def test_add_relation_with_our_initial_data(self, request: pytest.FixtureRequest):

        class InitialDataTester(ops.CharmBase):
            """Record the relation-changed events."""

            def __init__(self, framework: ops.Framework):
                super().__init__(framework)
                self.observed_events: typing.List[ops.EventBase] = []
                self.framework.observe(self.on.db_relation_changed, self._on_db_relation_changed)

            def _on_db_relation_changed(self, event: ops.EventBase):
                self.observed_events.append(event)

        # language=YAML
        harness = ops.testing.Harness(InitialDataTester, meta='''
            name: test-app
            requires:
                db:
                    interface: pgsql
            ''')
        request.addfinalizer(harness.cleanup)
        rel_id = harness.add_relation('db', 'postgresql')
        harness.update_relation_data(rel_id, 'test-app', {'k': 'v1'})
        harness.update_relation_data(rel_id, 'test-app/0', {'ingress-address': '192.0.2.1'})
        backend = harness._backend
        assert backend.relation_get(rel_id, 'test-app', is_app=True) == {'k': 'v1'}
        assert backend.relation_get(rel_id, 'test-app/0', is_app=False) == \
            {'ingress-address': '192.0.2.1'}

        harness.begin()
        assert backend.relation_get(rel_id, 'test-app', is_app=True) == {'k': 'v1'}
        assert backend.relation_get(rel_id, 'test-app/0', is_app=False) == \
            {'ingress-address': '192.0.2.1'}
        # Make sure no relation-changed events are emitted for our own data bags.
        assert harness.charm.observed_events == []

        # A remote unit can still update our app relation data bag since our unit is not a leader.
        harness.update_relation_data(rel_id, 'test-app', {'k': 'v2'})
        # And we get an event
        assert harness.charm.observed_events == []
        # We can also update our own relation data, even if it is a bit 'cheaty'
        harness.update_relation_data(rel_id, 'test-app/0', {'ingress-address': '192.0.2.2'})
        # But no event happens

        # Updating our data app relation data bag and our unit data bag does not generate events.
        harness.set_leader(True)
        harness.update_relation_data(rel_id, 'test-app', {'k': 'v3'})
        harness.update_relation_data(rel_id, 'test-app/0', {'ingress-address': '192.0.2.2'})
        assert harness.charm.observed_events == []

    def test_add_peer_relation_with_initial_data_leader(self, request: pytest.FixtureRequest):

        class InitialDataTester(ops.CharmBase):
            """Record the relation-changed events."""

            def __init__(self, framework: ops.Framework):
                super().__init__(framework)
                self.observed_events: typing.List[ops.EventBase] = []
                self.framework.observe(self.on.cluster_relation_changed,
                                       self._on_cluster_relation_changed)

            def _on_cluster_relation_changed(self, event: ops.EventBase):
                self.observed_events.append(event)

        # language=YAML
        harness = ops.testing.Harness(InitialDataTester, meta='''
            name: test-app
            peers:
                cluster:
                    interface: cluster
            ''')
        request.addfinalizer(harness.cleanup)
        # TODO: dmitriis 2020-04-07 test a minion unit and initial peer relation app data
        # events when the harness begins to emit events for initial data.
        harness.set_leader(is_leader=True)
        rel_id = harness.add_relation('cluster', 'test-app')
        harness.update_relation_data(rel_id, 'test-app', {'k': 'v'})
        harness.update_relation_data(rel_id, 'test-app/0', {'ingress-address': '192.0.2.1'})
        backend = harness._backend
        assert backend.relation_get(rel_id, 'test-app', is_app=True) == {'k': 'v'}
        assert backend.relation_get(rel_id, 'test-app/0', is_app=False) == \
            {'ingress-address': '192.0.2.1'}

        harness.begin()
        assert backend.relation_get(rel_id, 'test-app', is_app=True) == {'k': 'v'}
        assert backend.relation_get(rel_id, 'test-app/0', is_app=False) == \
            {'ingress-address': '192.0.2.1'}
        # Make sure no relation-changed events are emitted for our own data bags.
        assert harness.charm.observed_events == []

        # Updating our app relation data bag and our unit data bag does not trigger events
        harness.update_relation_data(rel_id, 'test-app', {'k': 'v2'})
        harness.update_relation_data(rel_id, 'test-app/0', {'ingress-address': '192.0.2.2'})
        assert harness.charm.observed_events == []

        # If our unit becomes a minion, updating app relation data indirectly becomes possible
        # and our charm gets notifications.
        harness.set_leader(False)
        harness.update_relation_data(rel_id, 'test-app', {'k': 'v3'})
        assert backend.relation_get(rel_id, 'test-app', is_app=True) == {'k': 'v3'}
        assert len(harness.charm.observed_events), 1
        assert isinstance(harness.charm.observed_events[0], ops.RelationEvent)

    def test_remove_relation(self, request: pytest.FixtureRequest):
        harness = ops.testing.Harness(RelationEventCharm, meta='''
            name: test-app
            requires:
                db:
                    interface: pgsql
            ''')
        request.addfinalizer(harness.cleanup)
        harness.begin()
        harness.charm.observe_relation_events('db')
        # First create a relation
        rel_id = harness.add_relation('db', 'postgresql')
        assert isinstance(rel_id, int)
        harness.add_relation_unit(rel_id, 'postgresql/0')
        backend = harness._backend
        # Check relation was created
        assert backend.relation_ids('db') == [rel_id]
        assert backend.relation_list(rel_id) == ['postgresql/0']
        harness.charm.get_changes(reset=True)  # created event ignored
        # Now remove relation
        harness.remove_relation(rel_id)
        # Check relation no longer exists
        assert backend.relation_ids('db') == []
        pytest.raises(ops.RelationNotFoundError, backend.relation_list, rel_id)
        # Check relation broken event is raised with correct data
        changes = harness.charm.get_changes()
        assert changes[0] == \
            {'name': 'relation-departed',
             'relation': 'db',
             'data': {'app': 'postgresql',
                      'unit': 'postgresql/0',
                      'departing_unit': 'postgresql/0',
                      'relation_id': 0}}
        assert changes[1] == \
            {'name': 'relation-broken',
             'relation': 'db',
             'data': {'app': 'postgresql',
                      'unit': None,
                      'relation_id': rel_id}}

    def test_remove_specific_relation_id(self, request: pytest.FixtureRequest):
        harness = ops.testing.Harness(RelationEventCharm, meta='''
            name: test-app
            requires:
                db:
                    interface: pgsql
            ''')
        request.addfinalizer(harness.cleanup)
        harness.begin()
        harness.charm.observe_relation_events('db')

        # Create the first relation
        rel_id_1 = harness.add_relation('db', 'postgresql')
        assert isinstance(rel_id_1, int)
        harness.add_relation_unit(rel_id_1, 'postgresql/0')
        backend = harness._backend
        # Check relation was created
        assert rel_id_1 in backend.relation_ids('db')
        assert backend.relation_list(rel_id_1) == ['postgresql/0']
        harness.charm.get_changes(reset=True)  # created event ignored

        # Create the second relation
        rel_id_2 = harness.add_relation('db', 'postgresql')
        assert isinstance(rel_id_2, int)
        harness.add_relation_unit(rel_id_2, 'postgresql/1')
        backend = harness._backend
        # Check relation was created and both relations exist
        assert rel_id_1 in backend.relation_ids('db')
        assert rel_id_2 in backend.relation_ids('db')
        assert backend.relation_list(rel_id_2) == ['postgresql/1']
        harness.charm.get_changes(reset=True)  # created event ignored

        # Now remove second relation
        harness.remove_relation(rel_id_2)
        # Check second relation no longer exists but first does
        assert backend.relation_ids('db') == [rel_id_1]
        pytest.raises(ops.RelationNotFoundError, backend.relation_list, rel_id_2)

        # Check relation broken event is raised with correct data
        changes = harness.charm.get_changes()
        assert changes[0] == \
            {'name': 'relation-departed',
             'relation': 'db',
             'data': {'app': 'postgresql',
                      'unit': 'postgresql/1',
                      'departing_unit': 'postgresql/1',
                      'relation_id': rel_id_2}}
        assert changes[1] == \
            {'name': 'relation-broken',
             'relation': 'db',
             'data': {'app': 'postgresql',
                      'unit': None,
                      'relation_id': rel_id_2}}

    def test_removing_invalid_relation_id_raises_exception(self, request: pytest.FixtureRequest):
        harness = ops.testing.Harness(RelationEventCharm, meta='''
            name: test-app
            requires:
                db:
                    interface: pgsql
            ''')
        request.addfinalizer(harness.cleanup)
        harness.begin()
        harness.charm.observe_relation_events('db')
        # First create a relation
        rel_id = harness.add_relation('db', 'postgresql')
        assert isinstance(rel_id, int)
        harness.add_relation_unit(rel_id, 'postgresql/0')
        backend = harness._backend
        # Check relation was created
        assert backend.relation_ids('db') == [rel_id]
        assert backend.relation_list(rel_id) == ['postgresql/0']
        harness.charm.get_changes(reset=True)  # created event ignored
        # Check exception is raised if relation id is invalid
        with pytest.raises(ops.RelationNotFoundError):
            harness.remove_relation(rel_id + 1)

    def test_remove_relation_unit(self, request: pytest.FixtureRequest):
        harness = ops.testing.Harness(RelationEventCharm, meta='''
            name: test-app
            requires:
                db:
                    interface: pgsql
            ''')
        request.addfinalizer(harness.cleanup)
        harness.begin()
        harness.charm.observe_relation_events('db')
        # First add a relation and unit
        rel_id = harness.add_relation('db', 'postgresql')
        assert isinstance(rel_id, int)
        harness.add_relation_unit(rel_id, 'postgresql/0')
        harness.update_relation_data(rel_id, 'postgresql/0', {'foo': 'bar'})
        # Check relation and unit were created
        backend = harness._backend
        assert backend.relation_ids('db') == [rel_id]
        assert backend.relation_list(rel_id) == ['postgresql/0']
        harness.charm.get_changes(reset=True)  # ignore relation created events
        relation = harness.charm.model.get_relation('db')
        assert relation is not None
        assert len(relation.units) == 1
        # Check relation data is correct
        rel_unit = harness.charm.model.get_unit('postgresql/0')
        assert relation.data[rel_unit]['foo'] == 'bar'
        # Instruct the charm to record the relation data it sees in the list of changes
        harness.charm.record_relation_data_on_events = True
        # Now remove unit
        harness.remove_relation_unit(rel_id, 'postgresql/0')
        # Check relation still exists
        assert backend.relation_ids('db') == [rel_id]
        # Check removed unit does not exist
        assert backend.relation_list(rel_id) == []
        # Check the unit is actually removed from the relations the model knows about
        rel = harness.charm.model.get_relation('db')
        assert rel is not None
        assert len(rel.units) == 0
        assert rel_unit not in rel.data
        # Check relation departed was raised with correct data
        assert harness.charm.get_changes()[0] == \
            {'name': 'relation-departed',
                'relation': 'db',
                'data': {'app': 'postgresql',
                         'unit': 'postgresql/0',
                         'departing_unit': 'postgresql/0',
                         'relation_id': 0,
                         'relation_data': {'test-app/0': {},
                                           'test-app': {},
                                           'postgresql/0': {'foo': 'bar'},
                                           'postgresql': {}}}}

    def test_removing_relation_removes_remote_app_data(self, request: pytest.FixtureRequest):
        # language=YAML
        harness = ops.testing.Harness(RelationEventCharm, meta='''
            name: test-app
            requires:
                db:
                    interface: pgsql
            ''')
        request.addfinalizer(harness.cleanup)
        harness.begin()
        harness.charm.observe_relation_events('db')
        # Add a relation and update app data
        remote_app = 'postgresql'
        rel_id = harness.add_relation('db', remote_app)
        harness.update_relation_data(rel_id, 'postgresql', {'app': 'data'})
        assert isinstance(rel_id, int)
        # Check relation app data exists
        backend = harness._backend
        assert backend.relation_ids('db') == [rel_id]
        assert backend.relation_get(rel_id, remote_app, is_app=True) == {'app': 'data'}
        harness.remove_relation(rel_id)
        # Check relation and app data are removed
        assert backend.relation_ids('db') == []
        with harness._event_context('foo'):
            pytest.raises(ops.RelationNotFoundError, backend.relation_get,
                          rel_id, remote_app, is_app=True)

    def test_removing_relation_refreshes_charm_model(self, request: pytest.FixtureRequest):
        # language=YAML
        harness = ops.testing.Harness(RelationEventCharm, meta='''
            name: test-app
            requires:
                db:
                    interface: pgsql
            ''')
        request.addfinalizer(harness.cleanup)
        harness.begin()
        harness.charm.observe_relation_events('db')
        # Add a relation and update app data
        remote_app = 'postgresql'
        rel_id = harness.add_relation('db', remote_app)
        harness.update_relation_data(rel_id, 'postgresql', {'app': 'data'})
        assert isinstance(rel_id, int)
        assert self._find_relation_in_model_by_id(harness, rel_id) is not None

        # Check relation app data exists
        backend = harness._backend
        assert backend.relation_ids('db') == [rel_id]
        assert backend.relation_get(rel_id, remote_app, is_app=True) == {'app': 'data'}
        harness.remove_relation(rel_id)
        assert self._find_relation_in_model_by_id(harness, rel_id) is None

    def test_remove_relation_marks_relation_as_inactive(self, request: pytest.FixtureRequest):
        relations: typing.List[str] = []
        is_broken = False

        class MyCharm(ops.CharmBase):
            def __init__(self, framework: ops.Framework):
                super().__init__(framework)
                framework.observe(self.on.db_relation_broken, self._db_relation_broken)

            def _db_relation_broken(self, event: ops.RelationBrokenEvent):
                nonlocal is_broken, relations
                is_broken = not event.relation.active
                relations = [rel.name for rel in self.model.relations["db"]]

        harness = ops.testing.Harness(MyCharm, meta='''
            name: test-app
            requires:
                db:
                    interface: pgsql
            ''')
        request.addfinalizer(harness.cleanup)
        harness.begin()
        rel_id = harness.add_relation('db', 'postgresql')
        harness.remove_relation(rel_id)
        assert is_broken, 'event.relation.active not False in relation-broken event'
        assert not relations, 'Model.relations contained broken relation'

    def _find_relation_in_model_by_id(
            self,
            harness: ops.testing.Harness['RelationEventCharm'],
            rel_id: int):
        for relations in harness.charm.model.relations.values():
            for relation in relations:
                if rel_id == relation.id:
                    return relation
        return None

    def test_removing_relation_unit_removes_data_also(self, request: pytest.FixtureRequest):
        harness = ops.testing.Harness(RelationEventCharm, meta='''
            name: test-app
            requires:
                db:
                    interface: pgsql
            ''')
        request.addfinalizer(harness.cleanup)
        harness.begin()
        harness.charm.observe_relation_events('db')
        # Add a relation and unit with data
        rel_id = harness.add_relation('db', 'postgresql')
        assert isinstance(rel_id, int)
        harness.add_relation_unit(rel_id, 'postgresql/0')
        harness.update_relation_data(rel_id, 'postgresql/0', {'foo': 'bar'})
        # Check relation, unit and data exist
        backend = harness._backend
        assert backend.relation_ids('db') == [rel_id]
        assert backend.relation_list(rel_id) == ['postgresql/0']
        assert backend.relation_get(rel_id, 'postgresql/0', is_app=False) == \
            {'foo': 'bar'}
        harness.charm.get_changes(reset=True)  # ignore relation created events
        # Remove unit but not relation
        harness.remove_relation_unit(rel_id, 'postgresql/0')
        # Check relation exists but unit and data are removed
        assert backend.relation_ids('db') == [rel_id]
        assert backend.relation_list(rel_id) == []
        pytest.raises(KeyError,
                      backend.relation_get,
                      rel_id,
                      'postgresql/0',
                      is_app=False)
        # Check relation departed was raised with correct data
        assert harness.charm.get_changes()[0] == \
            {'name': 'relation-departed',
             'relation': 'db',
             'data': {'app': 'postgresql',
                      'unit': 'postgresql/0',
                      'departing_unit': 'postgresql/0',
                      'relation_id': rel_id}}

    def test_removing_relation_unit_does_not_remove_other_unit_and_data(
        self,
        request: pytest.FixtureRequest,
    ):
        harness = ops.testing.Harness(RelationEventCharm, meta='''
            name: test-app
            requires:
                db:
                    interface: pgsql
            ''')
        request.addfinalizer(harness.cleanup)
        harness.begin()
        harness.charm.observe_relation_events('db')
        # Add a relation with two units with data
        rel_id = harness.add_relation('db', 'postgresql')
        assert isinstance(rel_id, int)
        harness.add_relation_unit(rel_id, 'postgresql/0')
        harness.add_relation_unit(rel_id, 'postgresql/1')
        harness.update_relation_data(rel_id, 'postgresql/0', {'foo0': 'bar0'})
        harness.update_relation_data(rel_id, 'postgresql/1', {'foo1': 'bar1'})
        # Check both unit and data are present
        backend = harness._backend
        assert backend.relation_ids('db') == [rel_id]
        assert backend.relation_list(rel_id) == \
            ['postgresql/0', 'postgresql/1']
        assert backend.relation_get(rel_id, 'postgresql/0', is_app=False) == \
            {'foo0': 'bar0'}
        assert backend.relation_get(rel_id, 'postgresql/1', is_app=False) == \
            {'foo1': 'bar1'}
        harness.charm.get_changes(reset=True)  # ignore relation created events
        # Remove only one unit
        harness.remove_relation_unit(rel_id, 'postgresql/1')
        # Check other unit and data still exists
        assert backend.relation_list(rel_id) == \
            ['postgresql/0']
        assert backend.relation_get(rel_id, 'postgresql/0', is_app=False) == \
            {'foo0': 'bar0'}
        # Check relation departed was raised with correct data
        assert harness.charm.get_changes()[0] == \
            {'name': 'relation-departed',
             'relation': 'db',
             'data': {'app': 'postgresql',
                      'unit': 'postgresql/1',
                      'departing_unit': 'postgresql/1',
                      'relation_id': rel_id}}

    def test_relation_events(self, request: pytest.FixtureRequest):
        harness = ops.testing.Harness(RelationEventCharm, meta='''
            name: test-app
            requires:
                db:
                    interface: pgsql
        ''')
        request.addfinalizer(harness.cleanup)
        harness.begin()
        harness.charm.observe_relation_events('db')
        assert harness.charm.get_changes() == []
        rel_id = harness.add_relation('db', 'postgresql')
        assert harness.charm.get_changes() == \
            [{'name': 'relation-created',
              'relation': 'db',
              'data': {
                  'app': 'postgresql',
                  'unit': None,
                  'relation_id': rel_id,
              }}]
        harness.add_relation_unit(rel_id, 'postgresql/0')
        assert harness.charm.get_changes() == \
            [{'name': 'relation-joined',
              'relation': 'db',
              'data': {
                  'app': 'postgresql',
                  'unit': 'postgresql/0',
                  'relation_id': rel_id,
              }}]
        harness.update_relation_data(rel_id, 'postgresql', {'foo': 'bar'})
        assert harness.charm.get_changes() == \
            [{'name': 'relation-changed',
              'relation': 'db',
              'data': {
                  'app': 'postgresql',
                  'unit': None,
                  'relation_id': rel_id,
              }}]
        harness.update_relation_data(rel_id, 'postgresql/0', {'baz': 'bing'})
        assert harness.charm.get_changes() == \
            [{'name': 'relation-changed',
              'relation': 'db',
              'data': {
                  'app': 'postgresql',
                  'unit': 'postgresql/0',
                  'relation_id': rel_id,
              }}]

    def test_get_relation_data(self, request: pytest.FixtureRequest):
        charm_meta = '''
            name: test-app
            requires:
                db:
                    interface: pgsql
        '''
        harness = ops.testing.Harness(ops.CharmBase, meta=charm_meta)
        request.addfinalizer(harness.cleanup)
        rel_id = harness.add_relation('db', 'postgresql')
        harness.update_relation_data(rel_id, 'postgresql', {'remote': 'data'})
        assert harness.get_relation_data(rel_id, 'test-app') == {}
        assert harness.get_relation_data(rel_id, 'test-app/0') == {}
        assert harness.get_relation_data(rel_id, 'test-app/1') is None
        assert harness.get_relation_data(rel_id, 'postgresql') == {'remote': 'data'}
        with pytest.raises(KeyError):
            # unknown relation id
            harness.get_relation_data(99, 'postgresql')

        meta = yaml.safe_load(charm_meta)
        t_cache = ops.model._ModelCache(meta, harness._backend)
        t_app = ops.Application('test-app', meta, harness._backend, t_cache)
        t_unit0 = ops.Unit('test-app/0', meta, harness._backend, t_cache)
        t_unit1 = ops.Unit('test-app/1', meta, harness._backend, t_cache)
        assert harness.get_relation_data(rel_id, t_app) == {}
        assert harness.get_relation_data(rel_id, t_unit0) == {}
        assert harness.get_relation_data(rel_id, t_unit1) is None
        pg_app = ops.Application('postgresql', meta, harness._backend, t_cache)
        assert harness.get_relation_data(rel_id, pg_app) == {'remote': 'data'}

    def test_create_harness_twice(self, request: pytest.FixtureRequest):
        metadata = '''
            name: my-charm
            requires:
              db:
                interface: pgsql
            '''
        harness1 = ops.testing.Harness(ops.CharmBase, meta=metadata)
        request.addfinalizer(harness1.cleanup)
        harness2 = ops.testing.Harness(ops.CharmBase, meta=metadata)
        request.addfinalizer(harness2.cleanup)
        harness1.begin()
        harness2.begin()
        helper1 = DBRelationChangedHelper(harness1.charm, "helper1")
        helper2 = DBRelationChangedHelper(harness2.charm, "helper2")
        rel_id = harness2.add_relation('db', 'postgresql')
        harness2.update_relation_data(rel_id, 'postgresql', {'key': 'value'})
        # Helper2 should see the event triggered by harness2, but helper1 should see no events.
        assert helper1.changes == []
        assert helper2.changes == [(rel_id, 'postgresql')]

    def test_begin_twice(self, request: pytest.FixtureRequest):
        # language=YAML
        harness = ops.testing.Harness(ops.CharmBase, meta='''
            name: test-app
            requires:
                db:
                    interface: pgsql
            ''')
        request.addfinalizer(harness.cleanup)
        harness.begin()
        with pytest.raises(RuntimeError):
            harness.begin()

    def test_update_relation_exposes_new_data(self, request: pytest.FixtureRequest):
        harness = ops.testing.Harness(ops.CharmBase, meta='''
            name: my-charm
            requires:
              db:
                interface: pgsql
            ''')
        request.addfinalizer(harness.cleanup)
        harness.begin()
        viewer = RelationChangedViewer(harness.charm, 'db')
        rel_id = harness.add_relation('db', 'postgresql')
        harness.add_relation_unit(rel_id, 'postgresql/0')
        harness.update_relation_data(rel_id, 'postgresql/0', {'initial': 'data'})
        assert viewer.changes == [{'initial': 'data'}]
        harness.update_relation_data(rel_id, 'postgresql/0', {'new': 'value'})
        assert viewer.changes == [{'initial': 'data'},
                                  {'initial': 'data', 'new': 'value'}]

    def test_update_relation_no_local_unit_change_event(self, request: pytest.FixtureRequest):
        # language=YAML
        harness = ops.testing.Harness(ops.CharmBase, meta='''
            name: my-charm
            requires:
              db:
                interface: pgsql
            ''')
        request.addfinalizer(harness.cleanup)
        harness.begin()
        helper = DBRelationChangedHelper(harness.charm, "helper")
        rel_id = harness.add_relation('db', 'postgresql')
        rel = harness.charm.model.get_relation('db')
        assert rel is not None
        rel.data[harness.charm.model.unit]['key'] = 'value'
        # there should be no event for updating our own data
        harness.update_relation_data(rel_id, 'my-charm/0', {'new': 'other'})
        # but the data will be updated.
        assert rel.data[harness.charm.model.unit] == {'key': 'value', 'new': 'other'}

        rel.data[harness.charm.model.unit]['new'] = 'value'
        # Our unit data bag got updated.
        assert rel.data[harness.charm.model.unit]['new'] == 'value'
        # But there were no changed events registered by our unit.
        assert helper.changes == []

    def test_update_peer_relation_no_local_unit_change_event(self, request: pytest.FixtureRequest):
        # language=YAML
        harness = ops.testing.Harness(ops.CharmBase, meta='''
            name: postgresql
            peers:
              db:
                interface: pgsql
            ''')
        request.addfinalizer(harness.cleanup)
        harness.begin()
        helper = DBRelationChangedHelper(harness.charm, "helper")
        rel_id = harness.add_relation('db', 'postgresql')

        rel = harness.charm.model.get_relation('db')
        assert rel is not None
        rel.data[harness.charm.model.unit]['key'] = 'value'
        rel = harness.charm.model.get_relation('db')
        assert rel is not None
        harness.update_relation_data(rel_id, 'postgresql/0', {'key': 'v1'})
        assert rel.data[harness.charm.model.unit] == {'key': 'v1'}
        # Make sure there was no event
        assert helper.changes == []

        rel.data[harness.charm.model.unit]['key'] = 'v2'
        # Our unit data bag got updated.
        assert dict(rel.data[harness.charm.model.unit]) == {'key': 'v2'}
        # But there were no changed events registered by our unit.
        assert helper.changes == []

        # Same for when our unit is a leader.
        harness.set_leader(is_leader=True)
        harness.update_relation_data(rel_id, 'postgresql/0', {'key': 'v3'})
        assert dict(rel.data[harness.charm.model.unit]) == {'key': 'v3'}
        assert helper.changes == []

        rel.data[harness.charm.model.unit]['key'] = 'v4'
        assert rel.data[harness.charm.model.unit]['key'] == 'v4'
        assert helper.changes == []

    def test_update_peer_relation_app_data(self, request: pytest.FixtureRequest):
        # language=YAML
        harness = ops.testing.Harness(ops.CharmBase, meta='''
            name: postgresql
            peers:
              db:
                interface: pgsql
            ''')
        request.addfinalizer(harness.cleanup)
        harness.begin()
        harness.set_leader(is_leader=True)
        helper = DBRelationChangedHelper(harness.charm, "helper")
        rel_id = harness.add_relation('db', 'postgresql')
        rel = harness.charm.model.get_relation('db')
        assert rel is not None
        rel.data[harness.charm.app]['key'] = 'value'
        harness.update_relation_data(rel_id, 'postgresql', {'key': 'v1'})
        assert rel.data[harness.charm.app] == {'key': 'v1'}
        assert helper.changes == []

        rel.data[harness.charm.app]['key'] = 'v2'
        # Our unit data bag got updated.
        assert rel.data[harness.charm.model.app]['key'] == 'v2'
        # But there were no changed events registered by our unit.
        assert helper.changes == []

        # If our unit is not a leader unit we get an update about peer app relation data changes.
        harness.set_leader(is_leader=False)
        harness.update_relation_data(rel_id, 'postgresql', {'k2': 'v2'})
        assert rel.data[harness.charm.model.app]['k2'] == 'v2'
        assert helper.changes == [(0, 'postgresql')]

    def test_update_relation_no_local_app_change_event(self, request: pytest.FixtureRequest):
        # language=YAML
        harness = ops.testing.Harness(ops.CharmBase, meta='''
            name: my-charm
            requires:
              db:
                interface: pgsql
            ''')
        request.addfinalizer(harness.cleanup)
        harness.begin()
        harness.set_leader(False)
        helper = DBRelationChangedHelper(harness.charm, "helper")
        rel_id = harness.add_relation('db', 'postgresql')
        # TODO: remove this as soon as https://github.com/canonical/operator/issues/175 is fixed.
        harness.add_relation_unit(rel_id, 'postgresql/0')
        assert helper.changes == []

        harness.update_relation_data(rel_id, 'my-charm', {'new': 'value'})
        rel = harness.charm.model.get_relation('db')
        assert rel is not None
        assert rel.data[harness.charm.app]['new'] == 'value'

        # Our app data bag got updated.
        assert rel.data[harness.charm.model.app]['new'] == 'value'
        # But there were no changed events registered by our unit.
        assert helper.changes == []

    def test_update_relation_remove_data(self, request: pytest.FixtureRequest):
        harness = ops.testing.Harness(ops.CharmBase, meta='''
            name: my-charm
            requires:
              db:
                interface: pgsql
            ''')
        request.addfinalizer(harness.cleanup)
        harness.begin()
        viewer = RelationChangedViewer(harness.charm, 'db')
        rel_id = harness.add_relation('db', 'postgresql')
        harness.add_relation_unit(rel_id, 'postgresql/0')
        harness.update_relation_data(rel_id, 'postgresql/0', {'initial': 'data'})
        harness.update_relation_data(rel_id, 'postgresql/0', {'initial': ''})
        assert viewer.changes == [{'initial': 'data'}, {}]

    def test_no_event_on_empty_update_relation_unit_app(self, request: pytest.FixtureRequest):
        harness = ops.testing.Harness(ops.CharmBase, meta='''
            name: my-charm
            requires:
              db:
                interface: pgsql
            ''')
        request.addfinalizer(harness.cleanup)
        harness.begin()
        viewer = RelationChangedViewer(harness.charm, 'db')
        rel_id = harness.add_relation('db', 'postgresql')
        harness.add_relation_unit(rel_id, 'postgresql/0')
        harness.update_relation_data(rel_id, 'postgresql', {'initial': 'data'})
        harness.update_relation_data(rel_id, 'postgresql', {})
        assert viewer.changes == [{'initial': 'data'}]

    def test_no_event_on_no_diff_update_relation_unit_app(self, request: pytest.FixtureRequest):
        harness = ops.testing.Harness(ops.CharmBase, meta='''
            name: my-charm
            requires:
              db:
                interface: pgsql
            ''')
        request.addfinalizer(harness.cleanup)
        harness.begin()
        viewer = RelationChangedViewer(harness.charm, 'db')
        rel_id = harness.add_relation('db', 'postgresql')
        harness.add_relation_unit(rel_id, 'postgresql/0')
        harness.update_relation_data(rel_id, 'postgresql', {'initial': 'data'})
        harness.update_relation_data(rel_id, 'postgresql', {'initial': 'data'})
        assert viewer.changes == [{'initial': 'data'}]

    def test_no_event_on_empty_update_relation_unit_bag(self, request: pytest.FixtureRequest):
        harness = ops.testing.Harness(ops.CharmBase, meta='''
            name: my-charm
            requires:
              db:
                interface: pgsql
            ''')
        request.addfinalizer(harness.cleanup)
        harness.begin()
        viewer = RelationChangedViewer(harness.charm, 'db')
        rel_id = harness.add_relation('db', 'postgresql')
        harness.add_relation_unit(rel_id, 'postgresql/0')
        harness.update_relation_data(rel_id, 'postgresql/0', {'initial': 'data'})
        harness.update_relation_data(rel_id, 'postgresql/0', {})
        assert viewer.changes == [{'initial': 'data'}]

    def test_no_event_on_no_diff_update_relation_unit_bag(self, request: pytest.FixtureRequest):
        harness = ops.testing.Harness(ops.CharmBase, meta='''
            name: my-charm
            requires:
              db:
                interface: pgsql
            ''')
        request.addfinalizer(harness.cleanup)
        harness.begin()
        viewer = RelationChangedViewer(harness.charm, 'db')
        rel_id = harness.add_relation('db', 'postgresql')
        harness.add_relation_unit(rel_id, 'postgresql/0')
        harness.update_relation_data(rel_id, 'postgresql/0', {'initial': 'data'})
        harness.update_relation_data(rel_id, 'postgresql/0', {'initial': 'data'})
        assert viewer.changes == [{'initial': 'data'}]

    def test_empty_config_raises(self):
        with pytest.raises(TypeError):
            ops.testing.Harness(RecordingCharm, config='')

    def test_update_config(self, request: pytest.FixtureRequest):
        harness = ops.testing.Harness(RecordingCharm, config='''
            options:
                a:
                    description: a config option
                    type: string
                b:
                    description: another config option
                    type: int
            ''')
        request.addfinalizer(harness.cleanup)
        harness.begin()
        harness.update_config(key_values={'a': 'foo', 'b': 2})
        assert harness.charm.changes == \
            [{'name': 'config-changed', 'data': {'a': 'foo', 'b': 2}}]
        harness.update_config(key_values={'b': 3})
        assert harness.charm.changes == \
            [{'name': 'config-changed', 'data': {'a': 'foo', 'b': 2}},
             {'name': 'config-changed', 'data': {'a': 'foo', 'b': 3}}]
        # you can set config values to the empty string, you can use unset to actually remove items
        harness.update_config(key_values={'a': ''}, unset=set('b'))
        assert harness.charm.changes == \
            [{'name': 'config-changed', 'data': {'a': 'foo', 'b': 2}},
             {'name': 'config-changed', 'data': {'a': 'foo', 'b': 3}},
             {'name': 'config-changed', 'data': {'a': ''}},
             ]

    def test_update_config_undefined_option(self, request: pytest.FixtureRequest):
        harness = ops.testing.Harness(RecordingCharm)
        request.addfinalizer(harness.cleanup)
        harness.begin()
        with pytest.raises(ValueError):
            harness.update_config(key_values={'nonexistent': 'foo'})

    def test_update_config_bad_type(self, request: pytest.FixtureRequest):
        harness = ops.testing.Harness(RecordingCharm, config='''
            options:
                a:
                    description: a config option
                    type: boolean
                    default: false
            ''')
        request.addfinalizer(harness.cleanup)
        harness.begin()
        with pytest.raises(RuntimeError):
            # cannot cast to bool
            harness.update_config(key_values={'a': 'foo'})

        with pytest.raises(RuntimeError):
            # cannot cast to float
            harness.update_config(key_values={'a': 42.42})

        with pytest.raises(RuntimeError):
            # cannot cast to int
            harness.update_config(key_values={'a': 42})

        # can cast to bool!
        harness.update_config(key_values={'a': False})

    def test_bad_config_option_type(self):
        with pytest.raises(RuntimeError):
            ops.testing.Harness(RecordingCharm, config='''
                options:
                    a:
                        description: a config option
                        type: gibberish
                        default: False
                ''')

    def test_config_secret_option(self, request: pytest.FixtureRequest):
        harness = ops.testing.Harness(RecordingCharm, config='''
            options:
                a:
                    description: a config option
                    type: secret
                    default: ""
            ''')
        request.addfinalizer(harness.cleanup)
        harness.begin()
        secret_id = harness.add_user_secret({'key': 'value'})
        harness.update_config(key_values={'a': secret_id})
        assert harness.charm.changes == [{'name': 'config-changed', 'data': {'a': secret_id}}]

    def test_no_config_option_type(self):
        with pytest.raises(RuntimeError):
            ops.testing.Harness(RecordingCharm, config='''
                options:
                    a:
                        description: a config option
                        default: False
                ''')

    def test_uncastable_config_option_type(self):
        with pytest.raises(RuntimeError):
            ops.testing.Harness(RecordingCharm, config='''
                options:
                    a:
                        description: a config option
                        type: boolean
                        default: peek-a-bool!
                ''')

    def test_update_config_unset_boolean(self, request: pytest.FixtureRequest):
        harness = ops.testing.Harness(RecordingCharm, config='''
            options:
                a:
                    description: a config option
                    type: boolean
                    default: False
            ''')
        request.addfinalizer(harness.cleanup)
        harness.begin()
        # Check the default was set correctly
        assert harness.charm.config == {'a': False}
        # Set the boolean value to True
        harness.update_config(key_values={'a': True})
        assert harness.charm.changes == [{'name': 'config-changed', 'data': {'a': True}}]
        # Unset the boolean value
        harness.update_config(unset={'a'})
        assert harness.charm.changes == \
            [{'name': 'config-changed', 'data': {'a': True}},
             {'name': 'config-changed', 'data': {'a': False}}]

    def test_set_leader(self, request: pytest.FixtureRequest):
        harness = ops.testing.Harness(RecordingCharm)
        request.addfinalizer(harness.cleanup)
        # No event happens here
        harness.set_leader(False)
        harness.begin()
        assert not harness.charm.model.unit.is_leader()
        harness.set_leader(True)
        assert harness.charm.get_changes(reset=True) == [{'name': 'leader-elected'}]
        assert harness.charm.model.unit.is_leader()
        harness.set_leader(False)
        assert not harness.charm.model.unit.is_leader()
        # No hook event when you lose leadership.
        # TODO: verify if Juju always triggers `leader-settings-changed` if you
        #   lose leadership.
        assert harness.charm.get_changes(reset=True) == []
        harness.disable_hooks()
        harness.set_leader(True)
        # No hook event if you have disabled them
        assert harness.charm.get_changes(reset=True) == []

    def test_relation_set_app_not_leader(self, request: pytest.FixtureRequest):
        harness = ops.testing.Harness(RecordingCharm, meta='''
            name: test-charm
            requires:
                db:
                    interface: pgsql
            ''')
        request.addfinalizer(harness.cleanup)
        harness.begin()
        harness.set_leader(False)
        rel_id = harness.add_relation('db', 'postgresql')
        harness.add_relation_unit(rel_id, 'postgresql/0')
        rel = harness.charm.model.get_relation('db')
        assert rel is not None
        with harness._event_context('foo'):
            with pytest.raises(ops.ModelError):
                rel.data[harness.charm.app]['foo'] = 'bar'
        # The data has not actually been changed
        assert harness.get_relation_data(rel_id, 'test-charm') == {}
        harness.set_leader(True)
        rel.data[harness.charm.app]['foo'] = 'bar'
        assert harness.get_relation_data(rel_id, 'test-charm') == {'foo': 'bar'}

    def test_hooks_enabled_and_disabled(self, request: pytest.FixtureRequest):
        harness = ops.testing.Harness(
            RecordingCharm,
            meta='''
                    name: test-charm
                ''',
            config='''
                    options:
                        value:
                            type: string
                        third:
                            type: string
                    ''')
        request.addfinalizer(harness.cleanup)
        # Before begin() there are no events.
        harness.update_config({'value': 'first'})
        # By default, after begin the charm is set up to receive events.
        harness.begin()
        harness.update_config({'value': 'second'})
        assert harness.charm.get_changes(reset=True) == \
            [{'name': 'config-changed', 'data': {'value': 'second'}}]
        # Once disabled, we won't see config-changed when we make an update
        harness.disable_hooks()
        harness.update_config({'third': '3'})
        assert harness.charm.get_changes(reset=True) == []
        harness.enable_hooks()
        harness.update_config({'value': 'fourth'})
        assert harness.charm.get_changes(reset=True) == \
            [{'name': 'config-changed', 'data': {'value': 'fourth', 'third': '3'}}]

    def test_hooks_disabled_contextmanager(self, request: pytest.FixtureRequest):
        harness = ops.testing.Harness(RecordingCharm, meta='''
                name: test-charm
                ''', config='''
                options:
                    value:
                        type: string
                    third:
                        type: string
            ''')
        request.addfinalizer(harness.cleanup)
        # Before begin() there are no events.
        harness.update_config({'value': 'first'})
        # By default, after begin the charm is set up to receive events.
        harness.begin()
        harness.update_config({'value': 'second'})
        assert harness.charm.get_changes(reset=True) == \
            [{'name': 'config-changed', 'data': {'value': 'second'}}]
        # Once disabled, we won't see config-changed when we make an update
        with harness.hooks_disabled():
            harness.update_config({'third': '3'})
        assert harness.charm.get_changes(reset=True) == []
        harness.update_config({'value': 'fourth'})
        assert harness.charm.get_changes(reset=True) == \
            [{'name': 'config-changed', 'data': {'value': 'fourth', 'third': '3'}}]

    def test_hooks_disabled_nested_contextmanager(self, request: pytest.FixtureRequest):
        harness = ops.testing.Harness(RecordingCharm, meta='''
                name: test-charm
            ''', config='''
                options:
                    fifth:
                        type: string
                    sixth:
                        type: string
                ''')
        request.addfinalizer(harness.cleanup)
        harness.begin()
        # Context manager can be nested, so a test using it can invoke a helper using it.
        with harness.hooks_disabled():
            with harness.hooks_disabled():
                harness.update_config({'fifth': '5'})
            harness.update_config({'sixth': '6'})
        assert harness.charm.get_changes(reset=True) == []

    def test_hooks_disabled_noop(self, request: pytest.FixtureRequest):
        harness = ops.testing.Harness(RecordingCharm, meta='''
                name: test-charm
            ''', config='''
            options:
                seventh:
                    type: string
                eighth:
                    type: string
            ''')
        request.addfinalizer(harness.cleanup)
        harness.begin()
        # If hooks are already disabled, it is a no op, and on exit hooks remain disabled.
        harness.disable_hooks()
        with harness.hooks_disabled():
            harness.update_config({'seventh': '7'})
        harness.update_config({'eighth': '8'})
        assert harness.charm.get_changes(reset=True) == []

    def test_metadata_from_directory(self, request: pytest.FixtureRequest):
        tmp = pathlib.Path(tempfile.mkdtemp())
        request.addfinalizer(lambda: shutil.rmtree(tmp))
        metadata_filename = tmp / 'metadata.yaml'
        with metadata_filename.open('wt') as metadata:
            metadata.write(textwrap.dedent('''
            name: my-charm
            requires:
                db:
                    interface: pgsql
            '''))
        harness = self._get_dummy_charm_harness(request, tmp)
        harness.begin()
        assert list(harness.model.relations) == ['db']
        # The charm_dir also gets set
        assert harness.framework.charm_dir == tmp

    def test_metadata_from_directory_charmcraft_yaml(self, request: pytest.FixtureRequest):
        tmp = pathlib.Path(tempfile.mkdtemp())
        request.addfinalizer(lambda: shutil.rmtree(tmp))
        charmcraft_filename = tmp / 'charmcraft.yaml'
        charmcraft_filename.write_text(textwrap.dedent('''
            type: charm
            bases:
              - build-on:
                - name: ubuntu
                  channel: "22.04"
                run-on:
                - name: ubuntu
                  channel: "22.04"

            name: my-charm
            requires:
                db:
                    interface: pgsql
            '''))
        harness = self._get_dummy_charm_harness(request, tmp)
        harness.begin()
        assert list(harness.model.relations) == ['db']
        # The charm_dir also gets set
        assert harness.framework.charm_dir == tmp

    def test_config_from_directory(self, request: pytest.FixtureRequest):
        tmp = pathlib.Path(tempfile.mkdtemp())
        request.addfinalizer(lambda: shutil.rmtree(tmp))
        config_filename = tmp / 'config.yaml'
        with config_filename.open('wt') as config:
            config.write(textwrap.dedent('''
            options:
                opt_str:
                    type: string
                    default: "val"
                opt_str_empty:
                    type: string
                    default: ""
                opt_null:
                    type: string
                    default: null
                opt_bool:
                    type: boolean
                    default: true
                opt_int:
                    type: int
                    default: 1
                opt_float:
                    type: float
                    default: 1.0
                opt_no_default:
                    type: string
            '''))
        harness = self._get_dummy_charm_harness(request, tmp)
        assert harness.model.config['opt_str'] == 'val'
        assert harness.model.config['opt_str_empty'] == ''
        assert harness.model.config['opt_bool'] is True
        assert harness.model.config['opt_int'] == 1
        assert isinstance(harness.model.config['opt_int'], int)
        assert harness.model.config['opt_float'] == 1.0
        assert isinstance(harness.model.config['opt_float'], float)
        assert 'opt_null' not in harness.model.config
        assert harness._backend._config._defaults['opt_null'] is None
        assert harness._backend._config._defaults['opt_no_default'] is None

    def test_config_from_directory_charmcraft_yaml(self, request: pytest.FixtureRequest):
        tmp = pathlib.Path(tempfile.mkdtemp())
        request.addfinalizer(lambda: shutil.rmtree(tmp))
        charmcraft_filename = tmp / 'charmcraft.yaml'
        charmcraft_filename.write_text(textwrap.dedent('''
            type: charm
            bases:
              - build-on:
                - name: ubuntu
                  channel: "22.04"
                run-on:
                - name: ubuntu
                  channel: "22.04"

            config:
                options:
                    opt_str:
                        type: string
                        default: "val"
                    opt_int:
                        type: int
                        default: 1
            '''))
        harness = self._get_dummy_charm_harness(request, tmp)
        assert harness.model.config['opt_str'] == 'val'
        assert harness.model.config['opt_int'] == 1
        assert isinstance(harness.model.config['opt_int'], int)

    def test_config_in_repl(self, request: pytest.FixtureRequest):
        # In a REPL, there is no "source file", but we should still be able to
        # provide explicit metadata, and fall back to the default otherwise.
        with patch.object(inspect, 'getfile', side_effect=OSError()):
            harness = ops.testing.Harness(ops.CharmBase, meta='''
                name: repl-charm
            ''', config='''
                options:
                    foo:
                        type: int
                        default: 42
            ''')
            request.addfinalizer(harness.cleanup)
            harness.begin()
            assert harness._meta.name == "repl-charm"
            assert harness.charm.model.config['foo'] == 42

            harness = ops.testing.Harness(ops.CharmBase)
            request.addfinalizer(harness.cleanup)
            assert harness._meta.name == "test-charm"

    def test_set_model_name(self, request: pytest.FixtureRequest):
        harness = ops.testing.Harness(ops.CharmBase, meta='''
            name: test-charm
        ''')
        request.addfinalizer(harness.cleanup)
        harness.set_model_name('foo')
        assert harness.model.name == 'foo'

    def test_set_model_name_after_begin(self, request: pytest.FixtureRequest):
        harness = ops.testing.Harness(ops.CharmBase, meta='''
            name: test-charm
        ''')
        request.addfinalizer(harness.cleanup)
        harness.set_model_name('bar')
        harness.begin()
        with pytest.raises(RuntimeError):
            harness.set_model_name('foo')
        assert harness.model.name == 'bar'

    def test_set_model_uuid_after_begin(self, request: pytest.FixtureRequest):
        harness = ops.testing.Harness(ops.CharmBase, meta='''
            name: test-charm
        ''')
        request.addfinalizer(harness.cleanup)
        harness.set_model_name('bar')
        harness.set_model_uuid('96957e90-e006-11eb-ba80-0242ac130004')
        harness.begin()
        with pytest.raises(RuntimeError):
            harness.set_model_uuid('af0479ea-e006-11eb-ba80-0242ac130004')
        assert harness.model.uuid == '96957e90-e006-11eb-ba80-0242ac130004'

    def test_set_model_info_after_begin(self, request: pytest.FixtureRequest):
        harness = ops.testing.Harness(ops.CharmBase, meta='''
            name: test-charm
        ''')
        request.addfinalizer(harness.cleanup)
        harness.set_model_info('foo', '96957e90-e006-11eb-ba80-0242ac130004')
        harness.begin()
        with pytest.raises(RuntimeError):
            harness.set_model_info('bar', 'af0479ea-e006-11eb-ba80-0242ac130004')
        with pytest.raises(RuntimeError):
            harness.set_model_info('bar')
        with pytest.raises(RuntimeError):
            harness.set_model_info(uuid='af0479ea-e006-11eb-ba80-0242ac130004')
        with pytest.raises(RuntimeError):
            harness.set_model_name('bar')
        with pytest.raises(RuntimeError):
            harness.set_model_uuid('af0479ea-e006-11eb-ba80-0242ac130004')
        assert harness.model.name == 'foo'
        assert harness.model.uuid == '96957e90-e006-11eb-ba80-0242ac130004'

    def test_add_storage_before_harness_begin(self, request: pytest.FixtureRequest):
        harness = ops.testing.Harness(StorageTester, meta='''
            name: test-app
            requires:
                db:
                    interface: pgsql
            storage:
                test:
                    type: filesystem
                    multiple:
                        range: 1-3
            ''')
        request.addfinalizer(harness.cleanup)

        stor_ids = harness.add_storage("test", count=3)
        for s in stor_ids:
            # before begin, adding storage does not attach it.
            assert s not in harness._backend.storage_list("test")

        with pytest.raises(ops.ModelError):
            harness._backend.storage_get("test/0", "location")[-6:]

    def test_add_storage_then_harness_begin(self, request: pytest.FixtureRequest):
        harness = ops.testing.Harness(StorageTester, meta='''
            name: test-app
            requires:
                db:
                    interface: pgsql
            storage:
                test:
                    type: filesystem
                    multiple:
                        range: 1-3
            ''')
        request.addfinalizer(harness.cleanup)

        harness.add_storage("test", count=3)

        with pytest.raises(ops.ModelError):
            harness._backend.storage_get("test/0", "location")[-6:]

        harness.begin_with_initial_hooks()
        assert len(harness.charm.observed_events) == 3
        for i in range(3):
            assert isinstance(harness.charm.observed_events[i], ops.StorageAttachedEvent)

        want = str(pathlib.PurePath('test', '0'))
        assert want == harness._backend.storage_get("test/0", "location")[-6:]

    def test_add_storage_not_attached_default(self, request: pytest.FixtureRequest):
        harness = ops.testing.Harness(ops.CharmBase, meta='''
            name: test-app
            requires:
                db:
                    interface: pgsql
            storage:
                test:
                    type: filesystem
            ''')
        request.addfinalizer(harness.cleanup)

        harness.add_storage('test')
        harness.begin()
        assert len(harness.model.storages['test']) == 0, \
            'storage should start in detached state and be excluded from storage listing'

    def test_add_storage_without_metadata_key_fails(self, request: pytest.FixtureRequest):
        harness = ops.testing.Harness(ops.CharmBase, meta='''
            name: test-app
            requires:
                db:
                    interface: pgsql
            ''')
        request.addfinalizer(harness.cleanup)

        with pytest.raises(RuntimeError) as excinfo:
            harness.add_storage("test")
        assert excinfo.value.args[0] == \
            "the key 'test' is not specified as a storage key in metadata"

    def test_add_storage_after_harness_begin(self, request: pytest.FixtureRequest):
        harness = ops.testing.Harness(StorageTester, meta='''
            name: test-app
            requires:
                db:
                    interface: pgsql
            storage:
                test:
                    type: filesystem
                    multiple:
                        range: 1-3
            ''')
        request.addfinalizer(harness.cleanup)

        # Set up initial storage
        harness.add_storage("test")[0]
        harness.begin_with_initial_hooks()
        assert len(harness.charm.observed_events) == 1
        assert isinstance(harness.charm.observed_events[0], ops.StorageAttachedEvent)

        # Add additional storage
        stor_ids = harness.add_storage("test", count=3, attach=True)
        # NOTE: stor_id now reflects the 4th ID.  The 2nd and 3rd IDs are created and
        # used, but not returned by Harness.add_storage.
        # (Should we consider changing its return type?)

        added_indices = {self._extract_storage_index(stor_id) for stor_id in stor_ids}
        assert added_indices.issubset(set(harness._backend.storage_list("test")))

        for i in ['1', '2', '3']:
            storage_name = f"test/{i}"
            want = str(pathlib.PurePath('test', i))
            assert harness._backend.storage_get(storage_name, "location").endswith(want)
        assert len(harness.charm.observed_events) == 4
        for i in range(1, 4):
            assert isinstance(harness.charm.observed_events[i], ops.StorageAttachedEvent)

    def test_detach_storage(self, request: pytest.FixtureRequest):
        harness = ops.testing.Harness(StorageTester, meta='''
            name: test-app
            requires:
                db:
                    interface: pgsql
            storage:
                test:
                    type: filesystem
            ''')
        request.addfinalizer(harness.cleanup)

        # Set up initial storage
        stor_id = harness.add_storage("test")[0]
        harness.begin_with_initial_hooks()
        assert len(harness.charm.observed_events) == 1
        assert isinstance(harness.charm.observed_events[0], ops.StorageAttachedEvent)

        # Detach storage
        harness.detach_storage(stor_id)
        assert len(harness.charm.observed_events) == 2
        assert isinstance(harness.charm.observed_events[1], ops.StorageDetachingEvent)

        # Verify backend functions return appropriate values.
        # Real backend would return info only for actively attached storage units.
        assert stor_id not in harness._backend.storage_list("test")
        with pytest.raises(ops.ModelError) as excinfo:
            harness._backend.storage_get("test/0", "location")
        # Error message modeled after output of
        # "storage-get -s <invalid/inactive id> location" on real deployment
        assert excinfo.value.args[0] == \
            'ERROR invalid value "test/0" for option -s: storage not found'

        # Retry detach
        # Since already detached, no more hooks should fire
        harness.detach_storage(stor_id)
        assert len(harness.charm.observed_events) == 2
        assert isinstance(harness.charm.observed_events[1], ops.StorageDetachingEvent)

    def test_detach_storage_before_harness_begin(self, request: pytest.FixtureRequest):
        harness = ops.testing.Harness(StorageTester, meta='''
            name: test-app
            requires:
                db:
                    interface: pgsql
            storage:
                test:
                    type: filesystem
            ''')
        request.addfinalizer(harness.cleanup)

        stor_id = harness.add_storage("test")[0]
        with pytest.raises(RuntimeError) as excinfo:
            harness.detach_storage(f"test/{stor_id}")
        assert excinfo.value.args[0] == \
            "cannot detach storage before Harness is initialised"

    def test_storage_with_hyphens_works(self, request: pytest.FixtureRequest):
        harness = ops.testing.Harness(StorageTester, meta='''
            name: test-app
            requires:
                db:
                    interface: pgsql
            storage:
                test:
                    type: filesystem
                test-with-hyphens:
                    type: filesystem
            ''')
        request.addfinalizer(harness.cleanup)

        # Set up initial storage
        harness.begin()
        helper = StorageWithHyphensHelper(harness.charm, "helper")
        harness.add_storage("test-with-hyphens", attach=True)[0]

        assert len(helper.changes) == 1

    def test_attach_storage(self, request: pytest.FixtureRequest):
        harness = ops.testing.Harness(StorageTester, meta='''
            name: test-app
            requires:
                db:
                    interface: pgsql
            storage:
                test:
                    type: filesystem
            ''')
        request.addfinalizer(harness.cleanup)

        # Set up initial storage
        stor_id = harness.add_storage("test")[0]
        harness.begin_with_initial_hooks()
        assert len(harness.charm.observed_events) == 1
        assert isinstance(harness.charm.observed_events[0], ops.StorageAttachedEvent)

        # Detach storage
        harness.detach_storage(stor_id)
        assert len(harness.charm.observed_events) == 2
        assert isinstance(harness.charm.observed_events[1], ops.StorageDetachingEvent)

        # Re-attach storage
        harness.attach_storage(stor_id)
        assert len(harness.charm.observed_events) == 3
        assert isinstance(harness.charm.observed_events[2], ops.StorageAttachedEvent)

        # Verify backend functions return appropriate values.
        # Real backend would return info only for actively attached storage units.
        assert self._extract_storage_index(stor_id) in harness._backend.storage_list("test")
        want = str(pathlib.PurePath('test', '0'))
        assert want == harness._backend.storage_get("test/0", "location")[-6:]

        # Retry attach
        # Since already detached, no more hooks should fire
        harness.attach_storage(stor_id)
        assert len(harness.charm.observed_events) == 3
        assert isinstance(harness.charm.observed_events[2], ops.StorageAttachedEvent)

    def test_attach_storage_before_harness_begin(self, request: pytest.FixtureRequest):
        harness = ops.testing.Harness(StorageTester, meta='''
            name: test-app
            requires:
                db:
                    interface: pgsql
            storage:
                test:
                    type: filesystem
            ''')
        request.addfinalizer(harness.cleanup)

        # We deliberately don't guard against attaching storage before the harness begins,
        # as there are legitimate reasons to do so.
        stor_id = harness.add_storage("test")[0]
        assert stor_id

    def test_remove_storage_before_harness_begin(self, request: pytest.FixtureRequest):
        harness = ops.testing.Harness(StorageTester, meta='''
            name: test-app
            requires:
                db:
                    interface: pgsql
            storage:
                test:
                    type: filesystem
                    multiple:
                        range: 1-3
            ''')
        request.addfinalizer(harness.cleanup)

        stor_ids = harness.add_storage("test", count=2)
        harness.remove_storage(stor_ids[0])
        # Note re: delta between real behavior and Harness: Juju doesn't allow removal
        # of the last attached storage unit while a workload is still running.  To more
        # easily allow testing of storage removal, I am presently ignoring this detail.
        # (Otherwise, the user would need to flag somehow that they are intentionally
        # removing the final unit as part of a shutdown procedure, else it'd block the
        # removal.  I'm not sure such behavior is productive.)

        harness.begin_with_initial_hooks()
        # Only one hook will fire; one won't since it was removed
        assert len(harness.charm.observed_events) == 1
        assert isinstance(harness.charm.observed_events[0], ops.StorageAttachedEvent)

    def test_remove_storage_without_metadata_key_fails(self, request: pytest.FixtureRequest):
        harness = ops.testing.Harness(ops.CharmBase, meta='''
            name: test-app
            requires:
                db:
                    interface: pgsql
            ''')
        request.addfinalizer(harness.cleanup)

        # Doesn't really make sense since we already can't add storage which isn't in the metadata,
        # but included for completeness.
        with pytest.raises(RuntimeError) as excinfo:
            harness.remove_storage("test/0")
        assert excinfo.value.args[0] == \
            "the key 'test' is not specified as a storage key in metadata"

    def test_remove_storage_after_harness_begin(self, request: pytest.FixtureRequest):
        harness = ops.testing.Harness(StorageTester, meta='''
            name: test-app
            requires:
                db:
                    interface: pgsql
            storage:
                test:
                    type: filesystem
                    multiple:
                        range: 1-3
            ''')
        request.addfinalizer(harness.cleanup)

        stor_ids = harness.add_storage("test", count=2)
        harness.begin_with_initial_hooks()
        assert len(harness.charm.observed_events) == 2
        assert isinstance(harness.charm.observed_events[0], ops.StorageAttachedEvent)
        assert isinstance(harness.charm.observed_events[1], ops.StorageAttachedEvent)

        harness.remove_storage(stor_ids[1])
        assert len(harness.charm.observed_events) == 3
        assert isinstance(harness.charm.observed_events[2], ops.StorageDetachingEvent)

        attached_storage_ids = harness._backend.storage_list("test")
        assert self._extract_storage_index(stor_ids[0]) in attached_storage_ids
        assert self._extract_storage_index(stor_ids[1]) not in attached_storage_ids

    def _extract_storage_index(self, stor_id: str):
        return int(stor_id.split('/')[-1])

    def test_remove_detached_storage(self, request: pytest.FixtureRequest):
        harness = ops.testing.Harness(StorageTester, meta='''
            name: test-app
            requires:
                db:
                    interface: pgsql
            storage:
                test:
                    type: filesystem
                    multiple:
                        range: 1-3
            ''')
        request.addfinalizer(harness.cleanup)

        stor_ids = harness.add_storage("test", count=2)
        harness.begin_with_initial_hooks()
        harness.detach_storage(stor_ids[0])
        harness.remove_storage(stor_ids[0])  # Already detached, so won't fire a hook
        assert len(harness.charm.observed_events) == 3
        assert isinstance(harness.charm.observed_events[0], ops.StorageAttachedEvent)
        assert isinstance(harness.charm.observed_events[1], ops.StorageAttachedEvent)
        assert isinstance(harness.charm.observed_events[2], ops.StorageDetachingEvent)

    def test_actions_from_directory(self, request: pytest.FixtureRequest):
        tmp = pathlib.Path(tempfile.mkdtemp())
        request.addfinalizer(lambda: shutil.rmtree(tmp))
        actions_filename = tmp / 'actions.yaml'
        with actions_filename.open('wt') as actions:
            actions.write(textwrap.dedent('''
            test:
                description: a dummy action
            '''))
        harness = self._get_dummy_charm_harness(request, tmp)
        harness.begin()
        assert list(harness.framework.meta.actions) == ['test']
        # The charm_dir also gets set
        assert harness.framework.charm_dir == tmp

    def test_actions_from_directory_charmcraft_yaml(self, request: pytest.FixtureRequest):
        tmp = pathlib.Path(tempfile.mkdtemp())
        request.addfinalizer(lambda: shutil.rmtree(tmp))
        charmcraft_filename = tmp / 'charmcraft.yaml'
        charmcraft_filename.write_text(textwrap.dedent('''
            type: charm
            bases:
              - build-on:
                  - name: ubuntu
                    channel: "22.04"
                run-on:
                  - name: ubuntu
                    channel: "22.04"

            actions:
              test:
                description: a dummy action
        '''))
        harness = self._get_dummy_charm_harness(request, tmp)
        harness.begin()
        assert list(harness.framework.meta.actions) == ['test']
        # The charm_dir also gets set
        assert harness.framework.charm_dir == tmp

    def _get_dummy_charm_harness(self, request: pytest.FixtureRequest, tmp: pathlib.Path):
        self._write_dummy_charm(request, tmp)
        charm_mod = importlib.import_module('testcharm')
        harness = ops.testing.Harness(charm_mod.MyTestingCharm)
        request.addfinalizer(harness.cleanup)
        return harness

    def _write_dummy_charm(self, request: pytest.FixtureRequest, tmp: pathlib.Path):
        srcdir = tmp / 'src'
        srcdir.mkdir(0o755)
        charm_filename = srcdir / 'testcharm.py'
        with charm_filename.open('wt') as charmpy:
            # language=Python
            charmpy.write(textwrap.dedent('''
                from ops import CharmBase
                class MyTestingCharm(CharmBase):
                    pass
                '''))
        orig = sys.path[:]
        sys.path.append(str(srcdir))

        def cleanup():
            sys.path = orig
            sys.modules.pop('testcharm')

        request.addfinalizer(cleanup)

    def test_actions_passed_in(self, request: pytest.FixtureRequest):
        harness = ops.testing.Harness(
            ops.CharmBase,
            meta='''
                name: test-app
            ''',
            actions='''
                test-action:
                    description: a dummy test action
            ''')
        request.addfinalizer(harness.cleanup)
        assert list(harness.framework.meta.actions) == ['test-action']

    def test_event_context(self):
        class MyCharm(ops.CharmBase):
            def event_handler(self, evt: ops.RelationEvent):
                rel = evt.relation
                assert rel is not None and rel.app is not None
                rel.data[rel.app]['foo'] = 'bar'

        harness = ops.testing.Harness(MyCharm, meta='''
            name: test-charm
            requires:
                db:
                    interface: pgsql
            ''')
        harness.begin()
        rel_id = harness.add_relation('db', 'postgresql')
        rel = harness.charm.model.get_relation('db', rel_id)

        event = MagicMock()
        event.relation = rel

        with harness._event_context('my_relation_joined'):
            with pytest.raises(ops.RelationDataError):
                harness.charm.event_handler(event)

    def test_event_context_inverse(self):
        class MyCharm(ops.CharmBase):
            def __init__(self, framework: ops.Framework):
                super().__init__(framework)
                self.framework.observe(self.on.db_relation_joined,
                                       self._join_db)

            def _join_db(self, event: ops.EventBase) -> None:
                # do things with APIs we cannot easily mock
                raise NotImplementedError

        harness = ops.testing.Harness(MyCharm, meta='''
            name: test-charm
            requires:
                db:
                    interface: pgsql
            ''')
        harness.begin()

        def mock_join_db(event: ops.EventBase):
            # the harness thinks we're inside a db_relation_joined hook
            # but we want to mock the remote data here:
            assert isinstance(event, ops.RelationEvent)
            with harness._event_context(''):
                # pretend for a moment we're not in a hook context,
                # so the harness will let us:
                event.relation.data[harness.charm.app]['foo'] = 'bar'

        harness.charm._join_db = mock_join_db
        rel_id = harness.add_relation('db', 'remote')
        harness.add_relation_unit(rel_id, 'remote/0')
        rel = harness.charm.model.get_relation('db', rel_id)
        assert rel is not None
        assert harness.get_relation_data(rel_id, 'test-charm') == \
            {'foo': 'bar'}

        # now we're outside of the hook context:
        assert not harness._backend._hook_is_running
        assert rel.data[harness.charm.app]['foo'] == 'bar'

    def test_relation_set_deletes(self, request: pytest.FixtureRequest):
        harness = ops.testing.Harness(ops.CharmBase, meta='''
            name: test-charm
            requires:
                db:
                    interface: pgsql
            ''')
        request.addfinalizer(harness.cleanup)
        harness.begin()
        harness.set_leader(False)
        rel_id = harness.add_relation('db', 'postgresql')
        harness.update_relation_data(rel_id, 'test-charm/0', {'foo': 'bar'})
        harness.add_relation_unit(rel_id, 'postgresql/0')
        rel = harness.charm.model.get_relation('db', rel_id)
        assert rel is not None
        del rel.data[harness.charm.model.unit]['foo']
        assert harness.get_relation_data(rel_id, 'test-charm/0') == {}

    def test_relation_set_nonstring(self, request: pytest.FixtureRequest):
        harness = ops.testing.Harness(ops.CharmBase, meta='''
            name: test-charm
            requires:
                db:
                    interface: pgsql
            ''')
        request.addfinalizer(harness.cleanup)
        harness.begin()
        harness.set_leader(False)
        rel_id = harness.add_relation('db', 'postgresql')
        for invalid_value in (1, 1.2, {}, [], set(), True, object(), type):  # type: ignore
            with pytest.raises(ops.RelationDataError):
                harness.update_relation_data(rel_id, 'test-charm/0',
                                             {'foo': invalid_value})  # type: ignore

    def test_set_workload_version(self, request: pytest.FixtureRequest):
        harness = ops.testing.Harness(ops.CharmBase, meta='''
            name: app
            ''')
        request.addfinalizer(harness.cleanup)
        harness.begin()
        assert harness.get_workload_version() is None
        harness.charm.model.unit.set_workload_version('1.2.3')
        assert harness.get_workload_version() == '1.2.3'

    def test_get_backend_calls(self, request: pytest.FixtureRequest):
        harness = ops.testing.Harness(ops.CharmBase, meta='''
            name: test-charm
            requires:
                db:
                    interface: pgsql
            ''')
        request.addfinalizer(harness.cleanup)
        harness.begin()
        # No calls to the backend yet
        assert harness._get_backend_calls() == []
        rel_id = harness.add_relation('db', 'postgresql')

        assert harness._get_backend_calls() == [
            ('relation_ids', 'db'),
            ('relation_list', rel_id),
            ('relation_remote_app_name', 0),
        ]

        # update_relation_data ensures the cached data for the relation is wiped
        harness.update_relation_data(rel_id, 'test-charm/0', {'foo': 'bar'})
        test_charm_unit = harness.model.get_unit('test-charm/0')
        assert harness._get_backend_calls(reset=True) == [
            ('relation_get', 0, 'test-charm/0', False),
            ('update_relation_data', 0, test_charm_unit, 'foo', 'bar')
        ]

        # add_relation_unit resets the relation_list, but doesn't trigger backend calls
        harness.add_relation_unit(rel_id, 'postgresql/0')
        assert harness._get_backend_calls(reset=False) == []
        # however, update_relation_data does, because we are preparing relation-changed
        harness.update_relation_data(rel_id, 'postgresql/0', {'foo': 'bar'})
        pgql_unit = harness.model.get_unit('postgresql/0')

        assert harness._get_backend_calls(reset=False) == [
            ('relation_ids', 'db'),
            ('relation_list', rel_id),
            ('relation_get', 0, 'postgresql/0', False),
            ('update_relation_data', 0, pgql_unit, 'foo', 'bar')
        ]
        # If we check again, they are still there, but now we reset it
        assert harness._get_backend_calls(reset=True) == [
            ('relation_ids', 'db'),
            ('relation_list', rel_id),
            ('relation_get', 0, 'postgresql/0', False),
            ('update_relation_data', 0, pgql_unit, 'foo', 'bar')
        ]
        # And the calls are gone
        assert harness._get_backend_calls() == []

    def test_get_backend_calls_with_kwargs(self, request: pytest.FixtureRequest):
        harness = ops.testing.Harness(ops.CharmBase, meta='''
            name: test-charm
            requires:
                db:
                    interface: pgsql
            ''')
        request.addfinalizer(harness.cleanup)
        harness.begin()
        unit = harness.charm.model.unit
        # Reset the list, because we don't care what it took to get here
        harness._get_backend_calls(reset=True)
        unit.status = ops.ActiveStatus()
        assert harness._get_backend_calls() == [('status_set', 'active', '', {'is_app': False})]
        harness.set_leader(True)
        app = harness.charm.model.app
        harness._get_backend_calls(reset=True)
        app.status = ops.ActiveStatus('message')
        assert harness._get_backend_calls() == [
            ('is_leader',), ('status_set', 'active', 'message', {'is_app': True})]

    def test_unit_status(self, request: pytest.FixtureRequest):
        harness = ops.testing.Harness(ops.CharmBase, meta='name: test-app')
        request.addfinalizer(harness.cleanup)
        harness.set_leader(True)
        harness.begin()
        # default status
        assert harness.model.unit.status == ops.MaintenanceStatus('')
        status = ops.ActiveStatus('message')
        harness.model.unit.status = status
        assert harness.model.unit.status == status

    def test_app_status(self, request: pytest.FixtureRequest):
        harness = ops.testing.Harness(ops.CharmBase, meta='name: test-app')
        request.addfinalizer(harness.cleanup)
        harness.set_leader(True)
        harness.begin()
        # default status
        assert harness.model.app.status == ops.UnknownStatus()
        status = ops.ActiveStatus('message')
        harness.model.app.status = status
        assert harness.model.app.status == status

    def test_populate_oci_resources(self, request: pytest.FixtureRequest):
        harness = ops.testing.Harness(ops.CharmBase, meta='''
            name: test-app
            resources:
              image:
                type: oci-image
                description: "Image to deploy."
              image2:
                type: oci-image
                description: "Another image."
            ''')
        request.addfinalizer(harness.cleanup)
        harness.populate_oci_resources()
        path = harness.model.resources.fetch('image')
        assert path.name == 'contents.yaml'
        assert path.parent.name == 'image'
        with path.open('r') as resource_file:
            contents = yaml.safe_load(resource_file.read())
        assert contents['registrypath'] == 'registrypath'
        assert contents['username'] == 'username'
        assert contents['password'] == 'password'
        path = harness.model.resources.fetch('image2')
        assert path.name == 'contents.yaml'
        assert path.parent.name == 'image2'

    def test_resource_folder_cleanup(self, request: pytest.FixtureRequest):
        harness = ops.testing.Harness(ops.CharmBase, meta='''
            name: test-app
            resources:
              image:
                type: oci-image
                description: "Image to deploy."
            ''')
        request.addfinalizer(harness.cleanup)
        harness.populate_oci_resources()
        path = harness.model.resources.fetch('image')
        assert path.exists()
        harness.cleanup()
        assert not path.exists()
        assert not path.parent.exists()
        assert not path.parent.parent.exists()

    def test_container_isdir_and_exists(self, request: pytest.FixtureRequest):
        harness = ops.testing.Harness(ops.CharmBase, meta='''
            name: test-app
            containers:
              foo:
                resource: foo-image
            ''')
        request.addfinalizer(harness.cleanup)
        harness.begin()
        harness.set_can_connect('foo', True)
        c = harness.model.unit.containers['foo']

        dir_path = '/tmp/foo/dir'  # noqa: S108
        file_path = '/tmp/foo/file'  # noqa: S108

        assert not c.isdir(dir_path)
        assert not c.exists(dir_path)
        assert not c.isdir(file_path)
        assert not c.exists(file_path)

        c.make_dir(dir_path, make_parents=True)
        c.push(file_path, 'data')

        assert c.isdir(dir_path)
        assert c.exists(dir_path)
        assert not c.isdir(file_path)
        assert c.exists(file_path)

    def test_add_oci_resource_custom(self, request: pytest.FixtureRequest):
        harness = ops.testing.Harness(ops.CharmBase, meta='''
            name: test-app
            resources:
              image:
                type: oci-image
                description: "Image to deploy."
            ''')
        request.addfinalizer(harness.cleanup)
        custom = {
            "registrypath": "custompath",
            "username": "custom_username",
            "password": "custom_password",
        }
        harness.add_oci_resource('image', custom)
        resource = harness.model.resources.fetch('image')
        with resource.open('r') as resource_file:
            contents = yaml.safe_load(resource_file.read())
        assert contents['registrypath'] == 'custompath'
        assert contents['username'] == 'custom_username'
        assert contents['password'] == 'custom_password'

    def test_add_oci_resource_no_image(self, request: pytest.FixtureRequest):
        harness = ops.testing.Harness(ops.CharmBase, meta='''
            name: test-app
            resources:
              image:
                type: file
                description: "Image to deploy."
            ''')
        request.addfinalizer(harness.cleanup)
        with pytest.raises(RuntimeError):
            harness.add_oci_resource("image")
        with pytest.raises(RuntimeError):
            harness.add_oci_resource("missing-resource")
        assert len(harness._backend._resources_map) == 0

    def test_add_resource_unknown(self, request: pytest.FixtureRequest):
        harness = ops.testing.Harness(ops.CharmBase, meta='''
            name: test-app
            resources:
              image:
                type: file
                description: "Image to deploy."
            ''')
        request.addfinalizer(harness.cleanup)
        with pytest.raises(RuntimeError):
            harness.add_resource('unknown', 'content')

    def test_add_resource_but_oci(self, request: pytest.FixtureRequest):
        harness = ops.testing.Harness(ops.CharmBase, meta='''
            name: test-app
            resources:
              image:
                type: oci-image
                description: "Image to deploy."
            ''')
        request.addfinalizer(harness.cleanup)
        with pytest.raises(RuntimeError):
            harness.add_resource('image', 'content')

    def test_add_resource_string(self, request: pytest.FixtureRequest):
        harness = ops.testing.Harness(ops.CharmBase, meta='''
            name: test-app
            resources:
              image:
                type: file
                filename: foo.txt
                description: "Image to deploy."
            ''')
        request.addfinalizer(harness.cleanup)
        harness.add_resource('image', 'foo contents\n')
        path = harness.model.resources.fetch('image')
        assert path.name == 'foo.txt'
        assert path.parent.name == 'image'
        with path.open('rt') as f:
            assert f.read() == 'foo contents\n'

    def test_add_resource_bytes(self, request: pytest.FixtureRequest):
        harness = ops.testing.Harness(ops.CharmBase, meta='''
            name: test-app
            resources:
              image:
                type: file
                filename: foo.zip
                description: "Image to deploy."
            ''')
        request.addfinalizer(harness.cleanup)
        raw_contents = b'\xff\xff\x00blah\n'
        harness.add_resource('image', raw_contents)
        path = harness.model.resources.fetch('image')
        assert path.name == 'foo.zip'
        assert path.parent.name == 'image'
        with path.open('rb') as f:
            assert raw_contents == f.read()

    def test_add_resource_unknown_filename(self, request: pytest.FixtureRequest):
        harness = ops.testing.Harness(ops.CharmBase, meta='''
            name: test-app
            resources:
              image:
                type: file
                description: "Image to deploy."
            ''')
        request.addfinalizer(harness.cleanup)
        harness.add_resource('image', 'foo contents\n')
        path = harness.model.resources.fetch('image')
        assert path.name == 'image'
        assert path.parent.name == 'image'

    def test_get_pod_spec(self, request: pytest.FixtureRequest):
        harness = ops.testing.Harness(ops.CharmBase, meta='''
            name: test-app
            ''')
        request.addfinalizer(harness.cleanup)
        harness.set_leader(True)
        container_spec = {'container': 'spec'}
        k8s_resources = {'k8s': 'spec'}
        harness.model.pod.set_spec(container_spec, k8s_resources)
        assert harness.get_pod_spec() == (container_spec, k8s_resources)

    def test_begin_with_initial_hooks_no_relations(self, request: pytest.FixtureRequest):
        harness = ops.testing.Harness(RecordingCharm, meta='''
            name: test-app
            ''', config='''
            options:
                foo:
                    description: a config option
                    type: string
            ''')
        request.addfinalizer(harness.cleanup)
        harness.update_config({'foo': 'bar'})
        harness.set_leader(True)
        with pytest.raises(RuntimeError):
            _ = harness.charm
        harness.begin_with_initial_hooks()
        assert harness.charm is not None
        assert harness.charm.changes == \
            [
                {'name': 'install'},
                {'name': 'leader-elected'},
                {'name': 'config-changed', 'data': {'foo': 'bar'}},
                {'name': 'start'},
            ]

    def test_begin_with_initial_hooks_no_relations_not_leader(
        self,
        request: pytest.FixtureRequest,
    ):
        harness = ops.testing.Harness(RecordingCharm, meta='''
            name: test-app
            ''', config='''
            options:
                foo:
                    description: a config option
                    type: string
            ''')
        request.addfinalizer(harness.cleanup)
        harness.update_config({'foo': 'bar'})
        with pytest.raises(RuntimeError):
            _ = harness.charm
        harness.begin_with_initial_hooks()
        assert harness.charm is not None
        assert harness.charm.changes == \
            [
                {'name': 'install'},
                {'name': 'leader-settings-changed'},
                {'name': 'config-changed', 'data': {'foo': 'bar'}},
                {'name': 'start'},
            ]

    def test_begin_with_initial_hooks_with_peer_relation(self, request: pytest.FixtureRequest):
        class PeerCharm(RelationEventCharm):
            def __init__(self, framework: ops.Framework):
                super().__init__(framework)
                self.observe_relation_events('peer')
        harness = ops.testing.Harness(PeerCharm, meta='''
            name: test-app
            peers:
              peer:
                interface: app-peer
            ''', config='''
            options:
                foo:
                    description: a config option
                    type: string
            ''')
        request.addfinalizer(harness.cleanup)
        harness.update_config({'foo': 'bar'})
        with pytest.raises(RuntimeError):
            _ = harness.charm
        harness.begin_with_initial_hooks()
        assert harness.charm is not None
        rel = harness.model.get_relation('peer')
        assert rel is not None
        rel_id = rel.id
        assert harness.charm.changes == \
            [
                {'name': 'install'},
                {'name': 'relation-created',
                 'relation': 'peer',
                 'data': {
                     'relation_id': rel_id,
                     'unit': None,
                     'app': 'test-app',
                 }},
                {'name': 'leader-settings-changed'},
                {'name': 'config-changed', 'data': {'foo': 'bar'}},
                {'name': 'start'},
            ]
        # With a single unit, no peer-relation-joined is fired

    def test_begin_with_initial_hooks_peer_relation_pre_defined(
        self,
        request: pytest.FixtureRequest,
    ):
        class PeerCharm(RelationEventCharm):
            def __init__(self, framework: ops.Framework):
                super().__init__(framework)
                self.observe_relation_events('peer')
        harness = ops.testing.Harness(PeerCharm, meta='''
            name: test-app
            peers:
              peer:
                interface: app-peer
            ''')
        request.addfinalizer(harness.cleanup)
        peer_rel_id = harness.add_relation('peer', 'test-app')
        harness.begin_with_initial_hooks()
        # If the peer relation is already defined by the user, we don't create the relation a
        # second time, but we do still fire relation-created.
        assert harness.charm.changes == \
            [
                {'name': 'install'},
                {'name': 'relation-created',
                 'relation': 'peer',
                 'data': {
                     'relation_id': peer_rel_id,
                     'unit': None,
                     'app': 'test-app',
                 }},
                {'name': 'leader-settings-changed'},
                {'name': 'config-changed', 'data': {}},
                {'name': 'start'},
            ]

    def test_begin_with_initial_hooks_relation_charm_with_no_relation(
        self,
        request: pytest.FixtureRequest,
    ):
        class CharmWithDB(RelationEventCharm):
            def __init__(self, framework: ops.Framework):
                super().__init__(framework)
                self.observe_relation_events('db')
        harness = ops.testing.Harness(CharmWithDB, meta='''
            name: test-app
            requires:
              db:
                interface: sql
            ''')
        request.addfinalizer(harness.cleanup)
        harness.set_leader()
        harness.begin_with_initial_hooks()
        assert harness.charm.changes == \
            [
                {'name': 'install'},
                {'name': 'leader-elected'},
                {'name': 'config-changed', 'data': {}},
                {'name': 'start'},
            ]

    def test_begin_with_initial_hooks_with_one_relation(self, request: pytest.FixtureRequest):
        class CharmWithDB(RelationEventCharm):
            def __init__(self, framework: ops.Framework):
                super().__init__(framework)
                self.observe_relation_events('db')
        harness = ops.testing.Harness(CharmWithDB, meta='''
            name: test-app
            requires:
              db:
                interface: sql
            ''')
        request.addfinalizer(harness.cleanup)
        harness.set_leader()
        rel_id = harness.add_relation('db', 'postgresql')
        harness.add_relation_unit(rel_id, 'postgresql/0')
        harness.update_relation_data(rel_id, 'postgresql/0', {'new': 'data'})
        harness.begin_with_initial_hooks()
        assert harness.charm.changes == \
            [
                {'name': 'install'},
                {'name': 'relation-created',
                 'relation': 'db',
                 'data': {
                     'relation_id': rel_id,
                     'unit': None,
                     'app': 'postgresql',
                 }},
                {'name': 'leader-elected'},
                {'name': 'config-changed', 'data': {}},
                {'name': 'start'},
                {'name': 'relation-joined',
                 'relation': 'db',
                 'data': {
                     'relation_id': rel_id,
                     'unit': 'postgresql/0',
                     'app': 'postgresql',
                 }},
                {'name': 'relation-changed',
                 'relation': 'db',
                 'data': {
                     'relation_id': rel_id,
                     'unit': 'postgresql/0',
                     'app': 'postgresql',
                 }},
            ]

    def test_begin_with_initial_hooks_with_application_data(self, request: pytest.FixtureRequest):
        class CharmWithDB(RelationEventCharm):
            def __init__(self, framework: ops.Framework):
                super().__init__(framework)
                self.observe_relation_events('db')
        harness = ops.testing.Harness(CharmWithDB, meta='''
            name: test-app
            requires:
              db:
                interface: sql
            ''')
        request.addfinalizer(harness.cleanup)
        harness.set_leader()
        rel_id = harness.add_relation('db', 'postgresql')
        harness.add_relation_unit(rel_id, 'postgresql/0')
        harness.update_relation_data(rel_id, 'postgresql/0', {'new': 'data'})
        harness.update_relation_data(rel_id, 'postgresql', {'app': 'data'})
        harness.begin_with_initial_hooks()
        assert harness.charm.changes == \
            [
                {'name': 'install'},
                {'name': 'relation-created',
                 'relation': 'db',
                 'data': {
                     'relation_id': rel_id,
                     'unit': None,
                     'app': 'postgresql',
                 }},
                {'name': 'leader-elected'},
                {'name': 'config-changed', 'data': {}},
                {'name': 'start'},
                {'name': 'relation-changed',
                 'relation': 'db',
                 'data': {
                     'relation_id': rel_id,
                     'unit': None,
                     'app': 'postgresql',
                 }},
                {'name': 'relation-joined',
                 'relation': 'db',
                 'data': {
                     'relation_id': rel_id,
                     'unit': 'postgresql/0',
                     'app': 'postgresql',
                 }},
                {'name': 'relation-changed',
                 'relation': 'db',
                 'data': {
                     'relation_id': rel_id,
                     'unit': 'postgresql/0',
                     'app': 'postgresql',
                 }},
            ]

    def test_begin_with_initial_hooks_with_multiple_units(self, request: pytest.FixtureRequest):
        class CharmWithDB(RelationEventCharm):
            def __init__(self, framework: ops.Framework):
                super().__init__(framework)
                self.observe_relation_events('db')
        harness = ops.testing.Harness(CharmWithDB, meta='''
            name: test-app
            requires:
              db:
                interface: sql
            ''')
        request.addfinalizer(harness.cleanup)
        harness.set_leader()
        rel_id = harness.add_relation('db', 'postgresql')
        harness.add_relation_unit(rel_id, 'postgresql/1')
        harness.update_relation_data(rel_id, 'postgresql/1', {'new': 'data'})
        # We intentionally add 0 after 1 to assert that the code triggers them in order
        harness.add_relation_unit(rel_id, 'postgresql/0')
        harness.begin_with_initial_hooks()
        assert harness.charm.changes == \
            [
                {'name': 'install'},
                {'name': 'relation-created',
                 'relation': 'db',
                 'data': {
                     'relation_id': rel_id,
                     'unit': None,
                     'app': 'postgresql',
                 }},
                {'name': 'leader-elected'},
                {'name': 'config-changed', 'data': {}},
                {'name': 'start'},
                {'name': 'relation-joined',
                 'relation': 'db',
                 'data': {
                     'relation_id': rel_id,
                     'unit': 'postgresql/0',
                     'app': 'postgresql',
                 }},
                {'name': 'relation-changed',
                 'relation': 'db',
                 'data': {
                     'relation_id': rel_id,
                     'unit': 'postgresql/0',
                     'app': 'postgresql',
                 }},
                {'name': 'relation-joined',
                 'relation': 'db',
                 'data': {
                     'relation_id': rel_id,
                     'unit': 'postgresql/1',
                     'app': 'postgresql',
                 }},
                {'name': 'relation-changed',
                 'relation': 'db',
                 'data': {
                     'relation_id': rel_id,
                     'unit': 'postgresql/1',
                     'app': 'postgresql',
                 }},
            ]

    def test_begin_with_initial_hooks_multiple_relation_same_endpoint(
        self,
        request: pytest.FixtureRequest,
    ):
        class CharmWithDB(RelationEventCharm):
            def __init__(self, framework: ops.Framework):
                super().__init__(framework)
                self.observe_relation_events('db')
        harness = ops.testing.Harness(CharmWithDB, meta='''
            name: test-app
            requires:
              db:
                interface: sql
            ''')
        request.addfinalizer(harness.cleanup)
        harness.set_leader()
        rel_id_a = harness.add_relation('db', 'pg-a')
        harness.add_relation_unit(rel_id_a, 'pg-a/0')
        rel_id_b = harness.add_relation('db', 'pg-b')
        harness.add_relation_unit(rel_id_b, 'pg-b/0')
        harness.begin_with_initial_hooks()
        changes = harness.charm.changes[:]
        expected_prefix = [
            {'name': 'install'},
        ]
        # The first events are always the same
        assert changes[:len(expected_prefix)] == expected_prefix
        changes = changes[len(expected_prefix):]
        # However, the order of relation-created events can be in any order
        expected_relation_created = [
            {'name': 'relation-created',
             'relation': 'db',
             'data': {
                 'relation_id': rel_id_a,
                 'unit': None,
                 'app': 'pg-a',
             }},
            {'name': 'relation-created',
             'relation': 'db',
             'data': {
                 'relation_id': rel_id_b,
                 'unit': None,
                 'app': 'pg-b',
             }},
        ]
        if changes[:2] != expected_relation_created:
            # change the order
            expected_relation_created = [expected_relation_created[1],
                                         expected_relation_created[0]]
        assert changes[:2] == expected_relation_created
        changes = changes[2:]
        expected_middle: typing.List[typing.Dict[str, typing.Any]] = [
            {'name': 'leader-elected'},
            {'name': 'config-changed', 'data': {}},
            {'name': 'start'},
        ]
        assert changes[:len(expected_middle)] == expected_middle
        changes = changes[len(expected_middle):]
        a_first = [
            {'name': 'relation-joined',
             'relation': 'db',
             'data': {
                 'relation_id': rel_id_a,
                 'unit': 'pg-a/0',
                 'app': 'pg-a',
             }},
            {'name': 'relation-changed',
             'relation': 'db',
             'data': {
                 'relation_id': rel_id_a,
                 'unit': 'pg-a/0',
                 'app': 'pg-a',
             }},
            {'name': 'relation-joined',
             'relation': 'db',
             'data': {
                 'relation_id': rel_id_b,
                 'unit': 'pg-b/0',
                 'app': 'pg-b',
             }},
            {'name': 'relation-changed',
             'relation': 'db',
             'data': {
                 'relation_id': rel_id_b,
                 'unit': 'pg-b/0',
                 'app': 'pg-b',
             }},
        ]
        if changes != a_first:
            b_first = [a_first[2], a_first[3], a_first[0], a_first[1]]
            assert changes == b_first

    def test_begin_with_initial_hooks_unknown_status(self, request: pytest.FixtureRequest):
        # Verify that a charm that does not set a status in the install hook will have an
        # unknown status in the harness.
        harness = ops.testing.Harness(RecordingCharm, meta='''
            name: test-app
            ''', config='''
          options:
                foo:
                    description: a config option
                    type: string
            ''')
        request.addfinalizer(harness.cleanup)
        backend = harness._backend
        harness.begin_with_initial_hooks()

        assert backend.status_get(is_app=False) == \
            {'status': 'unknown', 'message': ''}

        assert backend.status_get(is_app=True) == \
            {'status': 'unknown', 'message': ''}

    def test_begin_with_initial_hooks_install_sets_status(self, request: pytest.FixtureRequest):
        harness = ops.testing.Harness(RecordingCharm, meta='''
            name: test-app
            ''', config='''
            options:
                set_status:
                    description: a config option
                    type: boolean

            ''')
        request.addfinalizer(harness.cleanup)
        backend = harness._backend
        harness.update_config(key_values={"set_status": True})
        harness.begin_with_initial_hooks()

        assert backend.status_get(is_app=False) == \
            {'status': 'maintenance', 'message': 'Status set on install'}

    def test_get_pebble_container_plan(self, request: pytest.FixtureRequest):
        harness = ops.testing.Harness(ops.CharmBase, meta='''
            name: test-app
            containers:
              foo:
                resource: foo-image
            ''')
        request.addfinalizer(harness.cleanup)
        harness.begin()
        harness.set_can_connect('foo', True)
        initial_plan = harness.get_container_pebble_plan('foo')
        assert initial_plan.to_yaml() == '{}\n'
        container = harness.model.unit.get_container('foo')
        container.pebble.add_layer('test-ab', '''\
            summary: test-layer
            description: a layer that we can use for testing
            services:
              a:
                command: /bin/echo hello from a
              b:
                command: /bin/echo hello from b
            ''')
        container.pebble.add_layer('test-c', '''\
            summary: test-for-c
            services:
              c:
                command: /bin/echo hello from c
            ''')
        plan = container.pebble.get_plan()
        assert plan.to_yaml() == textwrap.dedent('''\
            services:
              a:
                command: /bin/echo hello from a
              b:
                command: /bin/echo hello from b
              c:
                command: /bin/echo hello from c
            ''')
        harness_plan = harness.get_container_pebble_plan('foo')
        assert harness_plan.to_yaml() == plan.to_yaml()

    def test_add_layer_with_log_targets_to_plan(self):
        layer_yaml = '''\
        services:
         foo:
          override: replace
          command: echo foo

        checks:
         bar:
          http:
           https://example.com/

        log-targets:
         baz:
          override: replace
          type: loki
          location: https://example.com:3100/loki/api/v1/push
        '''
        harness = ops.testing.Harness(ops.CharmBase, meta=yaml.safe_dump(
            {'name': 'foo', "containers": {"consumer": {"type": "oci-image"}}}))
        harness.begin()
        harness.set_can_connect('consumer', True)

        container = harness.charm.unit.containers["consumer"]
        layer = pebble.Layer(layer_yaml)
        container.add_layer('foo', layer)

        plan = container.get_plan()

        assert plan.services.get('foo') is not None
        assert plan.checks.get('bar') is not None
        assert plan.log_targets.get('baz') is not None

    def test_get_pebble_container_plan_unknown(self, request: pytest.FixtureRequest):
        harness = ops.testing.Harness(ops.CharmBase, meta='''
            name: test-app
            containers:
              foo:
                resource: foo-image
            ''')
        request.addfinalizer(harness.cleanup)
        harness.begin()
        harness.set_can_connect('foo', True)
        with pytest.raises(KeyError):
            harness.get_container_pebble_plan('unknown')
        plan = harness.get_container_pebble_plan('foo')
        assert plan.to_yaml() == "{}\n"

    def test_container_pebble_ready(self, request: pytest.FixtureRequest):
        harness = ops.testing.Harness(ContainerEventCharm, meta='''
            name: test-app
            containers:
              foo:
                resource: foo-image
        ''')
        request.addfinalizer(harness.cleanup)
        # This is a no-op if it is called before begin(), but it isn't an error
        harness.container_pebble_ready('foo')
        harness.begin()
        harness.charm.observe_container_events('foo')
        harness.container_pebble_ready('foo')
        assert harness.charm.changes == \
            [
                {'name': 'pebble-ready',
                 'container': 'foo',
                 },
            ]

    def test_get_filesystem_root(self):
        harness = ops.testing.Harness(ops.CharmBase, meta='''
            name: test-app
            containers:
              foo:
                resource: foo-image
        ''')
        foo_root = harness.get_filesystem_root("foo")
        assert foo_root.exists()
        assert foo_root.is_dir()
        harness.begin()
        container = harness.charm.unit.get_container("foo")
        assert foo_root == harness.get_filesystem_root(container)

    def test_evaluate_status(self):
        class TestCharm(ops.CharmBase):
            def __init__(self, framework: ops.Framework):
                super().__init__(framework)
                self.framework.observe(self.on.collect_app_status, self._on_collect_app_status)
                self.framework.observe(self.on.collect_unit_status, self._on_collect_unit_status)
                self.app_status_to_add = ops.BlockedStatus('blocked app')
                self.unit_status_to_add = ops.BlockedStatus('blocked unit')

            def _on_collect_app_status(self, event: ops.CollectStatusEvent):
                event.add_status(self.app_status_to_add)

            def _on_collect_unit_status(self, event: ops.CollectStatusEvent):
                event.add_status(self.unit_status_to_add)

        harness = ops.testing.Harness(TestCharm)
        harness.set_leader(True)
        harness.begin()
        # Tests for the behaviour of status evaluation are in test_charm.py
        harness.evaluate_status()
        assert harness.model.app.status == ops.BlockedStatus('blocked app')
        assert harness.model.unit.status == ops.BlockedStatus('blocked unit')

        harness.charm.app_status_to_add = ops.ActiveStatus('active app')
        harness.charm.unit_status_to_add = ops.ActiveStatus('active unit')
        harness.evaluate_status()
        assert harness.model.app.status == ops.ActiveStatus('active app')
        assert harness.model.unit.status == ops.ActiveStatus('active unit')

    def test_invalid_status_set(self):
        harness = ops.testing.Harness(ops.CharmBase)
        harness.set_leader(True)
        harness.begin()

        with pytest.raises(ops.model.ModelError):
            harness.model.app.status = ops.UnknownStatus()
        with pytest.raises(ops.model.ModelError):
            harness.model.app.status = ops.ErrorStatus()
        harness.model.app.status = ops.ActiveStatus()

        with pytest.raises(ops.model.ModelError):
            harness.model.unit.status = ops.UnknownStatus()
        with pytest.raises(ops.model.ModelError):
            harness.model.unit.status = ops.ErrorStatus()
        harness.model.unit.status = ops.ActiveStatus()


class TestNetwork:
    @pytest.fixture
    def harness(self):
        harness = ops.testing.Harness(ops.CharmBase, meta='''
            name: test-charm
            requires:
               db:
                 interface: database
               foo:
                 interface: xyz
            ''')
        yield harness
        harness.cleanup()

    def test_add_network_defaults(self, harness: ops.testing.Harness[ops.CharmBase]):
        harness.add_network('10.0.0.10')

        binding = harness.model.get_binding('db')
        assert binding is not None
        assert binding.name == 'db'
        network = binding.network
        assert network.bind_address == ipaddress.IPv4Address('10.0.0.10')
        assert network.ingress_address == ipaddress.IPv4Address('10.0.0.10')
        assert network.ingress_addresses == [ipaddress.IPv4Address('10.0.0.10')]
        assert network.egress_subnets == [ipaddress.IPv4Network('10.0.0.0/24')]
        assert len(network.interfaces) == 1
        interface = network.interfaces[0]
        assert interface.name == 'eth0'
        assert interface.address == ipaddress.IPv4Address('10.0.0.10')
        assert interface.subnet == ipaddress.IPv4Network('10.0.0.0/24')

    def test_add_network_all_args(self, harness: ops.testing.Harness[ops.CharmBase]):
        relation_id = harness.add_relation('db', 'postgresql')
        harness.add_network(
            '10.0.0.10',
            endpoint='db',
            relation_id=relation_id,
            cidr='10.0.0.0/8',
            interface='eth1',
            ingress_addresses=['10.0.0.1', '10.0.0.2'],
            egress_subnets=['10.0.0.0/8', '10.10.0.0/16'],
        )

        relation = harness.model.get_relation('db', relation_id)
        assert relation is not None
        binding = harness.model.get_binding(relation)
        assert binding is not None
        assert binding.name == 'db'
        network = binding.network
        assert network.bind_address == ipaddress.IPv4Address('10.0.0.10')
        assert network.ingress_address == ipaddress.IPv4Address('10.0.0.1')
        assert network.ingress_addresses == \
            [ipaddress.IPv4Address('10.0.0.1'), ipaddress.IPv4Address('10.0.0.2')]
        assert network.egress_subnets == \
            [ipaddress.IPv4Network('10.0.0.0/8'),
             ipaddress.IPv4Network('10.10.0.0/16')]
        assert len(network.interfaces) == 1
        interface = network.interfaces[0]
        assert interface.name == 'eth1'
        assert interface.address == ipaddress.IPv4Address('10.0.0.10')
        assert interface.subnet == ipaddress.IPv4Network('10.0.0.0/8')

    def test_add_network_specific_endpoint(self, harness: ops.testing.Harness[ops.CharmBase]):
        harness.add_network('10.0.0.1')
        harness.add_network('10.0.2.1', endpoint='db')

        binding = harness.model.get_binding('db')
        assert binding is not None
        assert binding.name == 'db'
        network = binding.network
        assert network.bind_address == ipaddress.IPv4Address('10.0.2.1')

        # Ensure binding for the other interface is still on the default value
        foo_binding = harness.model.get_binding('foo')
        assert foo_binding is not None
        assert foo_binding.network.bind_address == \
            ipaddress.IPv4Address('10.0.0.1')

    def test_add_network_specific_relation(self, harness: ops.testing.Harness[ops.CharmBase]):
        harness.add_network('10.0.0.1')
        harness.add_network('10.0.2.1', endpoint='db')
        relation_id = harness.add_relation('db', 'postgresql')
        harness.add_network('35.0.0.1', endpoint='db', relation_id=relation_id)

        relation = harness.model.get_relation('db', relation_id)
        assert relation is not None
        binding = harness.model.get_binding(relation)
        assert binding is not None
        assert binding.name == 'db'
        network = binding.network
        assert network.bind_address == ipaddress.IPv4Address('35.0.0.1')

        # Ensure binding for the other interface is still on the default value
        foo_binding = harness.model.get_binding('foo')
        assert foo_binding is not None
        assert foo_binding.network.bind_address == \
            ipaddress.IPv4Address('10.0.0.1')

    def test_add_network_endpoint_fallback(self, harness: ops.testing.Harness[ops.CharmBase]):
        relation_id = harness.add_relation('db', 'postgresql')
        harness.add_network('10.0.0.10', endpoint='db')

        relation = harness.model.get_relation('db', relation_id)
        assert relation is not None
        binding = harness.model.get_binding(relation)
        assert binding is not None
        assert binding.name == 'db'
        network = binding.network
        assert network.bind_address == ipaddress.IPv4Address('10.0.0.10')

    def test_add_network_default_fallback(self, harness: ops.testing.Harness[ops.CharmBase]):
        harness.add_network('10.0.0.10')

        binding = harness.model.get_binding('db')
        assert binding is not None
        assert binding.name == 'db'
        network = binding.network
        assert network.bind_address == ipaddress.IPv4Address('10.0.0.10')

    def test_add_network_ipv6(self, harness: ops.testing.Harness[ops.CharmBase]):
        harness.add_network('2001:0db8::a:0:0:1')

        binding = harness.model.get_binding('db')
        assert binding is not None
        assert binding.name == 'db'
        network = binding.network
        assert network.bind_address == ipaddress.IPv6Address('2001:0db8::a:0:0:1')
        assert network.ingress_address == ipaddress.IPv6Address('2001:0db8::a:0:0:1')
        assert network.ingress_addresses == [ipaddress.IPv6Address('2001:0db8::a:0:0:1')]
        assert network.egress_subnets == [ipaddress.IPv6Network('2001:0db8::0:0:0:0/64')]
        assert len(network.interfaces) == 1
        interface = network.interfaces[0]
        assert interface.name == 'eth0'
        assert interface.address == ipaddress.IPv6Address('2001:0db8::a:0:0:1')
        assert interface.subnet == ipaddress.IPv6Network('2001:0db8::0:0:0:0/64')

    def test_network_get_relation_not_found(self, harness: ops.testing.Harness[ops.CharmBase]):
        with pytest.raises(ops.RelationNotFoundError):
            binding = harness.model.get_binding('db')
            assert binding is not None
            binding.network

    def test_add_relation_network_get(self, harness: ops.testing.Harness[ops.CharmBase]):
        harness.add_relation('db', 'remote')
        binding = harness.model.get_binding('db')
        assert binding is not None
        assert binding.network

    def test_add_network_endpoint_not_in_meta(self, harness: ops.testing.Harness[ops.CharmBase]):
        with pytest.raises(ops.ModelError):
            harness.add_network('35.0.0.1', endpoint='xyz')

    def test_add_network_relation_id_set_endpoint_not_set(
            self, harness: ops.testing.Harness[ops.CharmBase]):
        relation_id = harness.add_relation('db', 'postgresql')
        with pytest.raises(TypeError):
            harness.add_network('35.0.0.1', relation_id=relation_id)

    def test_add_network_relation_id_incorrect(self, harness: ops.testing.Harness[ops.CharmBase]):
        relation_id = harness.add_relation('db', 'postgresql')
        with pytest.raises(ops.ModelError):
            harness.add_network('35.0.0.1', endpoint='db', relation_id=relation_id + 1)

    def test_add_network_endpoint_and_relation_id_do_not_correspond(
            self, harness: ops.testing.Harness[ops.CharmBase]):
        relation_id = harness.add_relation('db', 'postgresql')
        with pytest.raises(ops.ModelError):
            harness.add_network('35.0.0.1', endpoint='foo', relation_id=relation_id)


class DBRelationChangedHelper(ops.Object):
    def __init__(self, parent: ops.Object, key: str):
        super().__init__(parent, key)
        self.changes: typing.List[typing.Tuple[int, str]] = []
        parent.framework.observe(parent.on.db_relation_changed, self.on_relation_changed)

    def on_relation_changed(self, event: ops.RelationEvent):
        if event.unit is not None:
            self.changes.append((event.relation.id, event.unit.name))
        else:
            app = event.app
            assert app is not None
            self.changes.append((event.relation.id, app.name))


class RelationChangedViewer(ops.Object):
    """Track relation_changed events and saves the data seen in the relation bucket."""

    def __init__(self, charm: ops.CharmBase, relation_name: str):
        super().__init__(charm, relation_name)
        self.changes: typing.List[typing.Dict[str, typing.Any]] = []
        charm.framework.observe(charm.on[relation_name].relation_changed, self.on_relation_changed)

    def on_relation_changed(self, event: ops.RelationEvent):
        if event.unit is not None:
            data = event.relation.data[event.unit]
        else:
            app = event.app
            assert app is not None
            data = event.relation.data[app]
        self.changes.append(dict(data))


class RecordingCharm(ops.CharmBase):
    """Record the events that we see, and any associated data."""

    def __init__(self, framework: ops.Framework):
        super().__init__(framework)
        self.changes: typing.List[typing.Dict[str, typing.Any]] = []
        self.framework.observe(self.on.config_changed, self._on_config_changed)
        self.framework.observe(self.on.leader_elected, self._on_leader_elected)
        self.framework.observe(self.on.leader_settings_changed, self._on_leader_settings_changed)
        self.framework.observe(self.on.install, self._on_install)
        self.framework.observe(self.on.start, self._on_start)
        self.framework.observe(self.on.stop, self._on_stop)
        self.framework.observe(self.on.remove, self._on_remove)
        self.framework.observe(self.on.secret_changed, self._on_secret_changed)
        self.framework.observe(self.on.upgrade_charm, self._on_upgrade_charm)
        self.framework.observe(self.on.update_status, self._on_update_status)

    def get_changes(self, reset: bool = True):
        changes = self.changes
        if reset:
            self.changes = []
        return changes

    def _on_install(self, _: ops.InstallEvent):
        if self.config.get('set_status'):
            self.unit.status = ops.MaintenanceStatus("Status set on install")
        self.changes.append({'name': 'install'})

    def _on_start(self, _: ops.StartEvent):
        self.changes.append({'name': 'start'})

    def _on_stop(self, _: ops.StopEvent):
        self.changes.append({'name': 'stop'})

    def _on_remove(self, _: ops.RemoveEvent):
        self.changes.append({'name': 'remove'})

    def _on_config_changed(self, _: ops.ConfigChangedEvent):
        self.changes.append({'name': 'config-changed', 'data': dict(self.framework.model.config)})

    def _on_leader_elected(self, _: ops.LeaderElectedEvent):
        self.changes.append({'name': 'leader-elected'})

    def _on_leader_settings_changed(self, _: ops.LeaderSettingsChangedEvent):
        self.changes.append({'name': 'leader-settings-changed'})

    def _on_secret_changed(self, _: ops.SecretChangedEvent):
        self.changes.append({'name': 'secret-changed'})

    def _on_upgrade_charm(self, _: ops.UpgradeCharmEvent):
        self.changes.append({'name': 'upgrade-charm'})

    def _on_update_status(self, _: ops.UpdateStatusEvent):
        self.changes.append({'name': 'update-status'})


class RelationEventCharm(RecordingCharm):
    """Record events related to relation lifecycles."""

    def __init__(self, framework: ops.Framework):
        super().__init__(framework)
        # When set, this instructs the charm to include a 'relation_data' field in the 'data'
        # section of each change it logs, which allows us to test which relation data was available
        # in each hook invocation
        self.record_relation_data_on_events = False

    def observe_relation_events(self, relation_name: str):
        self.relation_name = relation_name
        self.framework.observe(self.on[relation_name].relation_created, self._on_relation_created)
        self.framework.observe(self.on[relation_name].relation_joined, self._on_relation_joined)
        self.framework.observe(self.on[relation_name].relation_changed, self._on_relation_changed)
        self.framework.observe(self.on[relation_name].relation_departed,
                               self._on_relation_departed)
        self.framework.observe(self.on[relation_name].relation_broken, self._on_relation_broken)

    def _on_relation_created(self, event: ops.RelationCreatedEvent):
        self._observe_relation_event('relation-created', event)

    def _on_relation_joined(self, event: ops.RelationJoinedEvent):
        self._observe_relation_event('relation-joined', event)

    def _on_relation_changed(self, event: ops.RelationChangedEvent):
        self._observe_relation_event('relation-changed', event)

    def _on_relation_departed(self, event: ops.RelationDepartedEvent):
        self._observe_relation_event('relation-departed', event)

    def _on_relation_broken(self, event: ops.RelationBrokenEvent):
        self._observe_relation_event('relation-broken', event)

    def _observe_relation_event(self, event_name: str, event: ops.RelationEvent):
        unit_name = None
        if event.unit is not None:
            unit_name = event.unit.name
        app_name = None
        if event.app is not None:
            app_name = event.app.name

        data = dict(app=app_name, unit=unit_name, relation_id=event.relation.id)
        if isinstance(event, ops.RelationDepartedEvent):
            assert event.departing_unit is not None
            data['departing_unit'] = event.departing_unit.name

        recording: typing.Dict[str, typing.Any] = {
            'name': event_name,
            'relation': event.relation.name,
            'data': data,
        }

        if self.record_relation_data_on_events:
            recording["data"].update({'relation_data': {
                str(x.name): dict(event.relation.data[x])
                for x in event.relation.data
            }})

        self.changes.append(recording)


class ContainerEventCharm(RecordingCharm):
    """Record events related to container lifecycles."""

    def observe_container_events(self, container_name: str):
        self.framework.observe(self.on[container_name].pebble_ready, self._on_pebble_ready)
        self.framework.observe(self.on[container_name].pebble_custom_notice,
                               self._on_pebble_custom_notice)

    def _on_pebble_ready(self, event: ops.PebbleReadyEvent):
        self.changes.append({
            'name': 'pebble-ready',
            'container': event.workload.name,
        })

    def _on_pebble_custom_notice(self, event: ops.PebbleCustomNoticeEvent):
        type_str = (event.notice.type.value if isinstance(event.notice.type, pebble.NoticeType)
                    else event.notice.type)
        self.changes.append({
            'name': 'pebble-custom-notice',
            'container': event.workload.name,
            'notice_id': event.notice.id,
            'notice_type': type_str,
            'notice_key': event.notice.key,
        })


def get_public_methods(obj: object):
    """Get the public attributes of obj to compare to another object."""
    public: typing.Set[str] = set()
    members = inspect.getmembers(obj)
    for name, member in members:
        if name.startswith('_'):
            continue
        if inspect.isfunction(member) or inspect.ismethod(member):
            public.add(name)
    return public


class TestTestingModelBackend:

    def test_conforms_to_model_backend(self, request: pytest.FixtureRequest):
        harness = ops.testing.Harness(ops.CharmBase, meta='''
            name: app
            ''')
        request.addfinalizer(harness.cleanup)
        backend = harness._backend
        mb_methods = get_public_methods(_ModelBackend)
        backend_methods = get_public_methods(backend)
        assert mb_methods == backend_methods

    def test_model_uuid_is_uuid_v4(self, request: pytest.FixtureRequest):
        harness = ops.testing.Harness(ops.CharmBase, meta='''
            name: test-charm
        ''')
        request.addfinalizer(harness.cleanup)
        backend = harness._backend
        assert uuid.UUID(backend.model_uuid).version == 4

    def test_status_set_get_unit(self, request: pytest.FixtureRequest):
        harness = ops.testing.Harness(ops.CharmBase, meta='''
            name: app
            ''')
        request.addfinalizer(harness.cleanup)
        backend = harness._backend
        backend.status_set('blocked', 'message', is_app=False)
        assert backend.status_get(is_app=False) == \
            {'status': 'blocked', 'message': 'message'}
        assert backend.status_get(is_app=True) == \
            {'status': 'unknown', 'message': ''}

    def test_status_set_get_app(self, request: pytest.FixtureRequest):
        harness = ops.testing.Harness(ops.CharmBase, meta='''
            name: app
            ''')
        request.addfinalizer(harness.cleanup)
        backend = harness._backend
        backend.status_set('blocked', 'message', is_app=True)
        assert backend.status_get(is_app=True) == \
            {'status': 'blocked', 'message': 'message'}
        assert backend.status_get(is_app=False) == \
            {'status': 'maintenance', 'message': ''}

    def test_relation_ids_unknown_relation(self, request: pytest.FixtureRequest):
        harness = ops.testing.Harness(ops.CharmBase, meta='''
            name: test-charm
            provides:
              db:
                interface: mydb
            ''')
        request.addfinalizer(harness.cleanup)
        backend = harness._backend
        # With no relations added, we just get an empty list for the interface
        assert backend.relation_ids('db') == []
        # But an unknown interface raises a ModelError
        with pytest.raises(ops.ModelError):
            backend.relation_ids('unknown')

    def test_relation_get_unknown_relation_id(self, request: pytest.FixtureRequest):
        harness = ops.testing.Harness(ops.CharmBase, meta='''
            name: test-charm
            ''')
        request.addfinalizer(harness.cleanup)
        backend = harness._backend
        with pytest.raises(ops.RelationNotFoundError):
            backend.relation_get(1234, 'unit/0', False)

    def test_relation_list_unknown_relation_id(self, request: pytest.FixtureRequest):
        harness = ops.testing.Harness(ops.CharmBase, meta='''
            name: test-charm
            ''')
        request.addfinalizer(harness.cleanup)
        backend = harness._backend
        with pytest.raises(ops.RelationNotFoundError):
            backend.relation_list(1234)

    def test_lazy_resource_directory(self, request: pytest.FixtureRequest):
        harness = ops.testing.Harness(ops.CharmBase, meta='''
            name: test-app
            resources:
              image:
                type: oci-image
                description: "Image to deploy."
            ''')
        request.addfinalizer(harness.cleanup)
        harness.populate_oci_resources()
        backend = harness._backend
        assert backend._resource_dir is None
        path = backend.resource_get('image')
        assert backend._resource_dir is not None
        assert str(path).startswith(str(backend._resource_dir.name)), \
            f'expected {path} to be a subdirectory of {backend._resource_dir.name}'

    def test_resource_get_no_resource(self, request: pytest.FixtureRequest):
        harness = ops.testing.Harness(ops.CharmBase, meta='''
            name: test-app
            resources:
              image:
                type: file
                description: "Image to deploy."
            ''')
        request.addfinalizer(harness.cleanup)
        backend = harness._backend
        with pytest.raises(ops.ModelError) as excinfo:
            backend.resource_get('foo')
        assert "units/unit-test-app-0/resources/foo: resource#test-app/foo not found" in \
            str(excinfo.value)

    def test_relation_remote_app_name(self, request: pytest.FixtureRequest):
        harness = ops.testing.Harness(ops.CharmBase, meta='''
            name: test-charm
            requires:
               db:
                 interface: foo
            ''')
        request.addfinalizer(harness.cleanup)
        backend = harness._backend

        assert backend.relation_remote_app_name(1) is None

        rel_id = harness.add_relation('db', 'postgresql')
        assert backend.relation_remote_app_name(rel_id) == 'postgresql'
        harness.add_relation_unit(rel_id, 'postgresql/0')
        harness.add_relation_unit(rel_id, 'postgresql/1')
        assert backend.relation_remote_app_name(rel_id) == 'postgresql'

        assert backend.relation_remote_app_name(7) is None

    def test_get_pebble_methods(self, request: pytest.FixtureRequest):
        harness = ops.testing.Harness(ops.CharmBase, meta='''
            name: test-app
            ''')
        request.addfinalizer(harness.cleanup)
        backend = harness._backend

        client = backend.get_pebble('/custom/socket/path')
        assert isinstance(client, _TestingPebbleClient)

    def test_reboot(self, request: pytest.FixtureRequest):
        class RebootingCharm(ops.CharmBase):
            def __init__(self, framework: ops.Framework):
                super().__init__(framework)
                self.framework.observe(self.on.install, self._reboot_now)
                self.framework.observe(self.on.remove, self._reboot)

            def _reboot_now(self, event: ops.InstallEvent):
                self.unit.reboot(now=True)

            def _reboot(self, event: ops.RemoveEvent):
                self.unit.reboot()

        harness = ops.testing.Harness(RebootingCharm, meta='''
            name: test-app
            ''')
        request.addfinalizer(harness.cleanup)
        assert harness.reboot_count == 0
        backend = harness._backend
        backend.reboot()
        assert harness.reboot_count == 1
        with pytest.raises(SystemExit):
            backend.reboot(now=True)
        assert harness.reboot_count == 2
        harness.begin()
        with pytest.raises(SystemExit):
            harness.charm.on.install.emit()
        assert harness.reboot_count == 3
        harness.charm.on.remove.emit()
        assert harness.reboot_count == 4


# For testing non file ops of the pebble testing client.
class TestTestingPebbleClient:
    @pytest.fixture
    def client(self):
        harness = ops.testing.Harness(ops.CharmBase, meta='''
            name: test-app
            containers:
              mycontainer: {}
            ''')
        backend = harness._backend
        client = backend.get_pebble('/charm/containers/mycontainer/pebble.socket')
        harness.set_can_connect('mycontainer', True)
        yield client
        harness.cleanup()

    def test_methods_match_pebble_client(self, client: _TestingPebbleClient):
        assert client is not None
        pebble_client_methods = get_public_methods(pebble.Client)
        testing_client_methods = get_public_methods(client)
        assert pebble_client_methods == testing_client_methods

    def test_add_layer(self, client: _TestingPebbleClient):
        plan = client.get_plan()
        assert isinstance(plan, pebble.Plan)
        assert plan.to_yaml() == '{}\n'
        client.add_layer('foo', pebble.Layer('''\
            summary: Foo
            description: |
              A longer description about Foo
            services:
              serv:
                summary: Serv
                description: |
                  A description about Serv the amazing service.
                startup: enabled
                override: replace
                command: '/bin/echo hello'
                environment:
                  KEY: VALUE
            '''))
        plan = client.get_plan()
        # The YAML should be normalized
        assert textwrap.dedent('''\
            services:
              serv:
                command: /bin/echo hello
                description: 'A description about Serv the amazing service.

                  '
                environment:
                  KEY: VALUE
                override: replace
                startup: enabled
                summary: Serv
            ''') == plan.to_yaml()

    def test_add_layer_merge(self, client: _TestingPebbleClient):
        plan = client.get_plan()
        assert isinstance(plan, pebble.Plan)
        assert plan.to_yaml() == '{}\n'
        client.add_layer('foo', pebble.Layer('''\
            summary: Foo
            description: |
              A longer description about Foo
            services:
              serv:
                summary: Serv
                description: |
                  A description about Serv the amazing service.
                startup: enabled
                override: replace
                command: '/bin/echo hello'
                environment:
                  KEY1: VALUE1
                after:
                - thing1
                before:
                - thing1
                requires:
                - thing1
                user: user1
                user-id: userID1
                group: group1
                group-id: groupID1
                on-failure: thing1
                on-success: thing1
                on-check-failure:
                  KEY1: VALUE1
                backoff-delay: 1
                backoff-factor: 2
                backoff-limit: 1
            '''))
        plan = client.get_plan()
        # The YAML should be normalized
        self.maxDiff = None
        assert textwrap.dedent('''\
            services:
              serv:
                after:
                - thing1
                backoff-delay: 1
                backoff-factor: 2
                backoff-limit: 1
                before:
                - thing1
                command: /bin/echo hello
                description: 'A description about Serv the amazing service.

                  '
                environment:
                  KEY1: VALUE1
                group: group1
                group-id: groupID1
                on-check-failure:
                  KEY1: VALUE1
                on-failure: thing1
                on-success: thing1
                override: replace
                requires:
                - thing1
                startup: enabled
                summary: Serv
                user: user1
                user-id: userID1
            ''') == plan.to_yaml()

        client.add_layer('foo', pebble.Layer('''\
            summary: Foo
            description: |
              A longer description about Foo
            services:
              serv:
                summary: Serv
                description: |
                  A new description of the the amazing Serv service.
                startup: enabled
                override: merge
                command: '/bin/echo hello'
                environment:
                  KEY1: VALUE4
                  KEY2: VALUE2
                  KEY3: VALUE3
                after:
                - thing2
                before:
                - thing2
                requires:
                - thing2
                user: user2
                user-id: userID2
                group: group2
                group-id: groupID2
                on-success: thing2
                on-failure: thing2
                on-check-failure:
                  KEY1: VALUE4
                  KEY2: VALUE2
                  KEY3: VALUE3
                backoff-delay: 2
                backoff-factor: 3
                backoff-limit: 2
            '''), combine=True)
        plan = client.get_plan()
        # The YAML should be normalized
        assert textwrap.dedent('''\
            services:
              serv:
                after:
                - thing1
                - thing2
                backoff-delay: 2
                backoff-factor: 3
                backoff-limit: 2
                before:
                - thing1
                - thing2
                command: /bin/echo hello
                description: 'A new description of the the amazing Serv service.

                  '
                environment:
                  KEY1: VALUE4
                  KEY2: VALUE2
                  KEY3: VALUE3
                group: group2
                group-id: groupID2
                on-check-failure:
                  KEY1: VALUE4
                  KEY2: VALUE2
                  KEY3: VALUE3
                on-failure: thing2
                on-success: thing2
                override: merge
                requires:
                - thing1
                - thing2
                startup: enabled
                summary: Serv
                user: user2
                user-id: userID2
            ''') == plan.to_yaml()

    def test_add_layer_not_combined(self, client: _TestingPebbleClient):
        plan = client.get_plan()
        assert isinstance(plan, pebble.Plan)
        assert plan.to_yaml() == '{}\n'
        service = textwrap.dedent('''\
            summary: Foo
            description: |
              A longer description about Foo
            services:
              serv:
                summary: Serv
                description: |
                  A description about Serv the amazing service.
                startup: enabled
                override: replace
                command: '/bin/echo hello'
                environment:
                  KEY: VALUE
            ''')
        client.add_layer('foo', pebble.Layer(service))
        # TODO: jam 2021-04-19 We should have a clearer error type for this case. The actual
        #  pebble raises an HTTP exception. See https://github.com/canonical/operator/issues/514
        #  that this should be cleaned up into a clearer error type, however, they should get an
        #  error
        with pytest.raises(RuntimeError):
            client.add_layer('foo', pebble.Layer(service))

    def test_add_layer_three_services(self, client: _TestingPebbleClient):
        client.add_layer('foo', '''\
            summary: foo
            services:
              foo:
                summary: Foo
                startup: enabled
                override: replace
                command: '/bin/echo foo'
            ''')
        client.add_layer('bar', '''\
            summary: bar
            services:
              bar:
                summary: The Great Bar
                startup: enabled
                override: replace
                command: '/bin/echo bar'
            ''')
        client.add_layer('baz', '''\
            summary: baz
            services:
              baz:
                summary: Not Bar, but Baz
                startup: enabled
                override: replace
                command: '/bin/echo baz'
            ''')
        plan = client.get_plan()
        self.maxDiff = 1000
        # Alphabetical services, and the YAML should be normalized
        assert textwrap.dedent('''\
            services:
              bar:
                command: /bin/echo bar
                override: replace
                startup: enabled
                summary: The Great Bar
              baz:
                command: /bin/echo baz
                override: replace
                startup: enabled
                summary: Not Bar, but Baz
              foo:
                command: /bin/echo foo
                override: replace
                startup: enabled
                summary: Foo
            ''') == plan.to_yaml()

    def test_add_layer_combine_no_override(self, client: _TestingPebbleClient):
        client.add_layer('foo', '''\
            summary: foo
            services:
              foo:
                summary: Foo
            command: '/bin/echo foo'
            ''')
        # TODO: jam 2021-04-19 Pebble currently raises a HTTP Error 500 Internal Service Error
        #  if you don't supply an override directive. That needs to be fixed and this test
        #  should be updated. https://github.com/canonical/operator/issues/514
        with pytest.raises(RuntimeError):
            client.add_layer('foo', '''\
                summary: foo
                services:
                  foo:
                    summary: Foo
                    command: '/bin/echo foo'
                ''', combine=True)

    def test_add_layer_combine_override_replace(self, client: _TestingPebbleClient):
        client.add_layer('foo', '''\
            summary: foo
            services:
              bar:
                summary: Bar
                command: '/bin/echo bar'
              foo:
                summary: Foo
                command: '/bin/echo foo'
            ''')
        client.add_layer('foo', '''\
            summary: foo
            services:
              foo:
                command: '/bin/echo foo new'
                override: replace
            ''', combine=True)
        assert textwrap.dedent('''\
            services:
              bar:
                command: /bin/echo bar
                summary: Bar
              foo:
                command: /bin/echo foo new
                override: replace
            ''') == client.get_plan().to_yaml()

    def test_add_layer_combine_override_merge(self, client: _TestingPebbleClient):
        client.add_layer('foo', '''\
            summary: foo
            services:
              bar:
                summary: Bar
                command: '/bin/echo bar'
              foo:
                summary: Foo
                command: '/bin/echo foo'
            ''')
        client.add_layer('foo', '''\
            summary: foo
            services:
              foo:
                summary: Foo
                command: '/bin/echo foob'
                override: merge
            ''', combine=True)
        assert textwrap.dedent('''\
            services:
              bar:
                command: /bin/echo bar
                summary: Bar
              foo:
                command: /bin/echo foob
                override: merge
                summary: Foo
            ''') == client.get_plan().to_yaml()

    def test_add_layer_combine_override_unknown(self, client: _TestingPebbleClient):
        client.add_layer('foo', '''\
            summary: foo
            services:
              bar:
                summary: Bar
                command: '/bin/echo bar'
              foo:
                summary: Foo
                command: '/bin/echo foo'
            ''')
        with pytest.raises(RuntimeError):
            client.add_layer('foo', '''\
                summary: foo
                services:
                  foo:
                    summary: Foo
                    command: '/bin/echo foob'
                    override: blah
                ''', combine=True)

    def test_get_services_none(self, client: _TestingPebbleClient):
        service_info = client.get_services()
        assert service_info == []

    def test_get_services_not_started(self, client: _TestingPebbleClient):
        client.add_layer('foo', '''\
            summary: foo
            services:
              foo:
                summary: Foo
                startup: enabled
                command: '/bin/echo foo'
              bar:
                summary: Bar
                command: '/bin/echo bar'
            ''')
        infos = client.get_services()
        assert len(infos) == 2
        bar_info = infos[0]
        assert bar_info.name == 'bar'
        # Default when not specified is DISABLED
        assert bar_info.startup == pebble.ServiceStartup.DISABLED
        assert bar_info.current == pebble.ServiceStatus.INACTIVE
        assert not bar_info.is_running()
        foo_info = infos[1]
        assert foo_info.name == 'foo'
        assert foo_info.startup == pebble.ServiceStartup.ENABLED
        assert foo_info.current == pebble.ServiceStatus.INACTIVE
        assert not foo_info.is_running()

    def test_get_services_autostart(self, client: _TestingPebbleClient):
        client.add_layer('foo', '''\
            summary: foo
            services:
              foo:
                summary: Foo
                startup: enabled
                command: '/bin/echo foo'
              bar:
                summary: Bar
                command: '/bin/echo bar'
            ''')
        client.autostart_services()
        infos = client.get_services()
        assert len(infos) == 2
        bar_info = infos[0]
        assert bar_info.name == 'bar'
        # Default when not specified is DISABLED
        assert bar_info.startup == pebble.ServiceStartup.DISABLED
        assert bar_info.current == pebble.ServiceStatus.INACTIVE
        assert not bar_info.is_running()
        foo_info = infos[1]
        assert foo_info.name == 'foo'
        assert foo_info.startup == pebble.ServiceStartup.ENABLED
        assert foo_info.current == pebble.ServiceStatus.ACTIVE
        assert foo_info.is_running()

    def test_get_services_start_stop(self, client: _TestingPebbleClient):
        client.add_layer('foo', '''\
            summary: foo
            services:
              foo:
                summary: Foo
                startup: enabled
                command: '/bin/echo foo'
              bar:
                summary: Bar
                command: '/bin/echo bar'
            ''')
        client.start_services(['bar'])
        infos = client.get_services()
        assert len(infos) == 2
        bar_info = infos[0]
        assert bar_info.name == 'bar'
        # Even though bar defaults to DISABLED, we explicitly started it
        assert bar_info.startup == pebble.ServiceStartup.DISABLED
        assert bar_info.current == pebble.ServiceStatus.ACTIVE
        # foo would be started by autostart, but we only called start_services
        foo_info = infos[1]
        assert foo_info.name == 'foo'
        assert foo_info.startup == pebble.ServiceStartup.ENABLED
        assert foo_info.current == pebble.ServiceStatus.INACTIVE
        client.stop_services(['bar'])
        infos = client.get_services()
        bar_info = infos[0]
        assert bar_info.name == 'bar'
        assert bar_info.startup == pebble.ServiceStartup.DISABLED
        assert bar_info.current == pebble.ServiceStatus.INACTIVE

    def test_get_services_bad_request(self, client: _TestingPebbleClient):
        client.add_layer('foo', '''\
            summary: foo
            services:
              foo:
                summary: Foo
                startup: enabled
                command: '/bin/echo foo'
              bar:
                summary: Bar
                command: '/bin/echo bar'
            ''')
        # It is a common mistake to pass just a name vs a list of names, so catch it with a
        # TypeError
        with pytest.raises(TypeError):
            client.get_services('foo')

    def test_get_services_subset(self, client: _TestingPebbleClient):
        client.add_layer('foo', '''\
            summary: foo
            services:
              foo:
                summary: Foo
                startup: enabled
                command: '/bin/echo foo'
              bar:
                summary: Bar
                command: '/bin/echo bar'
            ''')
        infos = client.get_services(['foo'])
        assert len(infos) == 1
        foo_info = infos[0]
        assert foo_info.name == 'foo'
        assert foo_info.startup == pebble.ServiceStartup.ENABLED
        assert foo_info.current == pebble.ServiceStatus.INACTIVE

    def test_get_services_unknown(self, client: _TestingPebbleClient):
        client.add_layer('foo', '''\
            summary: foo
            services:
              foo:
                summary: Foo
                startup: enabled
                command: '/bin/echo foo'
              bar:
                summary: Bar
                command: '/bin/echo bar'
            ''')
        # This doesn't seem to be an error at the moment.
        # pebble_cli.py service just returns an empty list
        # pebble service unknown says "No matching services" (but exits 0)
        infos = client.get_services(['unknown'])
        assert infos == []

    def test_invalid_start_service(self, client: _TestingPebbleClient):
        # TODO: jam 2021-04-20 This should become a better error
        with pytest.raises(RuntimeError):
            client.start_services(['unknown'])

    def test_start_service_str(self, client: _TestingPebbleClient):
        # Start service takes a list of names, but it is really easy to accidentally pass just a
        # name
        with pytest.raises(TypeError):
            client.start_services('unknown')

    def test_stop_service_str(self, client: _TestingPebbleClient):
        # Start service takes a list of names, but it is really easy to accidentally pass just a
        # name
        with pytest.raises(TypeError):
            client.stop_services('unknown')

    def test_mixed_start_service(self, client: _TestingPebbleClient):
        client.add_layer('foo', '''\
            summary: foo
            services:
              foo:
                summary: Foo
                startup: enabled
                command: '/bin/echo foo'
            ''')
        # TODO: jam 2021-04-20 better error type
        with pytest.raises(RuntimeError):
            client.start_services(['foo', 'unknown'])
        # foo should not be started
        infos = client.get_services()
        assert len(infos) == 1
        foo_info = infos[0]
        assert foo_info.name == 'foo'
        assert foo_info.startup == pebble.ServiceStartup.ENABLED
        assert foo_info.current == pebble.ServiceStatus.INACTIVE

    def test_stop_services_unknown(self, client: _TestingPebbleClient):
        client.add_layer('foo', '''\
            summary: foo
            services:
              foo:
                summary: Foo
                startup: enabled
                command: '/bin/echo foo'
            ''')
        client.autostart_services()
        # TODO: jam 2021-04-20 better error type
        with pytest.raises(RuntimeError):
            client.stop_services(['foo', 'unknown'])
        # foo should still be running
        infos = client.get_services()
        assert len(infos) == 1
        foo_info = infos[0]
        assert foo_info.name == 'foo'
        assert foo_info.startup == pebble.ServiceStartup.ENABLED
        assert foo_info.current == pebble.ServiceStatus.ACTIVE

    def test_start_started_service(self, client: _TestingPebbleClient):
        # Pebble maintains idempotency even if you start a service
        # which is already started.
        client.add_layer('foo', '''\
            summary: foo
            services:
              foo:
                summary: Foo
                startup: enabled
                command: '/bin/echo foo'
              bar:
                summary: Bar
                command: '/bin/echo bar'
            ''')
        client.autostart_services()
        # Foo is now started, but Bar is not
        client.start_services(['bar', 'foo'])
        # foo and bar are both started
        infos = client.get_services()
        assert len(infos) == 2
        bar_info = infos[0]
        assert bar_info.name == 'bar'
        # Default when not specified is DISABLED
        assert bar_info.startup == pebble.ServiceStartup.DISABLED
        assert bar_info.current == pebble.ServiceStatus.ACTIVE
        foo_info = infos[1]
        assert foo_info.name == 'foo'
        assert foo_info.startup == pebble.ServiceStartup.ENABLED
        assert foo_info.current == pebble.ServiceStatus.ACTIVE

    def test_stop_stopped_service(self, client: _TestingPebbleClient):
        # Pebble maintains idempotency even if you stop a service
        # which is already stopped.
        client.add_layer('foo', '''\
            summary: foo
            services:
              foo:
                summary: Foo
                startup: enabled
                command: '/bin/echo foo'
              bar:
                summary: Bar
                command: '/bin/echo bar'
            ''')
        client.autostart_services()
        # Foo is now started, but Bar is not
        client.stop_services(['foo', 'bar'])
        # foo and bar are both stopped
        infos = client.get_services()
        assert len(infos) == 2
        bar_info = infos[0]
        assert bar_info.name == 'bar'
        # Default when not specified is DISABLED
        assert bar_info.startup == pebble.ServiceStartup.DISABLED
        assert bar_info.current == pebble.ServiceStatus.INACTIVE
        foo_info = infos[1]
        assert foo_info.name == 'foo'
        assert foo_info.startup == pebble.ServiceStartup.ENABLED
        assert foo_info.current == pebble.ServiceStatus.INACTIVE

    @ unittest.skipUnless(is_linux, 'Pebble runs on Linux')
    def test_send_signal(self, client: _TestingPebbleClient):
        client.add_layer('foo', '''\
            summary: foo
            services:
              foo:
                summary: Foo
                startup: enabled
                command: '/bin/echo foo'
              bar:
                summary: Bar
                command: '/bin/echo bar'
            ''')
        client.autostart_services()
        # Foo is now started, but Bar is not

        # Send a valid signal to a running service
        client.send_signal("SIGINT", ("foo",))

        # Send a valid signal but omit service name
        with pytest.raises(TypeError):
            client.send_signal("SIGINT", tuple())

        # Send an invalid signal to a running service
        with pytest.raises(pebble.APIError):
            client.send_signal("sigint", ("foo",))

        # Send a valid signal to a stopped service
        with pytest.raises(pebble.APIError):
            client.send_signal("SIGINT", ("bar",))

        # Send a valid signal to a non-existing service
        with pytest.raises(pebble.APIError):
            client.send_signal("SIGINT", ("baz",))

        # Send a valid signal to a multiple services, one of which is not running
        with pytest.raises(pebble.APIError):
            client.send_signal("SIGINT", ("foo", "bar",))


# For testing file-ops of the pebble client.  This is refactored into a
# separate mixin so we can run these tests against both the mock client as
# well as a real pebble server instance.
class PebbleStorageAPIsTestMixin:
    def test_push_and_pull_bytes(
        self,
        prefix: str,
        client: typing.Union[_TestingPebbleClient, pebble.Client],
    ):
        self._test_push_and_pull_data(
            prefix,
            client,
            original_data=b"\x00\x01\x02\x03\x04",
            encoding=None,
            stream_class=io.BytesIO)

    def test_push_and_pull_non_utf8_data(
        self,
        prefix: str,
        client: typing.Union[_TestingPebbleClient, pebble.Client],
    ):
        self._test_push_and_pull_data(
            prefix,
            client,
            original_data='日本語',  # "Japanese" in Japanese
            encoding='sjis',
            stream_class=io.StringIO)

    def _test_push_and_pull_data(
        self,
        prefix: str,
        client: typing.Union[_TestingPebbleClient, pebble.Client],
        original_data: typing.Union[str, bytes],
        encoding: typing.Optional[str],
        stream_class: typing.Union[typing.Type[io.BytesIO], typing.Type[io.StringIO]],
    ):
        # We separate out the calls to make it clearer to type checkers what's happening.
        if encoding is None:
            client.push(f"{prefix}/test", original_data)
        else:
            client.push(f"{prefix}/test", original_data, encoding=encoding)
        with client.pull(f"{prefix}/test", encoding=encoding) as infile:
            received_data = infile.read()
        assert original_data == received_data

        # We also support file-like objects as input, so let's test that case as well.
        if encoding is None:
            stream_class = typing.cast(typing.Type[io.BytesIO], stream_class)
            small_file = stream_class(typing.cast(bytes, original_data))
            client.push(f"{prefix}/test", small_file)
        else:
            stream_class = typing.cast(typing.Type[io.StringIO], stream_class)
            small_file = stream_class(typing.cast(str, original_data))
            client.push(f"{prefix}/test", small_file, encoding=encoding)
        with client.pull(f"{prefix}/test", encoding=encoding) as infile:
            received_data = infile.read()
        assert original_data == received_data

    def test_push_bytes_ignore_encoding(
        self,
        prefix: str,
        client: typing.Union[_TestingPebbleClient, pebble.Client],
    ):
        # push() encoding param should be ignored if source is bytes
        client.push(f"{prefix}/test", b'\x00\x01', encoding='utf-8')
        with client.pull(f"{prefix}/test", encoding=None) as infile:
            received_data = infile.read()
        assert received_data == b'\x00\x01'

    def test_push_bytesio_ignore_encoding(
        self,
        prefix: str,
        client: typing.Union[_TestingPebbleClient, pebble.Client],
    ):
        # push() encoding param should be ignored if source is binary stream
        client.push(f"{prefix}/test", io.BytesIO(b'\x00\x01'), encoding='utf-8')
        with client.pull(f"{prefix}/test", encoding=None) as infile:
            received_data = infile.read()
        assert received_data == b'\x00\x01'

    def test_push_and_pull_larger_file(
        self,
        prefix: str,
        client: typing.Union[_TestingPebbleClient, pebble.Client],
    ):
        # Intent: to ensure things work appropriately with larger files.
        # Larger files may be sent/received in multiple chunks; this should help for
        # checking that such logic is correct.
        data_size = 1024 * 1024
        original_data = os.urandom(data_size)

        client.push(f"{prefix}/test", original_data)
        with client.pull(f"{prefix}/test", encoding=None) as infile:
            received_data = infile.read()
        assert original_data == received_data

    def test_push_to_non_existent_subdir(
        self,
        prefix: str,
        client: typing.Union[_TestingPebbleClient, pebble.Client],
    ):
        data = 'data'

        with pytest.raises(pebble.PathError) as excinfo:
            client.push(f"{prefix}/nonexistent_dir/test", data, make_dirs=False)
        assert excinfo.value.kind == 'not-found'

        client.push(f"{prefix}/nonexistent_dir/test", data, make_dirs=True)

    def test_push_as_child_of_file_raises_error(
        self,
        prefix: str,
        client: typing.Union[_TestingPebbleClient, pebble.Client],
    ):
        data = 'data'
        client.push(f"{prefix}/file", data)
        with pytest.raises(pebble.PathError) as excinfo:
            client.push(f"{prefix}/file/file", data)
        assert excinfo.value.kind == 'generic-file-error'

    def test_push_with_permission_mask(
        self,
        prefix: str,
        client: typing.Union[_TestingPebbleClient, pebble.Client],
    ):
        data = 'data'
        client.push(f"{prefix}/file", data, permissions=0o600)
        client.push(f"{prefix}/file", data, permissions=0o777)
        # If permissions are outside of the range 0o000 through 0o777, an exception should be
        # raised.
        for bad_permission in (
            0o1000,  # Exceeds 0o777
            -1,      # Less than 0o000
        ):
            with pytest.raises(pebble.PathError) as excinfo:
                client.push(f"{prefix}/file", data, permissions=bad_permission)
            assert excinfo.value.kind == 'generic-file-error'

    def test_push_files_and_list(
        self,
        prefix: str,
        client: typing.Union[_TestingPebbleClient, pebble.Client],
    ):
        data = 'data'

        # Let's push the first file with a bunch of details.  We'll check on this later.
        client.push(
            f"{prefix}/file1", data,
            permissions=0o620)

        # Do a quick push with defaults for the other files.
        client.push(f"{prefix}/file2", data)
        client.push(f"{prefix}/file3", data)

        files = client.list_files(f"{prefix}/")
        assert {file.path for file in files} == \
            {prefix + file for file in ('/file1', '/file2', '/file3')}

        # Let's pull the first file again and check its details
        file = [f for f in files if f.path == f"{prefix}/file1"][0]
        assert file.name == 'file1'
        assert file.type == pebble.FileType.FILE
        assert file.size == 4
        assert isinstance(file.last_modified, datetime.datetime)
        assert file.permissions == 0o620
        # Skipping ownership checks here; ownership will be checked in purely-mocked tests

    def test_push_and_list_file(
        self,
        prefix: str,
        client: typing.Union[_TestingPebbleClient, pebble.Client],
    ):
        data = 'data'
        client.push(f"{prefix}/file", data)
        files = client.list_files(f"{prefix}/")
        assert {file.path for file in files} == {f"{prefix}/file"}

    def test_push_file_with_relative_path_fails(
        self,
        client: typing.Union[_TestingPebbleClient, pebble.Client],
    ):
        with pytest.raises(pebble.PathError) as excinfo:
            client.push('file', '')
        assert excinfo.value.kind == 'generic-file-error'

    def test_pull_not_found(
        self,
        client: typing.Union[_TestingPebbleClient, pebble.Client],
    ):
        with pytest.raises(pebble.PathError) as excinfo:
            client.pull("/not/found")
        assert excinfo.value.kind == "not-found"
        assert "/not/found" in excinfo.value.message

    def test_pull_directory(
        self,
        prefix: str,
        client: typing.Union[_TestingPebbleClient, pebble.Client],
    ):
        client.make_dir(f"{prefix}/subdir")
        with pytest.raises(pebble.PathError) as excinfo:
            client.pull(f"{prefix}/subdir")
        assert excinfo.value.kind == "generic-file-error"
        assert f"{prefix}/subdir" in excinfo.value.message

    def test_list_files_not_found_raises(
        self,
        client: typing.Union[_TestingPebbleClient, pebble.Client],
    ):
        with pytest.raises(pebble.APIError) as excinfo:
            client.list_files("/not/existing/file/")
        assert excinfo.value.code == 404
        assert excinfo.value.status == 'Not Found'
        assert excinfo.value.message == 'stat /not/existing/file/: no ' \
            'such file or directory'

    def test_list_directory_object_itself(
        self,
        prefix: str,
        client: typing.Union[_TestingPebbleClient, pebble.Client],
    ):
        # Test with root dir
        # (Special case; we won't prefix this, even when using the real Pebble server.)
        files = client.list_files('/', itself=True)
        assert len(files) == 1
        dir_ = files[0]
        assert dir_.path == '/'
        assert dir_.name == '/'
        assert dir_.type == pebble.FileType.DIRECTORY

        # Test with subdirs
        client.make_dir(f"{prefix}/subdir")
        files = client.list_files(f"{prefix}/subdir", itself=True)
        assert len(files) == 1
        dir_ = files[0]
        assert dir_.name == 'subdir'
        assert dir_.type == pebble.FileType.DIRECTORY

    def test_push_files_and_list_by_pattern(
        self,
        prefix: str,
        client: typing.Union[_TestingPebbleClient, pebble.Client],
    ):
        # Note: glob pattern deltas do exist between golang and Python, but here,
        # we'll just use a simple * pattern.
        data = 'data'
        for filename in (
            '/file1.gz',
            '/file2.tar.gz',
            '/file3.tar.bz2',
            '/backup_file.gz',
        ):
            client.push(prefix + filename, data)
        files = client.list_files(f"{prefix}/", pattern='file*.gz')
        assert {file.path for file in files} == \
            {prefix + file for file in ('/file1.gz', '/file2.tar.gz')}

    def test_make_directory(
        self,
        prefix: str,
        client: typing.Union[_TestingPebbleClient, pebble.Client],
    ):
        client.make_dir(f"{prefix}/subdir")
        assert client.list_files(f"{prefix}/", pattern='subdir')[0].path == \
            f"{prefix}/subdir"
        client.make_dir(f"{prefix}/subdir/subdir")
        assert client.list_files(f"{prefix}/subdir", pattern='subdir')[0].path == \
            f"{prefix}/subdir/subdir"

    def test_make_directory_recursively(
        self,
        prefix: str,
        client: typing.Union[_TestingPebbleClient, pebble.Client],
    ):
        with pytest.raises(pebble.PathError) as excinfo:
            client.make_dir(f"{prefix}/subdir/subdir", make_parents=False)
        assert excinfo.value.kind == 'not-found'

        client.make_dir(f"{prefix}/subdir/subdir", make_parents=True)
        assert client.list_files(f"{prefix}/subdir", pattern='subdir')[0].path == \
            f"{prefix}/subdir/subdir"

    def test_make_directory_with_relative_path_fails(
        self,
        client: typing.Union[_TestingPebbleClient, pebble.Client],
    ):
        with pytest.raises(pebble.PathError) as excinfo:
            client.make_dir('dir')
        assert excinfo.value.kind == 'generic-file-error'

    def test_make_subdir_of_file_fails(
        self,
        prefix: str,
        client: typing.Union[_TestingPebbleClient, pebble.Client],
    ):
        client.push(f"{prefix}/file", 'data')

        # Direct child case
        with pytest.raises(pebble.PathError) as excinfo:
            client.make_dir(f"{prefix}/file/subdir")
        assert excinfo.value.kind == 'generic-file-error'

        # Recursive creation case, in case its flow is different
        with pytest.raises(pebble.PathError) as excinfo:
            client.make_dir(f"{prefix}/file/subdir/subdir", make_parents=True)
        assert excinfo.value.kind == 'generic-file-error'

    def test_make_dir_with_permission_mask(
        self,
        prefix: str,
        client: typing.Union[_TestingPebbleClient, pebble.Client],
    ):
        client.make_dir(f"{prefix}/dir1", permissions=0o700)
        client.make_dir(f"{prefix}/dir2", permissions=0o777)

        files = client.list_files(f"{prefix}/", pattern='dir*')
        assert [f for f in files if f.path == f"{prefix}/dir1"][0].permissions == 0o700
        assert [f for f in files if f.path == f"{prefix}/dir2"][0].permissions == 0o777

        # If permissions are outside of the range 0o000 through 0o777, an exception should be
        # raised.
        for i, bad_permission in enumerate((
            0o1000,  # Exceeds 0o777
            -1,      # Less than 0o000
        )):
            with pytest.raises(pebble.PathError) as excinfo:
                client.make_dir(f"{prefix}/dir3_{i}", permissions=bad_permission)
            assert excinfo.value.kind == 'generic-file-error'

    def test_remove_path(
        self,
        prefix: str,
        client: typing.Union[_TestingPebbleClient, pebble.Client],
    ):
        client.push(f"{prefix}/file", '')
        client.make_dir(f"{prefix}/dir/subdir", make_parents=True)
        client.push(f"{prefix}/dir/subdir/file1", '')
        client.push(f"{prefix}/dir/subdir/file2", '')
        client.push(f"{prefix}/dir/subdir/file3", '')
        client.make_dir(f"{prefix}/empty_dir")

        client.remove_path(f"{prefix}/file")

        client.remove_path(f"{prefix}/empty_dir")

        # Remove non-empty directory, recursive=False: error
        with pytest.raises(pebble.PathError) as excinfo:
            client.remove_path(f"{prefix}/dir", recursive=False)
        assert excinfo.value.kind == 'generic-file-error'

        # Remove non-empty directory, recursive=True: succeeds (and removes child objects)
        client.remove_path(f"{prefix}/dir", recursive=True)

        # Remove non-existent path, recursive=False: error
        with pytest.raises(pebble.PathError) as excinfo:
            client.remove_path(f"{prefix}/dir/does/not/exist/asdf", recursive=False)
        assert excinfo.value.kind == 'not-found'

        # Remove non-existent path, recursive=True: succeeds
        client.remove_path(f"{prefix}/dir/does/not/exist/asdf", recursive=True)

    # Other notes:
    # * Parent directories created via push(make_dirs=True) default to root:root ownership
    #   and whatever permissions are specified via the permissions argument; as we default to None
    #   for ownership/permissions, we do ignore this nuance.
    # * Parent directories created via make_dir(make_parents=True) default to root:root ownership
    #   and 0o755 permissions; as we default to None for ownership/permissions, we do ignore this
    #   nuance.


class _MakedirArgs(typing.TypedDict):
    user_id: typing.Optional[int]
    user: typing.Optional[str]
    group_id: typing.Optional[int]
    group: typing.Optional[str]


class TestPebbleStorageAPIsUsingMocks(PebbleStorageAPIsTestMixin):
    @pytest.fixture
    def client(self):
        harness = ops.testing.Harness(ops.CharmBase, meta='''
            name: test-app
            containers:
              mycontainer: {}
            ''')
        backend = harness._backend
        client = backend.get_pebble('/charm/containers/mycontainer/pebble.socket')
        harness.set_can_connect('mycontainer', True)
        yield client
        harness.cleanup()

    @pytest.fixture
    def prefix(self, client: typing.Union[_TestingPebbleClient, pebble.Client]):
        prefix = '/prefix'
        client.make_dir(prefix, make_parents=True)
        return prefix

    def test_container_storage_mounts(self, request: pytest.FixtureRequest):
        harness = ops.testing.Harness(ops.CharmBase, meta='''
            name: test-app
            containers:
                c1:
                    mounts:
                        - storage: store1
                          location: /mounts/foo
                c2:
                    mounts:
                        - storage: store2
                          location: /mounts/foo
                c3:
                    mounts:
                        - storage: store1
                          location: /mounts/bar
            storage:
                store1:
                    type: filesystem
                store2:
                    type: filesystem
            ''')
        request.addfinalizer(harness.cleanup)

        store_id = harness.add_storage('store1')[0]
        harness.attach_storage(store_id)

        harness.begin()
        harness.set_can_connect('c1', True)
        harness.set_can_connect('c2', True)
        harness.set_can_connect('c3', True)

        # push file to c1 storage mount, check that we can see it in charm container storage path.
        c1 = harness.model.unit.get_container('c1')
        c1_fname = 'foo.txt'
        c1_fpath = os.path.join('/mounts/foo', c1_fname)
        c1.push(c1_fpath, '42')
        assert c1.exists(c1_fpath)
        fpath = os.path.join(str(harness.model.storages['store1'][0].location), 'foo.txt')
        with open(fpath) as f:
            assert f.read() == '42'

        # check that the file is not visible in c2 which has a different storage mount
        c2 = harness.model.unit.get_container('c2')
        c2_fpath = os.path.join('/mounts/foo', c1_fname)
        assert not c2.exists(c2_fpath)

        # check that the file is visible in c3 which has the same storage mount
        c3 = harness.model.unit.get_container('c3')
        c3_fpath = os.path.join('/mounts/bar', c1_fname)
        assert c3.exists(c3_fpath)
        with c3.pull(c3_fpath) as f:
            assert f.read() == '42'

        # test all other container file ops
        with c1.pull(c1_fpath) as f:
            assert f.read() == '42'
        files = c1.list_files(c1_fpath)
        assert [c1_fpath] == [fi.path for fi in files]
        c1.remove_path(c1_fpath)
        assert not c1.exists(c1_fpath)

        # test detaching storage
        c1.push(c1_fpath, '42')
        assert c1.exists(c1_fpath)
        store1_id = harness.model.storages['store1'][0].full_id
        harness.remove_storage(store1_id)
        assert not c1.exists(c1_fpath)

    def _select_testing_user_group(self):
        user = [u for u in pwd.getpwall() if u.pw_uid != os.getuid()][0]
        group = [g for g in grp.getgrall() if g.gr_gid != os.getgid()][0]
        return user, group

    def test_push_with_ownership(
        self,
        prefix: str,
        client: typing.Union[_TestingPebbleClient, pebble.Client],
    ):
        data = 'data'
        user, group = self._select_testing_user_group()
        cases: typing.List[_MakedirArgs] = [
            {
                "user_id": user.pw_uid,
                "user": None,
                "group_id": group.gr_gid,
                "group": None
            },
            {
                "user_id": None,
                "user": user.pw_name,
                "group_id": None,
                "group": group.gr_name
            },
            {
                "user_id": None,
                "user": user.pw_name,
                "group_id": group.gr_gid,
                "group": None
            },
            {
                "user_id": user.pw_uid,
                "user": None,
                "group_id": None,
                "group": group.gr_name
            },
            {
                "user_id": user.pw_uid,
                "user": user.pw_name,
                "group_id": group.gr_gid,
                "group": group.gr_name
            }
        ]
        for idx, case in enumerate(cases):
            client.push(f"{prefix}/file{idx}", data, **case)
            file_ = client.list_files(f"{prefix}/file{idx}")[0]
            assert file_.path == f"{prefix}/file{idx}"

    def test_make_dir_with_ownership(
        self,
        prefix: str,
        client: typing.Union[_TestingPebbleClient, pebble.Client],
    ):
        user, group = self._select_testing_user_group()
        cases: typing.List[_MakedirArgs] = [
            {
                "user_id": user.pw_uid,
                "user": None,
                "group_id": group.gr_gid,
                "group": None
            },
            {
                "user_id": None,
                "user": user.pw_name,
                "group_id": None,
                "group": group.gr_name
            },
            {
                "user_id": None,
                "user": user.pw_name,
                "group_id": group.gr_gid,
                "group": None
            },
            {
                "user_id": user.pw_uid,
                "user": None,
                "group_id": None,
                "group": group.gr_name
            },
            {
                "user_id": user.pw_uid,
                "user": user.pw_name,
                "group_id": group.gr_gid,
                "group": group.gr_name
            }
        ]
        for idx, case in enumerate(cases):
            client.make_dir(f"{prefix}/dir{idx}", **case)
            dir_ = client.list_files(f"{prefix}/dir{idx}", itself=True)[0]
            assert dir_.path == f"{prefix}/dir{idx}"

    @patch("grp.getgrgid")
    @patch("pwd.getpwuid")
    def test_list_files_unnamed(
        self,
        getpwuid: MagicMock,
        getgrgid: MagicMock,
        prefix: str,
        client: typing.Union[_TestingPebbleClient, pebble.Client],
    ):
        getpwuid.side_effect = KeyError
        getgrgid.side_effect = KeyError
        data = 'data'
        client.push(f"{prefix}/file", data)
        files = client.list_files(f"{prefix}/")
        assert len(files) == 1
        assert files[0].user is None
        assert files[0].group is None


class TestFilesystem:
    @pytest.fixture
    def harness(self):
        harness = ops.testing.Harness(ops.CharmBase, meta='''
            name: test
            containers:
                test-container:
                    mounts:
                        - storage: test-storage
                          location: /mounts/foo
            storage:
                test-storage:
                    type: filesystem
            ''')
        harness.begin()
        harness.set_can_connect("test-container", True)
        yield harness
        harness.cleanup()

    @pytest.fixture
    def root(self, harness: ops.testing.Harness[ops.CharmBase]):
        return harness.get_filesystem_root("test-container")

    @pytest.fixture
    def container(self, harness: ops.testing.Harness[ops.CharmBase]):
        return harness.charm.unit.get_container("test-container")

    def test_push(self, container: ops.Container, root: pathlib.Path):
        container.push("/foo", source="foo")
        assert (root / "foo").is_file()
        assert (root / "foo").read_text() == "foo"

    def test_push_create_parent(self, container: ops.Container, root: pathlib.Path):
        container.push("/foo/bar", source="bar", make_dirs=True)
        assert (root / "foo").is_dir()
        assert (root / "foo" / "bar").read_text() == "bar"

    def test_push_path(self, container: ops.Container, root: pathlib.Path):
        with tempfile.TemporaryDirectory() as temp:
            tempdir = pathlib.Path(temp)
            (tempdir / "foo/bar").mkdir(parents=True)
            (tempdir / "foo/test").write_text("test")
            (tempdir / "foo/bar/foobar").write_text("foobar")
            (tempdir / "foo/baz").mkdir(parents=True)
            container.push_path(tempdir / "foo", "/tmp")  # noqa: S108

            assert (root / "tmp").is_dir()
            assert (root / "tmp/foo").is_dir()
            assert (root / "tmp/foo/bar").is_dir()
            assert (root / "tmp/foo/baz").is_dir()
            assert (root / "tmp/foo/test").read_text() == "test"
            assert (root / "tmp/foo/bar/foobar").read_text() == "foobar"

    def test_make_dir(self, container: ops.Container, root: pathlib.Path):
        container.make_dir("/tmp")  # noqa: S108
        assert (root / "tmp").is_dir()
        container.make_dir("/foo/bar/foobar", make_parents=True)
        assert (root / "foo/bar/foobar").is_dir()

    def test_pull(self, container: ops.Container, root: pathlib.Path):
        (root / "foo").write_text("foo")
        assert container.pull("/foo").read() == "foo"

    def test_pull_path(self, container: ops.Container, root: pathlib.Path):
        (root / "foo").mkdir()
        (root / "foo/bar").write_text("bar")
        (root / "foobar").mkdir()
        (root / "test").write_text("test")
        with tempfile.TemporaryDirectory() as temp:
            tempdir = pathlib.Path(temp)
            container.pull_path("/", tempdir)
            assert (tempdir / "foo").is_dir()
            assert (tempdir / "foo/bar").read_text() == "bar"
            assert (tempdir / "foobar").is_dir()
            assert (tempdir / "test").read_text() == "test"

    def test_list_files(self, container: ops.Container, root: pathlib.Path):
        (root / "foo").mkdir()
        assert container.list_files("/foo") == []
        assert len(container.list_files("/")) == 1
        file_info = container.list_files("/")[0]
        assert file_info.path == "/foo"
        assert file_info.type == FileType.DIRECTORY
        assert container.list_files("/foo", itself=True)[0].path == "/foo"
        (root / "foo/bar").write_text("foobar")
        assert len(container.list_files("/foo")) == 1
        assert len(container.list_files("/foo", pattern="*ar")) == 1
        assert len(container.list_files("/foo", pattern="*oo")) == 0
        file_info = container.list_files("/foo")[0]
        assert file_info.path == "/foo/bar"
        assert file_info.type == FileType.FILE
        root_info = container.list_files("/", itself=True)[0]
        assert root_info.path == "/"
        assert root_info.name == "/"

    def test_storage_mount(
        self,
        harness: ops.testing.Harness[ops.CharmBase],
        container: ops.Container,
        root: pathlib.Path,
    ):
        storage_id = harness.add_storage("test-storage", 1, attach=True)[0]
        assert (root / "mounts/foo").exists()
        (root / "mounts/foo/bar").write_text("foobar")
        assert container.pull("/mounts/foo/bar").read() == "foobar"
        harness.detach_storage(storage_id)
        assert not (root / "mounts/foo/bar").is_file()
        harness.attach_storage(storage_id)
        assert (root / "mounts/foo/bar").read_text(), "foobar"

    def _make_storage_attach_harness(
        self,
        request: pytest.FixtureRequest,
        meta: typing.Optional[str] = None,
    ):
        class MyCharm(ops.CharmBase):
            def __init__(self, framework: ops.Framework):
                super().__init__(framework)
                self.attached: typing.List[str] = []
                self.locations: typing.List[pathlib.Path] = []
                framework.observe(self.on['test-storage'].storage_attached, self._on_attach)

            def _on_attach(self, event: ops.StorageAttachedEvent):
                self.attached.append(event.storage.full_id)
                self.locations.append(event.storage.location)

        if meta is None:
            meta = '''
                name: test
                containers:
                    test-container:
                        mounts:
                            - storage: test-storage
                              location: /mounts/foo
                storage:
                    test-storage:
                        type: filesystem
                '''
        harness = ops.testing.Harness(MyCharm, meta=meta)
        request.addfinalizer(harness.cleanup)
        return harness

    def test_storage_attach_begin_no_emit(self, request: pytest.FixtureRequest):
        """If `begin()` hasn't been called, `attach` does not emit storage-attached."""
        harness = self._make_storage_attach_harness(request)
        harness.add_storage('test-storage', attach=True)
        harness.begin()
        assert 'test-storage/0' not in harness.charm.attached

    def test_storage_attach_begin_with_hooks_emits(self, request: pytest.FixtureRequest):
        """`attach` doesn't emit storage-attached before `begin_with_initial_hooks`."""
        harness = self._make_storage_attach_harness(request)
        harness.add_storage('test-storage', attach=True)
        harness.begin_with_initial_hooks()
        assert 'test-storage/0' in harness.charm.attached
        assert harness.charm.locations[0]

    def test_storage_add_with_later_attach(self, request: pytest.FixtureRequest):
        harness = self._make_storage_attach_harness(request)
        harness.begin()
        storage_ids = harness.add_storage('test-storage', attach=False)
        assert 'test-storage/0' not in harness.charm.attached
        for s_id in storage_ids:
            harness.attach_storage(s_id)
            # It's safe to call `attach_storage` more than once, and this will
            # only trigger the event once - this is the same as executing
            # `juju attach-storage <unit> <storage>` more than once.
            harness.attach_storage(s_id)
        assert harness.charm.attached.count('test-storage/0') == 1

    def test_storage_machine_charm_metadata(self, request: pytest.FixtureRequest):
        meta = '''
            name: test
            storage:
                test-storage:
                    type: filesystem
                    mount: /mounts/foo
            '''
        harness = self._make_storage_attach_harness(request, meta)
        harness.begin()
        harness.add_storage('test-storage', attach=True)
        assert 'test-storage/0' in harness.charm.attached

    def test_storage_multiple_storage_instances(self, request: pytest.FixtureRequest):
        meta = '''
            name: test
            storage:
                test-storage:
                    type: filesystem
                    mount: /mounts/foo
                    multiple:
                        range: 2-4
            '''
        harness = self._make_storage_attach_harness(request, meta)
        harness.begin()
        harness.add_storage('test-storage', 2, attach=True)
        assert harness.charm.attached == ['test-storage/0', 'test-storage/1']
        assert harness.charm.locations[0] != harness.charm.locations[1]
        harness.add_storage('test-storage', 2, attach=True)
        assert harness.charm.attached == [
            'test-storage/0', 'test-storage/1', 'test-storage/2', 'test-storage/3']
        assert len(set(harness.charm.locations)) == 4


class TestSecrets:
    def test_add_model_secret_by_app_name_str(self, request: pytest.FixtureRequest):
        harness = ops.testing.Harness(ops.CharmBase, meta=yaml.safe_dump(
            {'name': 'webapp', 'requires': {'db': {'interface': 'pgsql'}}}
        ))
        request.addfinalizer(harness.cleanup)
        relation_id = harness.add_relation('db', 'database')
        harness.add_relation_unit(relation_id, 'database/0')

        secret_id = harness.add_model_secret('database', {'password': 'hunter2'})
        harness.grant_secret(secret_id, 'webapp')
        secret = harness.model.get_secret(id=secret_id)
        assert secret.id == secret_id
        assert secret.get_content() == {'password': 'hunter2'}

    def test_add_model_secret_by_app_instance(self, request: pytest.FixtureRequest):
        harness = ops.testing.Harness(ops.CharmBase, meta=yaml.safe_dump(
            {'name': 'webapp', 'requires': {'db': {'interface': 'pgsql'}}}
        ))
        request.addfinalizer(harness.cleanup)
        relation_id = harness.add_relation('db', 'database')
        harness.add_relation_unit(relation_id, 'database/0')

        app = harness.model.get_app('database')
        secret_id = harness.add_model_secret(app, {'password': 'hunter3'})
        harness.grant_secret(secret_id, 'webapp')
        secret = harness.model.get_secret(id=secret_id)
        assert secret.id == secret_id
        assert secret.get_content() == {'password': 'hunter3'}

    def test_add_model_secret_by_unit_instance(self, request: pytest.FixtureRequest):
        harness = ops.testing.Harness(ops.CharmBase, meta=yaml.safe_dump(
            {'name': 'webapp', 'requires': {'db': {'interface': 'pgsql'}}}
        ))
        request.addfinalizer(harness.cleanup)
        relation_id = harness.add_relation('db', 'database')
        harness.add_relation_unit(relation_id, 'database/0')

        unit = harness.model.get_unit('database/0')
        secret_id = harness.add_model_secret(unit, {'password': 'hunter4'})
        harness.grant_secret(secret_id, 'webapp')
        secret = harness.model.get_secret(id=secret_id)
        assert secret.id == secret_id
        assert secret.get_content() == {'password': 'hunter4'}

    def test_get_secret_as_owner(self, request: pytest.FixtureRequest):
        harness = ops.testing.Harness(ops.CharmBase, meta=yaml.safe_dump(
            {'name': 'webapp', 'requires': {'db': {'interface': 'pgsql'}}}
        ))
        request.addfinalizer(harness.cleanup)
        harness.begin()
        # App secret.
        secret_id = harness.charm.app.add_secret({'password': 'hunter5'}).id
        secret = harness.model.get_secret(id=secret_id)
        assert secret.id == secret_id
        assert secret.get_content() == {'password': 'hunter5'}
        # Unit secret.
        secret_id = harness.charm.unit.add_secret({'password': 'hunter6'}).id
        secret = harness.model.get_secret(id=secret_id)
        assert secret.id == secret_id
        assert secret.get_content() == {'password': 'hunter6'}

    def test_get_secret_and_refresh(self, request: pytest.FixtureRequest):
        harness = ops.testing.Harness(ops.CharmBase, meta='name: webapp')
        request.addfinalizer(harness.cleanup)
        harness.begin()
        harness.set_leader(True)
        secret = harness.charm.app.add_secret({'password': 'hunter6'})
        secret.set_content({"password": "hunter7"})
        retrieved_secret = harness.model.get_secret(id=secret.id)
        assert retrieved_secret.id == secret.id
        assert retrieved_secret.get_content() == {'password': 'hunter6'}
        assert retrieved_secret.peek_content() == {'password': 'hunter7'}
        assert retrieved_secret.get_content(refresh=True) == {'password': 'hunter7'}
        assert retrieved_secret.get_content() == {'password': 'hunter7'}

    def test_get_secret_removed(self, request: pytest.FixtureRequest):
        harness = ops.testing.Harness(ops.CharmBase, meta='name: webapp')
        request.addfinalizer(harness.cleanup)
        harness.begin()
        harness.set_leader(True)
        secret = harness.charm.app.add_secret({'password': 'hunter8'})
        secret.set_content({"password": "hunter9"})
        secret.remove_revision(secret.get_info().revision)
        with pytest.raises(ops.SecretNotFoundError):
            harness.model.get_secret(id=secret.id)

    def test_get_secret_by_label(self, request: pytest.FixtureRequest):
        harness = ops.testing.Harness(ops.CharmBase, meta='name: webapp')
        request.addfinalizer(harness.cleanup)
        harness.begin()
        secret_id = harness.charm.app.add_secret({'password': 'hunter9'}, label="my-pass").id
        secret = harness.model.get_secret(label="my-pass")
        assert secret.label == "my-pass"
        assert secret.get_content() == {'password': 'hunter9'}
        secret = harness.model.get_secret(id=secret_id, label="other-name")
        assert secret.get_content() == {'password': 'hunter9'}
        secret = harness.model.get_secret(label="other-name")
        assert secret.get_content() == {'password': 'hunter9'}

    def test_add_model_secret_invalid_content(self, request: pytest.FixtureRequest):
        harness = ops.testing.Harness(ops.CharmBase, meta='name: webapp')
        request.addfinalizer(harness.cleanup)

        with pytest.raises(ValueError):
            harness.add_model_secret('database', {'x': 'y'})  # key too short

    def test_set_secret_content(self, request: pytest.FixtureRequest):
        harness = ops.testing.Harness(EventRecorder, meta=yaml.safe_dump(
            {'name': 'webapp', 'requires': {'db': {'interface': 'pgsql'}}}
        ))
        request.addfinalizer(harness.cleanup)
        relation_id = harness.add_relation('db', 'database')
        harness.add_relation_unit(relation_id, 'database/0')

        secret_id = harness.add_model_secret('database', {'foo': '1'})
        harness.grant_secret(secret_id, 'webapp')
        harness.begin()
        harness.framework.observe(harness.charm.on.secret_changed, harness.charm.record_event)
        harness.set_secret_content(secret_id, {'foo': '2'})

        assert len(harness.charm.events) == 1
        event = harness.charm.events[0]
        # Not assertIsInstance to help type checkers.
        assert isinstance(event, ops.SecretChangedEvent)
        assert event.secret.get_content() == {'foo': '1'}
        assert event.secret.get_content(refresh=True) == {'foo': '2'}
        assert event.secret.get_content() == {'foo': '2'}

        assert harness.get_secret_revisions(secret_id) == [1, 2]

    def test_set_secret_content_wrong_owner(self, request: pytest.FixtureRequest):
        harness = ops.testing.Harness(ops.CharmBase, meta='name: webapp')
        request.addfinalizer(harness.cleanup)

        secret = harness.model.app.add_secret({'foo': 'bar'})
        with pytest.raises(RuntimeError):
            assert secret.id is not None
            harness.set_secret_content(secret.id, {'bar': 'foo'})

    def test_set_secret_content_invalid_secret_id(self, request: pytest.FixtureRequest):
        harness = ops.testing.Harness(ops.CharmBase, meta='name: webapp')
        request.addfinalizer(harness.cleanup)

        with pytest.raises(RuntimeError):
            harness.set_secret_content('asdf', {'foo': 'bar'})

    def test_set_secret_content_invalid_content(self, request: pytest.FixtureRequest):
        harness = ops.testing.Harness(ops.CharmBase, meta='name: webapp')
        request.addfinalizer(harness.cleanup)

        secret_id = harness.add_model_secret('database', {'foo': 'bar'})
        with pytest.raises(ValueError):
            harness.set_secret_content(secret_id, {'x': 'y'})

    def test_grant_secret_and_revoke_secret(self, request: pytest.FixtureRequest):
        harness = ops.testing.Harness(ops.CharmBase, meta=yaml.safe_dump(
            {'name': 'webapp', 'requires': {'db': {'interface': 'pgsql'}}}
        ))
        request.addfinalizer(harness.cleanup)
        relation_id = harness.add_relation('db', 'database')
        harness.add_relation_unit(relation_id, 'database/0')

        secret_id = harness.add_model_secret('database', {'password': 'hunter2'})
        harness.grant_secret(secret_id, 'webapp')
        secret = harness.model.get_secret(id=secret_id)
        assert secret.id == secret_id
        assert secret.get_content() == {'password': 'hunter2'}

        harness.revoke_secret(secret_id, 'webapp')
        with pytest.raises(ops.SecretNotFoundError):
            harness.model.get_secret(id=secret_id)

    def test_grant_secret_wrong_app(self, request: pytest.FixtureRequest):
        harness = ops.testing.Harness(ops.CharmBase, meta=yaml.safe_dump(
            {'name': 'webapp', 'requires': {'db': {'interface': 'pgsql'}}}
        ))
        request.addfinalizer(harness.cleanup)
        relation_id = harness.add_relation('db', 'database')
        harness.add_relation_unit(relation_id, 'database/0')

        secret_id = harness.add_model_secret('database', {'password': 'hunter2'})
        harness.grant_secret(secret_id, 'otherapp')
        with pytest.raises(ops.SecretNotFoundError):
            harness.model.get_secret(id=secret_id)

    def test_grant_secret_wrong_unit(self, request: pytest.FixtureRequest):
        harness = ops.testing.Harness(ops.CharmBase, meta=yaml.safe_dump(
            {'name': 'webapp', 'requires': {'db': {'interface': 'pgsql'}}}
        ))
        request.addfinalizer(harness.cleanup)
        relation_id = harness.add_relation('db', 'database')
        harness.add_relation_unit(relation_id, 'database/0')

        secret_id = harness.add_model_secret('database', {'password': 'hunter2'})
        harness.grant_secret(secret_id, 'webapp/1')  # should be webapp/0
        with pytest.raises(ops.SecretNotFoundError):
            harness.model.get_secret(id=secret_id)

    def test_grant_secret_no_relation(self, request: pytest.FixtureRequest):
        harness = ops.testing.Harness(ops.CharmBase, meta='name: webapp')
        request.addfinalizer(harness.cleanup)

        secret_id = harness.add_model_secret('database', {'password': 'hunter2'})
        with pytest.raises(RuntimeError):
            harness.grant_secret(secret_id, 'webapp')

    def test_get_secret_grants(self, request: pytest.FixtureRequest):
        harness = ops.testing.Harness(ops.CharmBase, meta=yaml.safe_dump(
            {'name': 'database', 'provides': {'db': {'interface': 'pgsql'}}}
        ))
        request.addfinalizer(harness.cleanup)

        relation_id = harness.add_relation('db', 'webapp')
        harness.add_relation_unit(relation_id, 'webapp/0')
        assert harness is not None

        harness.set_leader(True)
        secret = harness.model.app.add_secret({'foo': 'x'})
        assert secret.id is not None
        assert harness.get_secret_grants(secret.id, relation_id) == set()
        rel = harness.model.get_relation('db')
        assert rel is not None
        secret.grant(rel)
        assert harness.get_secret_grants(secret.id, relation_id) == {'webapp'}

        secret.revoke(rel)
        assert harness.get_secret_grants(secret.id, relation_id) == set()
        secret.grant(rel, unit=harness.model.get_unit('webapp/0'))
        assert harness.get_secret_grants(secret.id, relation_id) == {'webapp/0'}

    def test_trigger_secret_rotation(self, request: pytest.FixtureRequest):
        harness = ops.testing.Harness(EventRecorder, meta='name: database')
        request.addfinalizer(harness.cleanup)

        secret = harness.model.app.add_secret({'foo': 'x'}, label='lbl')
        assert secret.id is not None
        harness.begin()
        harness.framework.observe(harness.charm.on.secret_rotate, harness.charm.record_event)
        harness.trigger_secret_rotation(secret.id)
        harness.trigger_secret_rotation(secret.id, label='override')

        assert len(harness.charm.events) == 2
        event = harness.charm.events[0]
        # Not assertIsInstance to help type checkers.
        assert isinstance(event, ops.SecretRotateEvent)
        assert event.secret.label == 'lbl'
        assert event.secret.get_content() == {'foo': 'x'}
        event = harness.charm.events[1]
        # Not assertIsInstance to help type checkers.
        assert isinstance(event, ops.SecretRotateEvent)
        assert event.secret.label == 'override'
        assert event.secret.get_content() == {'foo': 'x'}

        with pytest.raises(RuntimeError):
            harness.trigger_secret_rotation('nosecret')

    def test_trigger_secret_rotation_on_user_secret(self, request: pytest.FixtureRequest):
        harness = ops.testing.Harness(EventRecorder, meta='name: database')
        request.addfinalizer(harness.cleanup)

        secret_id = harness.add_user_secret({'foo': 'bar'})
        assert secret_id is not None
        harness.begin()

        with pytest.raises(RuntimeError):
            harness.trigger_secret_rotation(secret_id)

    def test_trigger_secret_removal(self, request: pytest.FixtureRequest):
        harness = ops.testing.Harness(EventRecorder, meta='name: database')
        request.addfinalizer(harness.cleanup)

        secret = harness.model.app.add_secret({'foo': 'x'}, label='lbl')
        assert secret.id is not None
        harness.begin()
        harness.framework.observe(harness.charm.on.secret_remove, harness.charm.record_event)
        harness.trigger_secret_removal(secret.id, 1)
        harness.trigger_secret_removal(secret.id, 42, label='override')

        assert len(harness.charm.events) == 2
        event = harness.charm.events[0]
        # Not assertIsInstance to help type checkers.
        assert isinstance(event, ops.SecretRemoveEvent)
        assert event.secret.label == 'lbl'
        assert event.revision == 1
        assert event.secret.get_content() == {'foo': 'x'}
        event = harness.charm.events[1]
        # Not assertIsInstance to help type checkers.
        assert isinstance(event, ops.SecretRemoveEvent)
        assert event.secret.label == 'override'
        assert event.revision == 42
        assert event.secret.get_content() == {'foo': 'x'}

        with pytest.raises(RuntimeError):
            harness.trigger_secret_removal('nosecret', 1)

    def test_trigger_secret_expiration(self, request: pytest.FixtureRequest):
        harness = ops.testing.Harness(EventRecorder, meta='name: database')
        request.addfinalizer(harness.cleanup)

        secret = harness.model.app.add_secret({'foo': 'x'}, label='lbl')
        assert secret.id is not None
        harness.begin()
        harness.framework.observe(harness.charm.on.secret_remove, harness.charm.record_event)
        harness.trigger_secret_removal(secret.id, 1)
        harness.trigger_secret_removal(secret.id, 42, label='override')

        assert len(harness.charm.events) == 2
        event = harness.charm.events[0]
        # Not assertIsInstance to help type checkers.
        assert isinstance(event, ops.SecretRemoveEvent)
        assert event.secret.label == 'lbl'
        assert event.revision == 1
        assert event.secret.get_content() == {'foo': 'x'}
        event = harness.charm.events[1]
        # Not assertIsInstance to help type checkers.
        assert isinstance(event, ops.SecretRemoveEvent)
        assert event.secret.label == 'override'
        assert event.revision == 42
        assert event.secret.get_content() == {'foo': 'x'}

        with pytest.raises(RuntimeError):
            harness.trigger_secret_removal('nosecret', 1)

    def test_trigger_secret_expiration_on_user_secret(self, request: pytest.FixtureRequest):
        harness = ops.testing.Harness(EventRecorder, meta='name: database')
        request.addfinalizer(harness.cleanup)

        secret_id = harness.add_user_secret({'foo': 'bar'})
        assert secret_id is not None
        harness.begin()

        with pytest.raises(RuntimeError):
            harness.trigger_secret_expiration(secret_id, 1)

    def test_secret_permissions_unit(self, request: pytest.FixtureRequest):
        harness = ops.testing.Harness(ops.CharmBase, meta='name: database')
        request.addfinalizer(harness.cleanup)
        harness.begin()

        # The charm can always manage a local unit secret.
        secret_id = harness.charm.unit.add_secret({"password": "1234"}).id
        secret = harness.charm.model.get_secret(id=secret_id)
        assert secret.get_content() == {"password": "1234"}
        info = secret.get_info()
        assert info.id == secret_id
        secret.set_content({"password": "5678"})
        secret.remove_all_revisions()

    def test_secret_permissions_leader(self, request: pytest.FixtureRequest):
        harness = ops.testing.Harness(ops.CharmBase, meta='name: database')
        request.addfinalizer(harness.cleanup)
        harness.begin()

        # The leader can manage an application secret.
        harness.set_leader(True)
        secret_id = harness.charm.app.add_secret({"password": "1234"}).id
        secret = harness.charm.model.get_secret(id=secret_id)
        assert secret.get_content() == {"password": "1234"}
        info = secret.get_info()
        assert info.id == secret_id
        secret.set_content({"password": "5678"})
        secret.remove_all_revisions()

    def test_secret_permissions_nonleader(self, request: pytest.FixtureRequest):
        harness = ops.testing.Harness(ops.CharmBase, meta='name: database')
        request.addfinalizer(harness.cleanup)
        harness.begin()

        # Non-leaders can only view an application secret.
        harness.set_leader(False)
        secret_id = harness.charm.app.add_secret({"password": "1234"}).id
        secret = harness.charm.model.get_secret(id=secret_id)
        assert secret.get_content() == {"password": "1234"}
        with pytest.raises(ops.model.SecretNotFoundError):
            secret.get_info()
        with pytest.raises(ops.model.SecretNotFoundError):
            secret.set_content({"password": "5678"})
        with pytest.raises(ops.model.SecretNotFoundError):
            secret.remove_all_revisions()

    def test_add_user_secret(self, request: pytest.FixtureRequest):
        harness = ops.testing.Harness(ops.CharmBase, meta=yaml.safe_dump(
            {'name': 'webapp'}
        ))
        request.addfinalizer(harness.cleanup)
        harness.begin()

        secret_content = {'password': 'foo'}
        secret_id = harness.add_user_secret(secret_content)
        harness.grant_secret(secret_id, 'webapp')

        secret = harness.model.get_secret(id=secret_id)
        assert secret.id == secret_id
        assert secret.get_content() == secret_content

    def test_get_user_secret_without_grant(self, request: pytest.FixtureRequest):
        harness = ops.testing.Harness(ops.CharmBase, meta=yaml.safe_dump(
            {'name': 'webapp'}
        ))
        request.addfinalizer(harness.cleanup)
        harness.begin()
        secret_id = harness.add_user_secret({'password': 'foo'})
        with pytest.raises(ops.SecretNotFoundError):
            harness.model.get_secret(id=secret_id)

    def test_revoke_user_secret(self, request: pytest.FixtureRequest):
        harness = ops.testing.Harness(ops.CharmBase, meta=yaml.safe_dump(
            {'name': 'webapp'}
        ))
        request.addfinalizer(harness.cleanup)
        harness.begin()

        secret_content = {'password': 'foo'}
        secret_id = harness.add_user_secret(secret_content)
        harness.grant_secret(secret_id, 'webapp')
        harness.revoke_secret(secret_id, 'webapp')
        with pytest.raises(ops.SecretNotFoundError):
            harness.model.get_secret(id=secret_id)

    def test_set_user_secret_content(self, request: pytest.FixtureRequest):
        harness = ops.testing.Harness(EventRecorder, meta=yaml.safe_dump(
            {'name': 'webapp'}
        ))
        request.addfinalizer(harness.cleanup)
        harness.begin()
        secret_id = harness.add_user_secret({'password': 'foo'})
        harness.grant_secret(secret_id, 'webapp')
        secret = harness.model.get_secret(id=secret_id)
        assert secret.get_content() == {'password': 'foo'}
        harness.set_secret_content(secret_id, {'password': 'bar'})
        secret = harness.model.get_secret(id=secret_id)
        assert secret.get_content(refresh=True) == {'password': 'bar'}

    def test_get_user_secret_info(self, request: pytest.FixtureRequest):
        harness = ops.testing.Harness(EventRecorder, meta=yaml.safe_dump(
            {'name': 'webapp'}
        ))
        request.addfinalizer(harness.cleanup)
        harness.begin()
        secret_id = harness.add_user_secret({'password': 'foo'})
        harness.grant_secret(secret_id, 'webapp')
        secret = harness.model.get_secret(id=secret_id)
        with pytest.raises(ops.SecretNotFoundError):
            secret.get_info()


class EventRecorder(ops.CharmBase):
    def __init__(self, framework: ops.Framework):
        super().__init__(framework)
        self.events: typing.List[ops.EventBase] = []

    def record_event(self, event: ops.EventBase):
        self.events.append(event)


class TestPorts:
    def test_ports(self, request: pytest.FixtureRequest):
        harness = ops.testing.Harness(ops.CharmBase, meta='name: webapp')
        request.addfinalizer(harness.cleanup)
        unit = harness.model.unit

        unit.open_port('tcp', 8080)
        unit.open_port('udp', 4000)
        unit.open_port('icmp')

        ports_set = unit.opened_ports()
        assert isinstance(ports_set, set)
        ports = sorted(ports_set, key=lambda p: (p.protocol, p.port))
        assert len(ports) == 3
        assert isinstance(ports[0], ops.Port)
        assert ports[0].protocol == 'icmp'
        assert ports[0].port is None
        assert ports[1].protocol == 'tcp'
        assert ports[1].port == 8080
        assert isinstance(ports[1], ops.Port)
        assert ports[2].protocol == 'udp'
        assert ports[2].port == 4000

        unit.close_port('tcp', 8080)
        unit.close_port('tcp', 8080)  # closing same port again has no effect
        unit.close_port('udp', 4000)

        ports_set = unit.opened_ports()
        assert isinstance(ports_set, set)
        ports = sorted(ports_set, key=lambda p: (p.protocol, p.port))
        assert len(ports) == 1
        assert isinstance(ports[0], ops.Port)
        assert ports[0].protocol == 'icmp'
        assert ports[0].port is None

        unit.close_port('icmp')

        ports_set = unit.opened_ports()
        assert ports_set == set()

    def test_errors(self, request: pytest.FixtureRequest):
        harness = ops.testing.Harness(ops.CharmBase, meta='name: webapp')
        request.addfinalizer(harness.cleanup)
        unit = harness.model.unit

        with pytest.raises(ops.ModelError):
            unit.open_port('icmp', 8080)  # icmp cannot have port
        with pytest.raises(ops.ModelError):
            unit.open_port('ftp', 8080)  # invalid protocol  # type: ignore
        with pytest.raises(ops.ModelError):
            unit.open_port('tcp')  # tcp must have port
        with pytest.raises(ops.ModelError):
            unit.open_port('udp')  # udp must have port
        with pytest.raises(ops.ModelError):
            unit.open_port('tcp', 0)  # port out of range
        with pytest.raises(ops.ModelError):
            unit.open_port('tcp', 65536)  # port out of range


class TestHandleExec:
    @pytest.fixture
    def harness(self):
        harness = ops.testing.Harness(ops.CharmBase, meta='''
            name: test
            containers:
                test-container:
            ''')
        harness.begin()
        harness.set_can_connect("test-container", True)
        # self.root = self.harness.get_filesystem_root("test-container")
        yield harness
        harness.cleanup()

    @pytest.fixture
    def container(self, harness: ops.testing.Harness[ops.CharmBase]):
        return harness.charm.unit.get_container("test-container")

    def test_register_handler(
        self,
        harness: ops.testing.Harness[ops.CharmBase],
        container: ops.Container,
    ):
        harness.handle_exec(container, ["foo"], result="foo")
        harness.handle_exec(container, ["foo", "bar", "foobar"], result="foobar2")
        harness.handle_exec(container, ["foo", "bar"], result="foobar")

        stdout, _ = container.exec(["foo", "bar", "foobar", "--help"]).wait_output()
        assert stdout == "foobar2"

        stdout, _ = container.exec(["foo", "bar", "--help"]).wait_output()
        assert stdout == "foobar"

        stdout, _ = container.exec(["foo", "bar"]).wait_output()
        assert stdout == "foobar"

        stdout, _ = container.exec(["foo", "--help"]).wait_output()
        assert stdout == "foo"

    def test_re_register_handler(
        self,
        harness: ops.testing.Harness[ops.CharmBase],
        container: ops.Container,
    ):
        harness.handle_exec(container, ["foo", "bar"], result="foobar")
        harness.handle_exec(container, ["foo"], result="foo")

        stdout, _ = container.exec(["foo", "bar"]).wait_output()
        assert stdout == "foobar"

        harness.handle_exec(container, ["foo", "bar"], result="hello")
        stdout, _ = container.exec(["foo", "bar"]).wait_output()
        assert stdout == "hello"

        harness.handle_exec(container.name, ["foo"], result="hello2")
        stdout, _ = container.exec(["foo"]).wait_output()
        assert stdout == "hello2"

        with pytest.raises(pebble.APIError):
            container.exec(["abc"]).wait()

    def test_register_match_all_prefix(
        self,
        harness: ops.testing.Harness[ops.CharmBase],
        container: ops.Container,
    ):
        harness.handle_exec(container, [], result="hello")

        stdout, _ = container.exec(["foo", "bar"]).wait_output()
        assert stdout == "hello"

        stdout, _ = container.exec(["ls"]).wait_output()
        assert stdout == "hello"

    def test_register_with_result(
        self,
        harness: ops.testing.Harness[ops.CharmBase],
        container: ops.Container,
    ):
        harness.handle_exec(container, ["foo"], result=10)

        with pytest.raises(pebble.ExecError) as excinfo:
            container.exec(["foo"]).wait()
        assert excinfo.value.exit_code == 10

        harness.handle_exec(container, ["foo"], result="hello")
        stdout, stderr = container.exec(["foo"]).wait_output()
        assert stdout == "hello"
        assert stderr == ""
        with pytest.raises(ValueError):
            container.exec(["foo"], encoding=None).wait_output()

        harness.handle_exec(container, ["foo"], result=b"hello2")
        stdout, stderr = container.exec(["foo"], encoding=None).wait_output()
        assert stdout == b"hello2"
        assert stderr == b""
        stdout, stderr = container.exec(["foo"]).wait_output()
        assert stdout == "hello2"
        assert stderr == ""

    def test_register_with_handler(
        self,
        harness: ops.testing.Harness[ops.CharmBase],
        container: ops.Container,
    ):
        args_history: typing.List[ops.testing.ExecArgs] = []
        return_value = None

        def handler(args: ops.testing.ExecArgs):
            args_history.append(args)
            return return_value

        harness.handle_exec(container, ["foo"], handler=handler)

        container.exec(["foo", "bar"]).wait()
        assert len(args_history) == 1
        assert args_history[-1].command == ["foo", "bar"]

        return_value = ExecResult(exit_code=1)
        with pytest.raises(pebble.ExecError):
            container.exec(["foo", "bar"]).wait()

        return_value = ExecResult(stdout="hello", stderr="error")
        stdout, stderr = container.exec(["foo"]).wait_output()
        assert stdout == "hello"
        assert stderr == "error"
        assert len(args_history) == 3

        container.exec(["foo"], environment={"bar": "foobar"}).wait_output()
        assert args_history[-1].environment == {"bar": "foobar"}

        return_value = ExecResult(stdout=b"hello")
        stdout, _ = container.exec(["foo"], encoding=None).wait_output()
        assert args_history[-1].encoding is None
        assert stdout == b"hello"

        container.exec(["foo"], working_dir="/test").wait_output()
        assert args_history[-1].working_dir == "/test"

        container.exec(["foo"], user="foo", user_id=1, group="bar", group_id=2).wait()
        assert args_history[-1].user == "foo"
        assert args_history[-1].user_id == 1
        assert args_history[-1].group == "bar"
        assert args_history[-1].group_id == 2

    def test_exec_timeout(
        self,
        harness: ops.testing.Harness[ops.CharmBase],
        container: ops.Container,
    ):
        def handler(_: ops.testing.ExecArgs):
            raise TimeoutError

        harness.handle_exec(container, [], handler=handler)
        with pytest.raises(TimeoutError):
            container.exec(["ls"], timeout=1).wait()
        with pytest.raises(RuntimeError):
            container.exec(["ls"]).wait()

    def test_combined_error(
        self,
        harness: ops.testing.Harness[ops.CharmBase],
        container: ops.Container,
    ):
        return_value = ExecResult(stdout="foobar")
        harness.handle_exec(container, [], handler=lambda _: return_value)
        stdout, stderr = container.exec(["ls"], combine_stderr=True).wait_output()
        assert stdout == "foobar"
        assert stderr == ""

        return_value = ExecResult(stdout="foobar", stderr="error")
        with pytest.raises(ValueError):
            container.exec(["ls"], combine_stderr=True).wait_output()

    def test_exec_stdin(
        self,
        harness: ops.testing.Harness[ops.CharmBase],
        container: ops.Container,
    ):
        args_history: typing.List[ops.testing.ExecArgs] = []

        def handler(args: ops.testing.ExecArgs):
            args_history.append(args)

        harness.handle_exec(container, [], handler=handler)
        proc = container.exec(["ls"], stdin="test")
        assert proc.stdin is None
        assert args_history[-1].stdin == "test"

        proc = container.exec(["ls"])
        assert proc.stdin is not None
        assert args_history[-1].stdin is None

    def test_exec_stdout_stderr(
        self,
        harness: ops.testing.Harness[ops.CharmBase],
        container: ops.Container,
    ):
        harness.handle_exec(
            container, [], result=ExecResult(
                stdout="output", stderr="error"))
        stdout = io.StringIO()
        stderr = io.StringIO()
        proc = container.exec(["ls"], stderr=stderr, stdout=stdout)
        assert proc.stdout is None
        assert proc.stderr is None
        proc.wait()
        assert stdout.getvalue() == "output"
        assert stderr.getvalue() == "error"

        proc = container.exec(["ls"])
        assert proc.stdout is not None  # Not assertIsNotNone to help type checkers.
        assert proc.stderr is not None  # Not assertIsNotNone to help type checkers.
        proc.wait()
        assert proc.stdout.read() == "output"
        assert proc.stderr.read() == "error"

        harness.handle_exec(
            container, [], result=ExecResult(
                stdout=b"output", stderr=b"error"))
        stdout = io.StringIO()
        stderr = io.StringIO()
        proc = container.exec(["ls"], stderr=stderr, stdout=stdout)
        assert stdout.getvalue() == "output"
        assert stderr.getvalue() == "error"
        proc = container.exec(["ls"])
        assert proc.stdout is not None  # Not assertIsNotNone to help type checkers.
        assert proc.stderr is not None  # Not assertIsNotNone to help type checkers.
        assert proc.stdout.read() == "output"
        assert proc.stderr.read() == "error"

        stdout = io.BytesIO()
        stderr = io.BytesIO()
        proc = container.exec(["ls"], stderr=stderr, stdout=stdout, encoding=None)
        assert stdout.getvalue() == b"output"
        assert stderr.getvalue() == b"error"
        proc = container.exec(["ls"], encoding=None)
        assert proc.stdout is not None  # Not assertIsNotNone to help type checkers.
        assert proc.stderr is not None  # Not assertIsNotNone to help type checkers.
        assert proc.stdout.read() == b"output"
        assert proc.stderr.read() == b"error"

    def test_exec_service_context(
        self,
        harness: ops.testing.Harness[ops.CharmBase],
        container: ops.Container,
    ):
        service: ops.pebble.ServiceDict = {
            "command": "test",
            "working-dir": "/tmp",  # noqa: S108
            "user": "foo",
            "user-id": 1,
            "group": "bar",
            "group-id": 2,
            "environment": {"foo": "bar", "foobar": "barfoo"}
        }
        layer: ops.pebble.LayerDict = {
            'summary': "",
            'description': "",
            'services': {
                "test": service}}
        container.add_layer(label="test", layer=ops.pebble.Layer(layer))
        args_history: typing.List[ops.testing.ExecArgs] = []

        def handler(args: ops.testing.ExecArgs):
            args_history.append(args)

        os.environ["JUJU_VERSION"] = "3.2.1"
        harness.handle_exec(container, ["ls"], handler=handler)

        container.exec(["ls"], service_context="test").wait()
        assert args_history[-1].working_dir == "/tmp"  # noqa: S108
        assert args_history[-1].user == "foo"
        assert args_history[-1].user_id == 1
        assert args_history[-1].group == "bar"
        assert args_history[-1].group_id == 2
        assert args_history[-1].environment == {"foo": "bar", "foobar": "barfoo"}

        container.exec(["ls"],
                       service_context="test",
                       working_dir="/test",
                       user="test",
                       user_id=3,
                       group="test_group",
                       group_id=4,
                       environment={"foo": "hello"}).wait()
        assert args_history[-1].working_dir == "/test"
        assert args_history[-1].user == "test"
        assert args_history[-1].user_id == 3
        assert args_history[-1].group == "test_group"
        assert args_history[-1].group_id == 4
        assert args_history[-1].environment == {"foo": "hello", "foobar": "barfoo"}


class TestActions:
    @pytest.fixture
    def action_results(self):
        action_results: typing.Dict[str, typing.Any] = {}
        return action_results

    @pytest.fixture
    def harness(self, action_results: typing.Dict[str, typing.Any]):
        class ActionCharm(ops.CharmBase):
            def __init__(self, framework: ops.Framework):
                super().__init__(framework)
                self.framework.observe(self.on.simple_action, self._on_simple_action)
                self.framework.observe(self.on.fail_action, self._on_fail_action)
                self.framework.observe(self.on.results_action, self._on_results_action)
                self.framework.observe(
                    self.on.log_and_results_action, self._on_log_and_results_action)
                self.simple_was_called = False

            def _on_simple_action(self, event: ops.ActionEvent):
                """An action that doesn't generate logs, have any results, or fail."""
                self.simple_was_called = True
                assert isinstance(event.id, str)

            def _on_fail_action(self, event: ops.ActionEvent):
                event.fail("this will be ignored")
                event.log("some progress")
                if event.params.get('empty-failure-message'):
                    event.fail()
                else:
                    event.fail("something went wrong")
                event.log("more progress")
                event.set_results(action_results)

            def _on_log_and_results_action(self, event: ops.ActionEvent):
                event.log("Step 1")
                event.set_results({"result1": event.params["foo"]})
                event.log("Step 2")
                event.set_results({"result2": event.params.get("bar")})

            def _on_results_action(self, event: ops.ActionEvent):
                event.set_results(action_results)

        harness = ops.testing.Harness(ActionCharm, meta='''
            name: test
            ''', actions='''
            simple:
              description: lorem ipsum
            fail:
              description: dolor sit amet
            unobserved-param-tester:
              description: consectetur adipiscing elit
              params:
                foo
                bar
              required: [foo]
              additionalProperties: false
            log-and-results:
              description: sed do eiusmod tempor
              params:
                foo:
                  type: string
                  default: foo-default
                bar:
                  type: integer
            results:
              description: incididunt ut labore
            ''')
        harness.begin()
        yield harness
        harness.cleanup()

    def test_before_begin(self):
        harness = ops.testing.Harness(ops.CharmBase, meta='''
            name: test
            ''')
        with pytest.raises(RuntimeError):
            harness.run_action("fail")

    def test_invalid_action(self, harness: ops.testing.Harness[ops.CharmBase]):
        # This action isn't in the metadata at all.
        with pytest.raises(RuntimeError):
            harness.run_action("another-action")
        # Also check that we're not exposing the action with the dash to underscore replacement.
        with pytest.raises(RuntimeError):
            harness.run_action("log_and_results")

    def test_run_action(self, harness: ops.testing.Harness[ops.CharmBase]):
        out = harness.run_action("simple")
        assert out.logs == []
        assert out.results == {}
<<<<<<< HEAD
        assert harness.charm.simple_was_called  # type: ignore

    def test_fail_action(
        self,
        action_results: typing.Dict[str, typing.Any],
        harness: ops.testing.Harness[ops.CharmBase],
    ):
        action_results.clear()
        action_results["partial"] = "foo"
        with pytest.raises(ops.testing.ActionFailed) as excinfo:
            harness.run_action("fail")
=======
        assert self.harness.charm.simple_was_called

    def test_fail_action_no_message(self):
        with pytest.raises(ops.testing.ActionFailed) as excinfo:
            self.harness.run_action('fail', {'empty-failure-message': True})
            assert 'called `fail()`' in str(excinfo.value)
        assert excinfo.value.message == ''

    def test_fail_action(self):
        self._action_results.clear()
        self._action_results["partial"] = "foo"
        with pytest.raises(ops.testing.ActionFailed) as excinfo:
            self.harness.run_action("fail")
            assert "something went wrong" in str(excinfo.value)
>>>>>>> 9bc1f174
        assert excinfo.value.message == "something went wrong"
        assert excinfo.value.output.logs == ["some progress", "more progress"]
        assert excinfo.value.output.results == {"partial": "foo"}

    def test_required_param(self, harness: ops.testing.Harness[ops.CharmBase]):
        with pytest.raises(RuntimeError):
            harness.run_action("unobserved-param-tester")
        with pytest.raises(RuntimeError):
            harness.run_action("unobserved-param-tester", {"bar": "baz"})
        harness.run_action("unobserved-param-tester", {"foo": "baz"})
        harness.run_action("unobserved-param-tester", {"foo": "baz", "bar": "qux"})

    def test_additional_params(self, harness: ops.testing.Harness[ops.CharmBase]):
        harness.run_action("simple", {"foo": "bar"})
        with pytest.raises(ops.ModelError):
            harness.run_action("unobserved-param-tester", {"foo": "bar", "qux": "baz"})
        harness.run_action("simple", {
            "string": "hello",
            "number": 28.8,
            "object": {"a": {"b": "c"}},
            "array": [1, 2, 3],
            "boolean": True,
            "null": None})

    def test_logs_and_results(self, harness: ops.testing.Harness[ops.CharmBase]):
        out = harness.run_action("log-and-results")
        assert out.logs == ["Step 1", "Step 2"]
        assert out.results == {"result1": "foo-default", "result2": None}
        out = harness.run_action("log-and-results", {"foo": "baz", "bar": 28})
        assert out.results == {"result1": "baz", "result2": 28}

    def test_bad_results(
        self,
        action_results: typing.Dict[str, typing.Any],
        harness: ops.testing.Harness[ops.CharmBase],
    ):
        # We can't have results that collide when flattened.
        action_results.clear()
        action_results["a"] = {"b": 1}
        action_results["a.b"] = 2
        with pytest.raises(ValueError):
            harness.run_action("results")
        # There are some result key names we cannot use.
        prohibited_keys = "stdout", "stdout-encoding", "stderr", "stderr-encoding"
        for key in prohibited_keys:
            action_results.clear()
            action_results[key] = "foo"
            with pytest.raises(ops.ModelError):
                harness.run_action("results")
        # There are some additional rules around what result keys are valid.
        action_results.clear()
        action_results["A"] = "foo"
        with pytest.raises(ValueError):
            harness.run_action("results")


class TestNotify:
    def test_notify_basics(self, request: pytest.FixtureRequest):
        harness = ops.testing.Harness(ContainerEventCharm, meta="""
            name: notifier
            containers:
              foo:
                resource: foo-image
              bar:
                resource: foo-image
        """)
        request.addfinalizer(harness.cleanup)
        harness.begin()
        harness.charm.observe_container_events('foo')
        harness.charm.observe_container_events('bar')

        id1a = harness.pebble_notify('foo', 'example.com/n1')
        id2 = harness.pebble_notify('foo', 'foo.com/n2')
        id3 = harness.pebble_notify('bar', 'example.com/n1')
        id1b = harness.pebble_notify('foo', 'example.com/n1')

        assert isinstance(id1a, str)
        assert id1a != ''
        assert id1a == id1b

        assert isinstance(id2, str)
        assert id2 != ''
        assert id2 != id1a

        assert isinstance(id3, str)
        assert id3 != ''
        assert id3 != id2

        expected_changes = [{
            'name': 'pebble-custom-notice',
            'container': 'foo',
            'notice_id': id1a,
            'notice_type': 'custom',
            'notice_key': 'example.com/n1',
        }, {
            'name': 'pebble-custom-notice',
            'container': 'foo',
            'notice_id': id2,
            'notice_type': 'custom',
            'notice_key': 'foo.com/n2',
        }, {
            'name': 'pebble-custom-notice',
            'container': 'bar',
            'notice_id': id3,
            'notice_type': 'custom',
            'notice_key': 'example.com/n1',
        }, {
            'name': 'pebble-custom-notice',
            'container': 'foo',
            'notice_id': id1a,
            'notice_type': 'custom',
            'notice_key': 'example.com/n1',
        }]
        assert harness.charm.changes == expected_changes

    def test_notify_no_repeat(self, request: pytest.FixtureRequest):
        """Ensure event doesn't get triggered when notice occurs but doesn't repeat."""
        harness = ops.testing.Harness(ContainerEventCharm, meta="""
            name: notifier
            containers:
              foo:
                resource: foo-image
        """)
        request.addfinalizer(harness.cleanup)
        harness.begin()
        harness.charm.observe_container_events('foo')

        id1a = harness.pebble_notify('foo', 'example.com/n1',
                                     repeat_after=datetime.timedelta(days=1))
        id1b = harness.pebble_notify('foo', 'example.com/n1',
                                     repeat_after=datetime.timedelta(days=1))

        assert id1a == id1b

        expected_changes = [{
            'name': 'pebble-custom-notice',
            'container': 'foo',
            'notice_id': id1a,
            'notice_type': 'custom',
            'notice_key': 'example.com/n1',
        }]
        assert harness.charm.changes == expected_changes

    def test_notify_no_begin(self, request: pytest.FixtureRequest):
        num_notices = 0

        class TestCharm(ops.CharmBase):
            def __init__(self, framework: ops.Framework):
                super().__init__(framework)
                self.framework.observe(self.on['c1'].pebble_custom_notice,
                                       self._on_pebble_custom_notice)

            def _on_pebble_custom_notice(self, event: ops.PebbleCustomNoticeEvent):
                nonlocal num_notices
                num_notices += 1

        harness = ops.testing.Harness(TestCharm, meta="""
            name: notifier
            containers:
              c1:
                resource: c1-image
        """)
        request.addfinalizer(harness.cleanup)

        id = harness.pebble_notify('c1', 'example.com/n1')

        assert isinstance(id, str)
        assert id != ''
        assert num_notices == 0


class PebbleNoticesMixin:
    def test_get_notice_by_id(self, client: typing.Union[_TestingPebbleClient, pebble.Client]):
        key1 = 'example.com/' + os.urandom(16).hex()
        key2 = 'example.com/' + os.urandom(16).hex()
        id1 = client.notify(pebble.NoticeType.CUSTOM, key1)
        id2 = client.notify(pebble.NoticeType.CUSTOM, key2, data={'x': 'y'})
        time.sleep(0.000_001)  # Ensure times are different.
        client.notify(pebble.NoticeType.CUSTOM, key2, data={'k': 'v', 'foo': 'bar'})

        notice = client.get_notice(id1)
        assert notice.id == id1
        assert notice.type == pebble.NoticeType.CUSTOM
        assert notice.key == key1
        assert notice.first_occurred == notice.last_occurred
        assert notice.first_occurred == notice.last_repeated
        assert notice.occurrences == 1
        assert notice.last_data == {}
        assert notice.repeat_after is None
        assert notice.expire_after == datetime.timedelta(days=7)

        notice = client.get_notice(id2)
        assert notice.id == id2
        assert notice.type == pebble.NoticeType.CUSTOM
        assert notice.key == key2
        assert notice.first_occurred < notice.last_occurred
        assert notice.first_occurred < notice.last_repeated
        assert notice.last_occurred == notice.last_repeated
        assert notice.occurrences == 2
        assert notice.last_data == {'k': 'v', 'foo': 'bar'}
        assert notice.repeat_after is None
        assert notice.expire_after == datetime.timedelta(days=7)

    def test_get_notices(self, client: typing.Union[_TestingPebbleClient, pebble.Client]):
        key1 = 'example.com/' + os.urandom(16).hex()
        key2 = 'example.com/' + os.urandom(16).hex()
        key3 = 'example.com/' + os.urandom(16).hex()

        client.notify(pebble.NoticeType.CUSTOM, key1)
        time.sleep(0.000_001)  # Ensure times are different.
        client.notify(pebble.NoticeType.CUSTOM, key2)
        time.sleep(0.000_001)  # Ensure times are different.
        client.notify(pebble.NoticeType.CUSTOM, key3)

        notices = client.get_notices()
        assert len(notices) >= 3

        notices = client.get_notices(keys=[key1, key2, key3])
        assert len(notices) == 3
        assert notices[0].key == key1
        assert notices[1].key == key2
        assert notices[2].key == key3
        assert notices[0].last_repeated < notices[1].last_repeated
        assert notices[1].last_repeated < notices[2].last_repeated

        notices = client.get_notices(keys=[key2])
        assert len(notices) == 1
        assert notices[0].key == key2

        notices = client.get_notices(keys=[key1, key3])
        assert len(notices) == 2
        assert notices[0].key == key1
        assert notices[1].key == key3
        assert notices[0].last_repeated < notices[1].last_repeated


class TestNotices(PebbleNoticesMixin):
    @pytest.fixture
    def client(self):
        harness = ops.testing.Harness(ops.CharmBase, meta='''
            name: test-app
            containers:
              mycontainer: {}
            ''')
        backend = harness._backend
        client = backend.get_pebble('/charm/containers/mycontainer/pebble.socket')
        harness.set_can_connect('mycontainer', True)
        yield client
        harness.cleanup()


class TestCloudSpec:
    def test_set_cloud_spec(self, request: pytest.FixtureRequest):
        class TestCharm(ops.CharmBase):
            def __init__(self, framework: ops.Framework):
                super().__init__(framework)
                framework.observe(self.on.start, self._on_start)

            def _on_start(self, event: ops.StartEvent):
                self.cloud_spec = self.model.get_cloud_spec()

        harness = ops.testing.Harness(TestCharm)
        request.addfinalizer(harness.cleanup)
        cloud_spec_dict = {
            'name': 'localhost',
            'type': 'lxd',
            'endpoint': 'https://127.0.0.1:8443',
            'credential': {
                'auth-type': 'certificate',
                'attrs': {
                    'client-cert': 'foo',
                    'client-key': 'bar',
                    'server-cert': 'baz'
                },
            },
        }
        harness.set_cloud_spec(ops.CloudSpec.from_dict(cloud_spec_dict))
        harness.begin()
        harness.charm.on.start.emit()
        assert harness.charm.cloud_spec == ops.CloudSpec.from_dict(cloud_spec_dict)

    def test_get_cloud_spec_without_set_error(self, request: pytest.FixtureRequest):
        harness = ops.testing.Harness(ops.CharmBase)
        request.addfinalizer(harness.cleanup)
        harness.begin()
        with pytest.raises(ops.ModelError):
            harness.model.get_cloud_spec()<|MERGE_RESOLUTION|>--- conflicted
+++ resolved
@@ -5782,8 +5782,13 @@
         out = harness.run_action("simple")
         assert out.logs == []
         assert out.results == {}
-<<<<<<< HEAD
         assert harness.charm.simple_was_called  # type: ignore
+
+    def test_fail_action_no_message(self, harness: ops.testing.Harness[ops.CharmBase]):
+        with pytest.raises(ops.testing.ActionFailed) as excinfo:
+            harness.run_action('fail', {'empty-failure-message': True})
+            assert 'called `fail()`' in str(excinfo.value)
+        assert excinfo.value.message == ''
 
     def test_fail_action(
         self,
@@ -5794,22 +5799,7 @@
         action_results["partial"] = "foo"
         with pytest.raises(ops.testing.ActionFailed) as excinfo:
             harness.run_action("fail")
-=======
-        assert self.harness.charm.simple_was_called
-
-    def test_fail_action_no_message(self):
-        with pytest.raises(ops.testing.ActionFailed) as excinfo:
-            self.harness.run_action('fail', {'empty-failure-message': True})
-            assert 'called `fail()`' in str(excinfo.value)
-        assert excinfo.value.message == ''
-
-    def test_fail_action(self):
-        self._action_results.clear()
-        self._action_results["partial"] = "foo"
-        with pytest.raises(ops.testing.ActionFailed) as excinfo:
-            self.harness.run_action("fail")
-            assert "something went wrong" in str(excinfo.value)
->>>>>>> 9bc1f174
+
         assert excinfo.value.message == "something went wrong"
         assert excinfo.value.output.logs == ["some progress", "more progress"]
         assert excinfo.value.output.results == {"partial": "foo"}
