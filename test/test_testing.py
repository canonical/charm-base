--- conflicted
+++ resolved
@@ -1593,7 +1593,6 @@
             "units/unit-test-app-0/resources/foo: resource#test-app/foo not found",
             str(cm.exception))
 
-<<<<<<< HEAD
     def test_leader_get_set(self):
         harness = Harness(CharmBase)
         self.addCleanup(harness.cleanup)
@@ -1604,7 +1603,7 @@
         self.assertEqual(backend.leader_get(), {'foo': 'value'})
         backend.leader_set('foo', '')
         self.assertEqual(backend.leader_get(), {})
-=======
+
     def test_relation_remote_app_name(self):
         harness = Harness(CharmBase, meta='''
             name: test-charm
@@ -1620,5 +1619,4 @@
         harness.add_relation_unit(rel_id, 'postgresql/1')
         self.assertEqual(backend.relation_remote_app_name(rel_id), 'postgresql')
 
-        self.assertIs(backend.relation_remote_app_name(7), None)
->>>>>>> 3c8adbf5
+        self.assertIs(backend.relation_remote_app_name(7), None)