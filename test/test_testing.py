--- conflicted
+++ resolved
@@ -553,7 +553,15 @@
         del rel.data[harness.charm.model.unit]['foo']
         self.assertEqual({}, harness.get_relation_data(rel_id, 'test-charm/0'))
 
-<<<<<<< HEAD
+    def test_set_workload_version(self):
+        harness = Harness(CharmBase, meta='''
+            name: app
+            ''')
+        harness.begin()
+        self.assertIsNone(harness.get_workload_version())
+        harness.charm.model.unit.set_workload_version('1.2.3')
+        self.assertEqual(harness.get_workload_version(), '1.2.3')
+
     def test_get_backend_calls(self):
         harness = Harness(CharmBase, meta='''
             name: test-charm
@@ -608,16 +616,6 @@
             [('is_leader',),
              ('status_set', 'active', 'message', {'is_app': True})],
             harness._get_backend_calls())
-=======
-    def test_set_workload_version(self):
-        harness = Harness(CharmBase, meta='''
-            name: app
-            ''')
-        harness.begin()
-        self.assertIsNone(harness.get_workload_version())
-        harness.charm.model.unit.set_workload_version('1.2.3')
-        self.assertEqual(harness.get_workload_version(), '1.2.3')
->>>>>>> 47af0fc9
 
 
 class DBRelationChangedHelper(Object):
