#!/usr/bin/python3
# Copyright 2019 Canonical Ltd.
#
# Licensed under the Apache License, Version 2.0 (the "License");
# you may not use this file except in compliance with the License.
# You may obtain a copy of the License at
#
# http://www.apache.org/licenses/LICENSE-2.0
#
# Unless required by applicable law or agreed to in writing, software
# distributed under the License is distributed on an "AS IS" BASIS,
# WITHOUT WARRANTIES OR CONDITIONS OF ANY KIND, either express or implied.
# See the License for the specific language governing permissions and
# limitations under the License.

import importlib
import pathlib
import shutil
import sys
import tempfile
import textwrap
import unittest

from ops.charm import (
    CharmBase,
    RelationEvent,
)
from ops.framework import (
    Object,
)
from ops.model import (
    ModelError,
)
from ops.testing import Harness


class TestHarness(unittest.TestCase):

    def test_add_relation(self):
        # language=YAML
        harness = Harness(CharmBase, meta='''
            name: test-app
            requires:
                db:
                    interface: pgsql
            ''')
        rel_id = harness.add_relation('db', 'postgresql')
        self.assertIsInstance(rel_id, int)
        backend = harness._backend
<<<<<<< HEAD
        self.assertEqual([rel_id], backend.relation_ids('db'))
        self.assertEqual([], backend.relation_list(rel_id))
        # Make sure the initial data bags for our app and unit are empty.
        self.assertEqual({}, backend.relation_get(rel_id, 'test-app', is_app=True))
        self.assertEqual({}, backend.relation_get(rel_id, 'test-app/0', is_app=False))
=======
        self.assertEqual(backend.relation_ids('db'), [rel_id])
        self.assertEqual(backend.relation_list(rel_id), [])
>>>>>>> 04cb3479

    def test_add_relation_and_unit(self):
        # language=YAML
        harness = Harness(CharmBase, meta='''
            name: test-app
            requires:
                db:
                    interface: pgsql
            ''')
        rel_id = harness.add_relation('db', 'postgresql')
        self.assertIsInstance(rel_id, int)
        harness.add_relation_unit(rel_id, 'postgresql/0')
        harness.update_relation_data(rel_id, 'postgresql/0', {'foo': 'bar'})
        backend = harness._backend
<<<<<<< HEAD
        self.assertEqual([rel_id], backend.relation_ids('db'))
        self.assertEqual(['postgresql/0'], backend.relation_list(rel_id))
        self.assertEqual(
            {'foo': 'bar'},
            backend.relation_get(rel_id, 'postgresql/0', is_app=False))
=======
        self.assertEqual(backend.relation_ids('db'), [rel_id])
        self.assertEqual(backend.relation_list(rel_id), [remote_unit])
        self.assertEqual(backend.relation_get(rel_id, remote_unit, is_app=False), {'foo': 'bar'})
        self.assertEqual(backend.relation_get(rel_id, remote_unit, is_app=True),
                         {'app': 'data'})
>>>>>>> 04cb3479

    def test_add_relation_with_remote_app_data(self):
        # language=YAML
        harness = Harness(CharmBase, meta='''
            name: test-app
            requires:
                db:
                    interface: pgsql
            ''')
        remote_app = 'postgresql'
        rel_id = harness.add_relation('db', remote_app)
        harness.update_relation_data(rel_id, 'postgresql', {'app': 'data'})
        self.assertIsInstance(rel_id, int)
        backend = harness._backend
        self.assertEqual([rel_id], backend.relation_ids('db'))
        self.assertEqual({'app': 'data'}, backend.relation_get(rel_id, remote_app, is_app=True))

    def test_add_relation_with_our_initial_data(self):

        class InitialDataTester(CharmBase):
            """Record the relation-changed events."""

            def __init__(self, framework, charm_name):
                super().__init__(framework, charm_name)
                self.observed_events = []
                self.framework.observe(self.on.db_relation_changed, self._on_db_relation_changed)

            def _on_db_relation_changed(self, event):
                self.observed_events.append(event)

        # language=YAML
        harness = Harness(InitialDataTester, meta='''
            name: test-app
            requires:
                db:
                    interface: pgsql
            ''')
        rel_id = harness.add_relation('db', 'postgresql')
        harness.update_relation_data(rel_id, 'test-app', {'k': 'v1'})
        harness.update_relation_data(rel_id, 'test-app/0', {'ingress-address': '192.0.2.1'})
        backend = harness._backend
        self.assertEqual({'k': 'v1'}, backend.relation_get(rel_id, 'test-app', is_app=True))
        self.assertEqual({'ingress-address': '192.0.2.1'},
                         backend.relation_get(rel_id, 'test-app/0', is_app=False))

        harness.begin()
        self.assertEqual({'k': 'v1'}, backend.relation_get(rel_id, 'test-app', is_app=True))
        self.assertEqual({'ingress-address': '192.0.2.1'},
                         backend.relation_get(rel_id, 'test-app/0', is_app=False))
        # Make sure no relation-changed events are emitted for our own data bags.
        self.assertEqual([], harness.charm.observed_events)

        # A remote unit can still update our app relation data bag since our unit is not a leader.
        harness.update_relation_data(rel_id, 'test-app', {'k': 'v2'})
        # And we get an event
        self.assertEqual([], harness.charm.observed_events)
        # We can also update our own relation data, even if it is a bit 'cheaty'
        harness.update_relation_data(rel_id, 'test-app/0', {'ingress-address': '192.0.2.2'})
        # But no event happens

        # Updating our data app relation data bag and our unit data bag does not generate events.
        harness.set_leader(True)
        harness.update_relation_data(rel_id, 'test-app', {'k': 'v3'})
        harness.update_relation_data(rel_id, 'test-app/0', {'ingress-address': '192.0.2.2'})
        self.assertEqual([], harness.charm.observed_events)

    def test_add_peer_relation_with_initial_data_leader(self):

        class InitialDataTester(CharmBase):
            """Record the relation-changed events."""

            def __init__(self, framework, charm_name):
                super().__init__(framework, charm_name)
                self.observed_events = []
                self.framework.observe(self.on.cluster_relation_changed,
                                       self._on_cluster_relation_changed)

            def _on_cluster_relation_changed(self, event):
                self.observed_events.append(event)

        # language=YAML
        harness = Harness(InitialDataTester, meta='''
            name: test-app
            peers:
                cluster:
                    interface: cluster
            ''')
        # TODO: dmitriis 2020-04-07 test a minion unit and initial peer relation app data
        # events when the harness begins to emit events for initial data.
        harness.set_leader(is_leader=True)
        rel_id = harness.add_relation('cluster', 'test-app')
        harness.update_relation_data(rel_id, 'test-app', {'k': 'v'})
        harness.update_relation_data(rel_id, 'test-app/0', {'ingress-address': '192.0.2.1'})
        backend = harness._backend
        self.assertEqual({'k': 'v'}, backend.relation_get(rel_id, 'test-app', is_app=True))
        self.assertEqual({'ingress-address': '192.0.2.1'},
                         backend.relation_get(rel_id, 'test-app/0', is_app=False))

        harness.begin()
        self.assertEqual({'k': 'v'}, backend.relation_get(rel_id, 'test-app', is_app=True))
        self.assertEqual({'ingress-address': '192.0.2.1'},
                         backend.relation_get(rel_id, 'test-app/0', is_app=False))
        # Make sure no relation-changed events are emitted for our own data bags.
        self.assertEqual([], harness.charm.observed_events)

        # Updating our app relation data bag and our unit data bag does not trigger events
        harness.update_relation_data(rel_id, 'test-app', {'k': 'v2'})
        harness.update_relation_data(rel_id, 'test-app/0', {'ingress-address': '192.0.2.2'})
        self.assertEqual([], harness.charm.observed_events)

        # If our unit becomes a minion, updating app relation data indirectly becomes possible
        # and our charm gets notifications.
        harness.set_leader(False)
        harness.update_relation_data(rel_id, 'test-app', {'k': 'v3'})
        self.assertEqual({'k': 'v3'}, backend.relation_get(rel_id, 'test-app', is_app=True))
        self.assertTrue(len(harness.charm.observed_events), 1)
        self.assertIsInstance(harness.charm.observed_events[0], RelationEvent)

    def test_get_relation_data(self):
        # language=YAML
        harness = Harness(CharmBase, meta='''
            name: test-app
            requires:
                db:
                    interface: pgsql
            ''')
        rel_id = harness.add_relation('db', 'postgresql')
        harness.update_relation_data(rel_id, 'postgresql', {'remote': 'data'})
        self.assertEqual(harness.get_relation_data(rel_id, 'test-app'), {})
        self.assertEqual(harness.get_relation_data(rel_id, 'test-app/0'), {})
        self.assertEqual(harness.get_relation_data(rel_id, 'test-app/1'), None)
        self.assertEqual(harness.get_relation_data(rel_id, 'postgresql'), {'remote': 'data'})
        with self.assertRaises(KeyError):
            # unknown relation id
            harness.get_relation_data(99, 'postgresql')

    def test_create_harness_twice(self):
        # language=YAML
        metadata = '''
            name: my-charm
            requires:
              db:
                interface: pgsql
            '''
        harness1 = Harness(CharmBase, meta=metadata)
        harness2 = Harness(CharmBase, meta=metadata)
        harness1.begin()
        harness2.begin()
        helper1 = DBRelationChangedHelper(harness1.charm, "helper1")
        helper2 = DBRelationChangedHelper(harness2.charm, "helper2")
        rel_id = harness2.add_relation('db', 'postgresql')
        harness2.update_relation_data(rel_id, 'postgresql', {'key': 'value'})
        # Helper2 should see the event triggered by harness2, but helper1 should see no events.
        self.assertEqual(helper1.changes, [])
        self.assertEqual(helper2.changes, [(rel_id, 'postgresql')])

    def test_begin_twice(self):
        # language=YAML
        harness = Harness(CharmBase, meta='''
            name: test-app
            requires:
                db:
                    interface: pgsql
            ''')
        harness.begin()
        with self.assertRaises(RuntimeError):
            harness.begin()

    def test_update_relation_exposes_new_data(self):
        # language=YAML
        harness = Harness(CharmBase, meta='''
            name: my-charm
            requires:
              db:
                interface: pgsql
            ''')
        harness.begin()
        viewer = RelationChangedViewer(harness.charm, 'db')
        rel_id = harness.add_relation('db', 'postgresql')
        harness.add_relation_unit(rel_id, 'postgresql/0')
        harness.update_relation_data(rel_id, 'postgresql/0', {'initial': 'data'})
        self.assertEqual(viewer.changes, [{'initial': 'data'}])
        harness.update_relation_data(rel_id, 'postgresql/0', {'new': 'value'})
        self.assertEqual(viewer.changes, [{'initial': 'data'},
                                          {'initial': 'data', 'new': 'value'}])

    def test_update_relation_no_local_unit_change_event(self):
        # language=YAML
        harness = Harness(CharmBase, meta='''
            name: my-charm
            requires:
              db:
                interface: pgsql
            ''')
        harness.begin()
        helper = DBRelationChangedHelper(harness.charm, "helper")
        rel_id = harness.add_relation('db', 'postgresql')
        rel = harness.charm.model.get_relation('db')
        rel.data[harness.charm.model.unit]['key'] = 'value'
        # there should be no event for updating our own data
        harness.update_relation_data(rel_id, 'my-charm/0', {'new': 'other'})
        # Make sure our unit data has not actually changed after an exception got raised.
        self.assertEqual({'key': 'value', 'new': 'other'}, rel.data[harness.charm.model.unit])

        rel.data[harness.charm.model.unit]['new'] = 'value'
        # Our unit data bag got updated.
        self.assertEqual(rel.data[harness.charm.model.unit]['new'], 'value')
        # But there were no changed events registered by our unit.
        self.assertEqual([], helper.changes)

    def test_update_peer_relation_no_local_unit_change_event(self):
        # language=YAML
        harness = Harness(CharmBase, meta='''
            name: postgresql
            peers:
              db:
                interface: pgsql
            ''')
        harness.begin()
        helper = DBRelationChangedHelper(harness.charm, "helper")
        rel_id = harness.add_relation('db', 'postgresql')

        rel = harness.charm.model.get_relation('db')
        rel.data[harness.charm.model.unit]['key'] = 'value'
        rel = harness.charm.model.get_relation('db')
        harness.update_relation_data(rel_id, 'postgresql/0', {'key': 'v1'})
        self.assertEqual({'key': 'v1'}, rel.data[harness.charm.model.unit])
        # Make sure there was no event
        self.assertEqual([], helper.changes)

        rel.data[harness.charm.model.unit]['key'] = 'v2'
        # Our unit data bag got updated.
        self.assertEqual({'key': 'v2'}, dict(rel.data[harness.charm.model.unit]))
        # But there were no changed events registered by our unit.
        self.assertEqual([], helper.changes)

        # Same for when our unit is a leader.
        harness.set_leader(is_leader=True)
        harness.update_relation_data(rel_id, 'postgresql/0', {'key': 'v3'})
        self.assertEqual({'key': 'v3'}, dict(rel.data[harness.charm.model.unit]))
        self.assertEqual([], helper.changes)

        rel.data[harness.charm.model.unit]['key'] = 'v4'
        self.assertEqual(rel.data[harness.charm.model.unit]['key'], 'v4')
        self.assertEqual([], helper.changes)

    def test_update_peer_relation_app_data(self):
        # language=YAML
        harness = Harness(CharmBase, meta='''
            name: postgresql
            peers:
              db:
                interface: pgsql
            ''')
        harness.begin()
        harness.set_leader(is_leader=True)
        helper = DBRelationChangedHelper(harness.charm, "helper")
        rel_id = harness.add_relation('db', 'postgresql')
        rel = harness.charm.model.get_relation('db')
        rel.data[harness.charm.app]['key'] = 'value'
        harness.update_relation_data(rel_id, 'postgresql', {'key': 'v1'})
        self.assertEqual({'key': 'v1'}, rel.data[harness.charm.app])
        self.assertEqual([], helper.changes)

        rel.data[harness.charm.app]['key'] = 'v2'
        # Our unit data bag got updated.
        self.assertEqual(rel.data[harness.charm.model.app]['key'], 'v2')
        # But there were no changed events registered by our unit.
        self.assertEqual([], helper.changes)

        # If our unit is not a leader unit we get an update about peer app relation data changes.
        harness.set_leader(is_leader=False)
        harness.update_relation_data(rel_id, 'postgresql', {'k2': 'v2'})
        self.assertEqual(rel.data[harness.charm.model.app]['k2'], 'v2')
        self.assertEqual(helper.changes, [(0, 'postgresql')])

    def test_update_relation_no_local_app_change_event(self):
        # language=YAML
        harness = Harness(CharmBase, meta='''
            name: my-charm
            requires:
              db:
                interface: pgsql
            ''')
        harness.begin()
        harness.set_leader(False)
        helper = DBRelationChangedHelper(harness.charm, "helper")
        rel_id = harness.add_relation('db', 'postgresql')
        # TODO: remove this as soon as https://github.com/canonical/operator/issues/175 is fixed.
        harness.add_relation_unit(rel_id, 'postgresql/0')
        self.assertEqual(helper.changes, [])

        harness.update_relation_data(rel_id, 'my-charm', {'new': 'value'})
        rel = harness.charm.model.get_relation('db')
        self.assertEqual(rel.data[harness.charm.app]['new'], 'value')

        # Our app data bag got updated.
        self.assertEqual(rel.data[harness.charm.model.app]['new'], 'value')
        # But there were no changed events registered by our unit.
        self.assertEqual(helper.changes, [])

    def test_update_relation_remove_data(self):
        # language=YAML
        harness = Harness(CharmBase, meta='''
            name: my-charm
            requires:
              db:
                interface: pgsql
            ''')
        harness.begin()
        viewer = RelationChangedViewer(harness.charm, 'db')
        rel_id = harness.add_relation('db', 'postgresql')
        harness.add_relation_unit(rel_id, 'postgresql/0')
        harness.update_relation_data(rel_id, 'postgresql/0', {'initial': 'data'})
        harness.update_relation_data(rel_id, 'postgresql/0', {'initial': ''})
        self.assertEqual(viewer.changes, [{'initial': 'data'}, {}])

    def test_update_config(self):
        harness = Harness(RecordingCharm)
        harness.begin()
        harness.update_config(key_values={'a': 'foo', 'b': 2})
        self.assertEqual(
            harness.charm.changes,
            [{'name': 'config', 'data': {'a': 'foo', 'b': 2}}])
        harness.update_config(key_values={'b': 3})
        self.assertEqual(
            harness.charm.changes,
            [{'name': 'config', 'data': {'a': 'foo', 'b': 2}},
             {'name': 'config', 'data': {'a': 'foo', 'b': 3}}])
        # you can set config values to the empty string, you can use unset to actually remove items
        harness.update_config(key_values={'a': ''}, unset=set('b'))
        self.assertEqual(
            harness.charm.changes,
            [{'name': 'config', 'data': {'a': 'foo', 'b': 2}},
             {'name': 'config', 'data': {'a': 'foo', 'b': 3}},
             {'name': 'config', 'data': {'a': ''}},
             ])

    def test_set_leader(self):
        harness = Harness(RecordingCharm)
        # No event happens here
        harness.set_leader(False)
        harness.begin()
        self.assertFalse(harness.charm.model.unit.is_leader())
        harness.set_leader(True)
        self.assertEqual(harness.charm.get_changes(reset=True), [{'name': 'leader-elected'}])
        self.assertTrue(harness.charm.model.unit.is_leader())
        harness.set_leader(False)
        self.assertFalse(harness.charm.model.unit.is_leader())
        # No hook event when you lose leadership.
        # TODO: verify if Juju always triggers `leader-settings-changed` if you
        #   lose leadership.
        self.assertEqual(harness.charm.get_changes(reset=True), [])
        harness.disable_hooks()
        harness.set_leader(True)
        # No hook event if you have disabled them
        self.assertEqual(harness.charm.get_changes(reset=True), [])

    def test_relation_set_app_not_leader(self):
        # language=YAML
        harness = Harness(RecordingCharm, meta='''
            name: test-charm
            requires:
                db:
                    interface: pgsql
            ''')
        harness.begin()
        harness.set_leader(False)
        rel_id = harness.add_relation('db', 'postgresql')
        harness.add_relation_unit(rel_id, 'postgresql/0')
        rel = harness.charm.model.get_relation('db')
        with self.assertRaises(ModelError):
            rel.data[harness.charm.app]['foo'] = 'bar'
        # The data has not actually been changed
        self.assertEqual(harness.get_relation_data(rel_id, 'test-charm'), {})
        harness.set_leader(True)
        rel.data[harness.charm.app]['foo'] = 'bar'
        self.assertEqual(harness.get_relation_data(rel_id, 'test-charm'), {'foo': 'bar'})

    def test_hooks_enabled_and_disabled(self):
        # language=YAML
        harness = Harness(RecordingCharm, meta='''
            name: test-charm
        ''')
        # Before begin() there are no events.
        harness.update_config({'value': 'first'})
        # By default, after begin the charm is set up to receive events.
        harness.begin()
        harness.update_config({'value': 'second'})
        self.assertEqual(
            harness.charm.get_changes(reset=True),
            [{'name': 'config', 'data': {'value': 'second'}}])
        # Once disabled, we won't see config-changed when we make an update
        harness.disable_hooks()
        harness.update_config({'third': '3'})
        self.assertEqual(harness.charm.get_changes(reset=True), [])
        harness.enable_hooks()
        harness.update_config({'value': 'fourth'})
        self.assertEqual(
            harness.charm.get_changes(reset=True),
            [{'name': 'config', 'data': {'value': 'fourth', 'third': '3'}}])

    def test_metadata_from_directory(self):
        tmp = pathlib.Path(tempfile.mkdtemp())
        self.addCleanup(shutil.rmtree, str(tmp))
        metadata_filename = tmp / 'metadata.yaml'
        with metadata_filename.open('wt') as metadata:
            metadata.write(textwrap.dedent('''
            name: my-charm
            requires:
                db:
                    interface: pgsql
            '''))
        harness = self._get_dummy_charm_harness(tmp)
        harness.begin()
        self.assertEqual(list(harness.model.relations), ['db'])
        # The charm_dir also gets set
        self.assertEqual(harness.framework.charm_dir, tmp)

    def test_actions_from_directory(self):
        tmp = pathlib.Path(tempfile.mkdtemp())
        self.addCleanup(shutil.rmtree, str(tmp))
        actions_filename = tmp / 'actions.yaml'
        with actions_filename.open('wt') as actions:
            actions.write(textwrap.dedent('''
            test:
                description: a dummy action
            '''))
        harness = self._get_dummy_charm_harness(tmp)
        harness.begin()
        self.assertEqual(list(harness.framework.meta.actions), ['test'])
        # The charm_dir also gets set
        self.assertEqual(harness.framework.charm_dir, tmp)

    def _get_dummy_charm_harness(self, tmp):
        self._write_dummy_charm(tmp)
        charm_mod = importlib.import_module('charm')
        harness = Harness(charm_mod.MyTestingCharm)
        return harness

    def _write_dummy_charm(self, tmp):
        srcdir = tmp / 'src'
        srcdir.mkdir(0o755)
        charm_filename = srcdir / 'charm.py'
        with charm_filename.open('wt') as charmpy:
            # language=Python
            charmpy.write(textwrap.dedent('''
                from ops.charm import CharmBase
                class MyTestingCharm(CharmBase):
                    pass
                '''))
        orig = sys.path[:]
        sys.path.append(str(srcdir))

        def cleanup():
            sys.path = orig
            sys.modules.pop('charm')

        self.addCleanup(cleanup)

    def test_actions_passed_in(self):
        harness = Harness(
            CharmBase,
            meta='''
                name: test-app
            ''',
            actions='''
                test-action:
                    description: a dummy test action
            ''')
        self.assertEqual(list(harness.framework.meta.actions), ['test-action'])


class DBRelationChangedHelper(Object):
    def __init__(self, parent, key):
        super().__init__(parent, key)
        self.changes = []
        parent.framework.observe(parent.on.db_relation_changed, self.on_relation_changed)

    def on_relation_changed(self, event):
        if event.unit is not None:
            self.changes.append((event.relation.id, event.unit.name))
        else:
            self.changes.append((event.relation.id, event.app.name))


class RelationChangedViewer(Object):
    """Track relation_changed events and saves the data seen in the relation bucket."""

    def __init__(self, charm, relation_name):
        super().__init__(charm, relation_name)
        self.changes = []
        charm.framework.observe(charm.on[relation_name].relation_changed, self.on_relation_changed)

    def on_relation_changed(self, event):
        if event.unit is not None:
            data = event.relation.data[event.unit]
        else:
            data = event.relation.data[event.app]
        self.changes.append(dict(data))


class RecordingCharm(CharmBase):
    """Record the events that we see, and any associated data."""

    def __init__(self, framework, charm_name):
        super().__init__(framework, charm_name)
        self.changes = []
        self.framework.observe(self.on.config_changed, self.on_config_changed)
        self.framework.observe(self.on.leader_elected, self.on_leader_elected)

    def get_changes(self, reset=True):
        changes = self.changes
        if reset:
            self.changes = []
        return changes

    def on_config_changed(self, _):
        self.changes.append(dict(name='config', data=dict(self.framework.model.config)))

    def on_leader_elected(self, _):
        self.changes.append(dict(name='leader-elected'))


class TestTestingModelBackend(unittest.TestCase):

    def test_status_set_get_unit(self):
        harness = Harness(CharmBase, meta='''
            name: app
            ''')
        backend = harness._backend
        backend.status_set('blocked', 'message', is_app=False)
        self.assertEqual(backend.status_get(is_app=False), ('blocked', 'message'))
        self.assertEqual(backend.status_get(is_app=True), None)

    def test_status_set_get_app(self):
        harness = Harness(CharmBase, meta='''
            name: app
            ''')
        backend = harness._backend
        backend.status_set('blocked', 'message', is_app=True)
        self.assertEqual(backend.status_get(is_app=True), ('blocked', 'message'))
        self.assertEqual(backend.status_get(is_app=False), None)


if __name__ == "__main__":
    unittest.main()<|MERGE_RESOLUTION|>--- conflicted
+++ resolved
@@ -47,16 +47,11 @@
         rel_id = harness.add_relation('db', 'postgresql')
         self.assertIsInstance(rel_id, int)
         backend = harness._backend
-<<<<<<< HEAD
-        self.assertEqual([rel_id], backend.relation_ids('db'))
-        self.assertEqual([], backend.relation_list(rel_id))
-        # Make sure the initial data bags for our app and unit are empty.
-        self.assertEqual({}, backend.relation_get(rel_id, 'test-app', is_app=True))
-        self.assertEqual({}, backend.relation_get(rel_id, 'test-app/0', is_app=False))
-=======
         self.assertEqual(backend.relation_ids('db'), [rel_id])
         self.assertEqual(backend.relation_list(rel_id), [])
->>>>>>> 04cb3479
+        # Make sure the initial data bags for our app and unit are empty.
+        self.assertEqual(backend.relation_get(rel_id, 'test-app', is_app=True), {})
+        self.assertEqual(backend.relation_get(rel_id, 'test-app/0', is_app=False), {})
 
     def test_add_relation_and_unit(self):
         # language=YAML
@@ -71,19 +66,11 @@
         harness.add_relation_unit(rel_id, 'postgresql/0')
         harness.update_relation_data(rel_id, 'postgresql/0', {'foo': 'bar'})
         backend = harness._backend
-<<<<<<< HEAD
-        self.assertEqual([rel_id], backend.relation_ids('db'))
-        self.assertEqual(['postgresql/0'], backend.relation_list(rel_id))
+        self.assertEqual(backend.relation_ids('db'), [rel_id])
+        self.assertEqual(backend.relation_list(rel_id), ['postgresql/0'])
         self.assertEqual(
-            {'foo': 'bar'},
-            backend.relation_get(rel_id, 'postgresql/0', is_app=False))
-=======
-        self.assertEqual(backend.relation_ids('db'), [rel_id])
-        self.assertEqual(backend.relation_list(rel_id), [remote_unit])
-        self.assertEqual(backend.relation_get(rel_id, remote_unit, is_app=False), {'foo': 'bar'})
-        self.assertEqual(backend.relation_get(rel_id, remote_unit, is_app=True),
-                         {'app': 'data'})
->>>>>>> 04cb3479
+            backend.relation_get(rel_id, 'postgresql/0', is_app=False),
+            {'foo': 'bar'})
 
     def test_add_relation_with_remote_app_data(self):
         # language=YAML
