#!/usr/bin/python3
# Copyright 2021 Canonical Ltd.
#
# Licensed under the Apache License, Version 2.0 (the "License");
# you may not use this file except in compliance with the License.
# You may obtain a copy of the License at
#
# http://www.apache.org/licenses/LICENSE-2.0
#
# Unless required by applicable law or agreed to in writing, software
# distributed under the License is distributed on an "AS IS" BASIS,
# WITHOUT WARRANTIES OR CONDITIONS OF ANY KIND, either express or implied.
# See the License for the specific language governing permissions and
# limitations under the License.

import cgi
import datetime
import email.parser
import io
import json
import os
import signal
import sys
import tempfile
import test.fake_pebble as fake_pebble
import threading
import time
import unittest
import unittest.mock
import unittest.util
<<<<<<< HEAD
import uuid
=======
import urllib.error
import urllib.request
>>>>>>> 6013988d

import pytest

import ops.pebble as pebble
from ops._private import yaml
from ops._vendor import websocket

# Ensure unittest diffs don't get truncated like "[17 chars]"
unittest.util._MAX_LENGTH = 1000


def datetime_utc(y, m, d, hour, min, sec, micro=0):
    tz = datetime.timezone.utc
    return datetime.datetime(y, m, d, hour, min, sec, micro, tzinfo=tz)


def datetime_nzdt(y, m, d, hour, min, sec, micro=0):
    tz = datetime.timezone(datetime.timedelta(hours=13))
    return datetime.datetime(y, m, d, hour, min, sec, micro, tzinfo=tz)


class TestHelpers(unittest.TestCase):
    def test_parse_timestamp(self):
        self.assertEqual(pebble._parse_timestamp('2020-12-25T13:45:50+13:00'),
                         datetime_nzdt(2020, 12, 25, 13, 45, 50, 0))

        self.assertEqual(pebble._parse_timestamp('2020-12-25T13:45:50.123456789+13:00'),
                         datetime_nzdt(2020, 12, 25, 13, 45, 50, 123457))

        self.assertEqual(pebble._parse_timestamp('2021-02-10T04:36:22Z'),
                         datetime_utc(2021, 2, 10, 4, 36, 22, 0))

        self.assertEqual(pebble._parse_timestamp('2021-02-10t04:36:22z'),
                         datetime_utc(2021, 2, 10, 4, 36, 22, 0))

        self.assertEqual(pebble._parse_timestamp('2021-02-10T04:36:22.118970777Z'),
                         datetime_utc(2021, 2, 10, 4, 36, 22, 118971))

        self.assertEqual(pebble._parse_timestamp('2020-12-25T13:45:50.123456789+00:00'),
                         datetime_utc(2020, 12, 25, 13, 45, 50, 123457))

        tzinfo = datetime.timezone(datetime.timedelta(hours=-11, minutes=-30))
        self.assertEqual(pebble._parse_timestamp('2020-12-25T13:45:50.123456789-11:30'),
                         datetime.datetime(2020, 12, 25, 13, 45, 50, 123457, tzinfo=tzinfo))

        tzinfo = datetime.timezone(datetime.timedelta(hours=4))
        self.assertEqual(pebble._parse_timestamp('2000-01-02T03:04:05.006000+04:00'),
                         datetime.datetime(2000, 1, 2, 3, 4, 5, 6000, tzinfo=tzinfo))

        with self.assertRaises(ValueError):
            pebble._parse_timestamp('')

        with self.assertRaises(ValueError):
            pebble._parse_timestamp('foobar')

        with self.assertRaises(ValueError):
            pebble._parse_timestamp('2021-99-99T04:36:22Z')

        with self.assertRaises(ValueError):
            pebble._parse_timestamp(pebble._parse_timestamp('2021-02-10T04:36:22.118970777x'))

        with self.assertRaises(ValueError):
            pebble._parse_timestamp(pebble._parse_timestamp('2021-02-10T04:36:22.118970777-99:99'))


class TestTypes(unittest.TestCase):
    maxDiff = None

    def test_error(self):
        error = pebble.Error('error')
        self.assertIsInstance(error, Exception)

    def test_timeout_error(self):
        error = pebble.TimeoutError('timeout!')
        self.assertIsInstance(error, pebble.Error)
        self.assertIsInstance(error, TimeoutError)
        self.assertEqual(str(error), 'timeout!')

    def test_connection_error(self):
        error = pebble.ConnectionError('connerr!')
        self.assertIsInstance(error, pebble.Error)
        self.assertEqual(str(error), 'connerr!')

    def test_protocol_error(self):
        error = pebble.ProtocolError('protoerr!')
        self.assertIsInstance(error, pebble.Error)
        self.assertEqual(str(error), 'protoerr!')

    def test_path_error(self):
        error = pebble.PathError('not-found', 'thing not found')
        self.assertIsInstance(error, pebble.Error)
        self.assertEqual(error.kind, 'not-found')
        self.assertEqual(error.message, 'thing not found')
        self.assertEqual(str(error), 'not-found - thing not found')

    def test_api_error(self):
        body = {
            "result": {
                "message": "no services to start provided"
            },
            "status": "Bad Request",
            "status-code": 400,
            "type": "error"
        }
        error = pebble.APIError(body, 400, "Bad Request", "no services")
        self.assertIsInstance(error, pebble.Error)
        self.assertEqual(error.body, body)
        self.assertEqual(error.code, 400)
        self.assertEqual(error.status, 'Bad Request')
        self.assertEqual(error.message, 'no services')
        self.assertEqual(str(error), 'no services')

    def test_change_error(self):
        change = pebble.Change(
            id=pebble.ChangeID('1234'),
            kind='start',
            summary='Start service "foo"',
            status='Done',
            tasks=[],
            ready=True,
            err='Some error',
            spawn_time=datetime.datetime.now(),
            ready_time=datetime.datetime.now(),
        )
        error = pebble.ChangeError(change.err, change)
        self.assertIsInstance(error, pebble.Error)
        self.assertEqual(error.err, 'Some error')
        self.assertEqual(error.change, change)
        self.assertEqual(str(error), 'Some error')

    def test_change_error_with_task_logs(self):
        change = pebble.Change(
            id=pebble.ChangeID('1234'),
            kind='start',
            summary='Start service "foo"',
            status='Done',
            tasks=[
                pebble.Task(
                    id=pebble.TaskID('12345'),
                    kind='start',
                    summary='Start service "foo"',
                    status='Error',
                    log=['LINE1', 'LINE2'],
                    progress=pebble.TaskProgress(label='foo', done=3, total=7),
                    spawn_time=datetime_nzdt(2021, 1, 28, 14, 37, 3, 270218),
                    ready_time=datetime_nzdt(2021, 1, 28, 14, 37, 2, 247158),
                ),
                pebble.Task(
                    id=pebble.TaskID('12346'),
                    kind='start',
                    summary='Start service "bar"',
                    status='Error',
                    log=[],
                    progress=pebble.TaskProgress(label='foo', done=3, total=7),
                    spawn_time=datetime_nzdt(2021, 1, 28, 14, 37, 3, 270218),
                    ready_time=datetime_nzdt(2021, 1, 28, 14, 37, 2, 247158),
                ),
                pebble.Task(
                    id=pebble.TaskID('12347'),
                    kind='start',
                    summary='Start service "bazz"',
                    status='Error',
                    log=['single log'],
                    progress=pebble.TaskProgress(label='foo', done=3, total=7),
                    spawn_time=datetime_nzdt(2021, 1, 28, 14, 37, 3, 270218),
                    ready_time=datetime_nzdt(2021, 1, 28, 14, 37, 2, 247158),
                ),
            ],
            ready=True,
            err='Some error',
            spawn_time=datetime.datetime.now(),
            ready_time=datetime.datetime.now(),
        )
        error = pebble.ChangeError(change.err, change)
        self.assertIsInstance(error, pebble.Error)
        self.assertEqual(error.err, 'Some error')
        self.assertEqual(error.change, change)
        self.assertEqual(str(error), """Some error
----- Logs from task 0 -----
LINE1
LINE2
----- Logs from task 2 -----
single log
-----""")

    def test_warning_state(self):
        self.assertEqual(list(pebble.WarningState), [
            pebble.WarningState.ALL,
            pebble.WarningState.PENDING,
        ])
        self.assertEqual(pebble.WarningState.ALL.value, 'all')
        self.assertEqual(pebble.WarningState.PENDING.value, 'pending')

    def test_change_state(self):
        self.assertEqual(list(pebble.ChangeState), [
            pebble.ChangeState.ALL,
            pebble.ChangeState.IN_PROGRESS,
            pebble.ChangeState.READY,
        ])
        self.assertEqual(pebble.ChangeState.ALL.value, 'all')
        self.assertEqual(pebble.ChangeState.IN_PROGRESS.value, 'in-progress')
        self.assertEqual(pebble.ChangeState.READY.value, 'ready')

    def test_system_info_init(self):
        info = pebble.SystemInfo(version='1.2.3')
        self.assertEqual(info.version, '1.2.3')

    def test_system_info_from_dict(self):
        info = pebble.SystemInfo.from_dict({'version': '3.2.1'})
        self.assertEqual(info.version, '3.2.1')

    def test_warning_init(self):
        warning = pebble.Warning(
            message='Beware!',
            first_added=datetime_utc(2021, 1, 1, 1, 1, 1),
            last_added=datetime_utc(2021, 1, 26, 2, 3, 4),
            last_shown=None,
            expire_after='1s',
            repeat_after='2s',
        )
        self.assertEqual(warning.message, 'Beware!')
        self.assertEqual(warning.first_added, datetime_utc(2021, 1, 1, 1, 1, 1))
        self.assertEqual(warning.last_added, datetime_utc(2021, 1, 26, 2, 3, 4))
        self.assertEqual(warning.last_shown, None)
        self.assertEqual(warning.expire_after, '1s')
        self.assertEqual(warning.repeat_after, '2s')

    def test_warning_from_dict(self):
        d = {
            'message': 'Look out...',
            'first-added': '2020-12-25T17:18:54.016273778+13:00',
            'last-added': '2021-01-26T17:01:02.12345+13:00',
            'expire-after': '1s',
            'repeat-after': '2s',
        }
        warning = pebble.Warning.from_dict(d)
        self.assertEqual(warning.message, 'Look out...')
        self.assertEqual(warning.first_added, datetime_nzdt(2020, 12, 25, 17, 18, 54, 16274))
        self.assertEqual(warning.last_added, datetime_nzdt(2021, 1, 26, 17, 1, 2, 123450))
        self.assertEqual(warning.last_shown, None)
        self.assertEqual(warning.expire_after, '1s')
        self.assertEqual(warning.repeat_after, '2s')

        d['last-shown'] = None
        warning = pebble.Warning.from_dict(d)
        self.assertEqual(warning.last_shown, None)

        d['last-shown'] = '2021-08-04T03:02:01.000000000+13:00'
        warning = pebble.Warning.from_dict(d)
        self.assertEqual(warning.last_shown, datetime_nzdt(2021, 8, 4, 3, 2, 1))

        d['first-added'] = '2020-02-03T02:00:40.000000+00:00'
        d['last-added'] = '2021-03-04T03:01:41.100000+00:00'
        d['last-shown'] = '2022-04-05T06:02:42.200000+00:00'
        warning = pebble.Warning.from_dict(d)
        self.assertEqual(warning.first_added, datetime_utc(2020, 2, 3, 2, 0, 40, 0))
        self.assertEqual(warning.last_added, datetime_utc(2021, 3, 4, 3, 1, 41, 100000))
        self.assertEqual(warning.last_shown, datetime_utc(2022, 4, 5, 6, 2, 42, 200000))

    def test_task_progress_init(self):
        tp = pebble.TaskProgress(label='foo', done=3, total=7)
        self.assertEqual(tp.label, 'foo')
        self.assertEqual(tp.done, 3)
        self.assertEqual(tp.total, 7)

    def test_task_progress_from_dict(self):
        tp = pebble.TaskProgress.from_dict({
            'label': 'foo',
            'done': 3,
            'total': 7,
        })
        self.assertEqual(tp.label, 'foo')
        self.assertEqual(tp.done, 3)
        self.assertEqual(tp.total, 7)

    def test_task_id(self):
        task_id = pebble.TaskID('1234')
        self.assertEqual(task_id, '1234')

    def test_task_init(self):
        task = pebble.Task(
            id=pebble.TaskID('42'),
            kind='start',
            summary='Start service "svc"',
            status='Done',
            log=[],
            progress=pebble.TaskProgress(label='foo', done=3, total=7),
            spawn_time=datetime_nzdt(2021, 1, 28, 14, 37, 3, 270218),
            ready_time=datetime_nzdt(2021, 1, 28, 14, 37, 2, 247158),
        )
        self.assertEqual(task.id, '42')
        self.assertEqual(task.kind, 'start')
        self.assertEqual(task.summary, 'Start service "svc"')
        self.assertEqual(task.status, 'Done')
        self.assertEqual(task.log, [])
        self.assertEqual(task.progress.label, 'foo')
        self.assertEqual(task.progress.done, 3)
        self.assertEqual(task.progress.total, 7)
        self.assertEqual(task.spawn_time, datetime_nzdt(2021, 1, 28, 14, 37, 3, 270218))
        self.assertEqual(task.ready_time, datetime_nzdt(2021, 1, 28, 14, 37, 2, 247158))
        self.assertEqual(task.data, {})

    def test_task_from_dict(self):
        d = {
            "id": "78",
            "kind": "start",
            "progress": {
                "done": 1,
                "label": "",
                "total": 1,
            },
            "ready-time": "2021-01-28T14:37:03.270218778+13:00",
            "spawn-time": "2021-01-28T14:37:02.247158162+13:00",
            "status": "Done",
            "summary": 'Start service "svc"',
            "data": {"exit-code": 42},
        }
        task = pebble.Task.from_dict(d)
        self.assertEqual(task.id, '78')
        self.assertEqual(task.kind, 'start')
        self.assertEqual(task.summary, 'Start service "svc"')
        self.assertEqual(task.status, 'Done')
        self.assertEqual(task.log, [])
        self.assertEqual(task.progress.label, '')
        self.assertEqual(task.progress.done, 1)
        self.assertEqual(task.progress.total, 1)
        self.assertEqual(task.ready_time, datetime_nzdt(2021, 1, 28, 14, 37, 3, 270219))
        self.assertEqual(task.spawn_time, datetime_nzdt(2021, 1, 28, 14, 37, 2, 247158))
        self.assertEqual(task.data, {'exit-code': 42})

        d['ready-time'] = '2021-01-28T14:37:03.270218778+00:00'
        d['spawn-time'] = '2021-01-28T14:37:02.247158162+00:00'
        task = pebble.Task.from_dict(d)
        self.assertEqual(task.ready_time, datetime_utc(2021, 1, 28, 14, 37, 3, 270219))
        self.assertEqual(task.spawn_time, datetime_utc(2021, 1, 28, 14, 37, 2, 247158))

    def test_change_id(self):
        change_id = pebble.ChangeID('1234')
        self.assertEqual(change_id, '1234')

    def test_change_init(self):
        change = pebble.Change(
            id=pebble.ChangeID('70'),
            kind='autostart',
            err='SILLY',
            ready=True,
            ready_time=datetime_nzdt(2021, 1, 28, 14, 37, 4, 291517),
            spawn_time=datetime_nzdt(2021, 1, 28, 14, 37, 2, 247202),
            status='Done',
            summary='Autostart service "svc"',
            tasks=[],
        )
        self.assertEqual(change.id, '70')
        self.assertEqual(change.kind, 'autostart')
        self.assertEqual(change.err, 'SILLY')
        self.assertEqual(change.ready, True)
        self.assertEqual(change.ready_time, datetime_nzdt(2021, 1, 28, 14, 37, 4, 291517))
        self.assertEqual(change.spawn_time, datetime_nzdt(2021, 1, 28, 14, 37, 2, 247202))
        self.assertEqual(change.status, 'Done')
        self.assertEqual(change.summary, 'Autostart service "svc"')
        self.assertEqual(change.tasks, [])
        self.assertEqual(change.data, {})

    def test_change_from_dict(self):
        d = {
            "id": "70",
            "kind": "autostart",
            "err": "SILLY",
            "ready": True,
            "ready-time": "2021-01-28T14:37:04.291517768+13:00",
            "spawn-time": "2021-01-28T14:37:02.247202105+13:00",
            "status": "Done",
            "summary": 'Autostart service "svc"',
            "tasks": [],
            "data": {"exit-code": 42},
        }
        change = pebble.Change.from_dict(d)
        self.assertEqual(change.id, '70')
        self.assertEqual(change.kind, 'autostart')
        self.assertEqual(change.err, 'SILLY')
        self.assertEqual(change.ready, True)
        self.assertEqual(change.ready_time, datetime_nzdt(2021, 1, 28, 14, 37, 4, 291518))
        self.assertEqual(change.spawn_time, datetime_nzdt(2021, 1, 28, 14, 37, 2, 247202))
        self.assertEqual(change.status, 'Done')
        self.assertEqual(change.summary, 'Autostart service "svc"')
        self.assertEqual(change.tasks, [])
        self.assertEqual(change.data, {'exit-code': 42})

        d['ready-time'] = '2021-01-28T14:37:04.291517768+00:00'
        d['spawn-time'] = '2021-01-28T14:37:02.247202105+00:00'
        change = pebble.Change.from_dict(d)
        self.assertEqual(change.ready_time, datetime_utc(2021, 1, 28, 14, 37, 4, 291518))
        self.assertEqual(change.spawn_time, datetime_utc(2021, 1, 28, 14, 37, 2, 247202))

    def test_file_type(self):
        self.assertEqual(list(pebble.FileType), [
            pebble.FileType.FILE,
            pebble.FileType.DIRECTORY,
            pebble.FileType.SYMLINK,
            pebble.FileType.SOCKET,
            pebble.FileType.NAMED_PIPE,
            pebble.FileType.DEVICE,
            pebble.FileType.UNKNOWN,
        ])
        self.assertEqual(pebble.FileType.FILE.value, 'file')
        self.assertEqual(pebble.FileType.DIRECTORY.value, 'directory')
        self.assertEqual(pebble.FileType.SYMLINK.value, 'symlink')
        self.assertEqual(pebble.FileType.SOCKET.value, 'socket')
        self.assertEqual(pebble.FileType.NAMED_PIPE.value, 'named-pipe')
        self.assertEqual(pebble.FileType.DEVICE.value, 'device')
        self.assertEqual(pebble.FileType.UNKNOWN.value, 'unknown')

    def test_file_info_init(self):
        info = pebble.FileInfo('/etc/hosts', 'hosts', pebble.FileType.FILE, 123, 0o644,
                               datetime_nzdt(2021, 1, 28, 14, 37, 4, 291518),
                               12, 'bob', 34, 'staff')
        self.assertEqual(info.path, '/etc/hosts')
        self.assertEqual(info.name, 'hosts')
        self.assertEqual(info.type, pebble.FileType.FILE)
        self.assertEqual(info.size, 123)
        self.assertEqual(info.permissions, 0o644)
        self.assertEqual(info.last_modified, datetime_nzdt(2021, 1, 28, 14, 37, 4, 291518))
        self.assertEqual(info.user_id, 12)
        self.assertEqual(info.user, 'bob')
        self.assertEqual(info.group_id, 34)
        self.assertEqual(info.group, 'staff')

    def test_file_info_from_dict(self):
        d = {
            'path': '/etc',
            'name': 'etc',
            'type': 'directory',
            'permissions': '644',
            'last-modified': '2021-01-28T14:37:04.291517768+13:00',
        }
        info = pebble.FileInfo.from_dict(d)
        self.assertEqual(info.path, '/etc')
        self.assertEqual(info.name, 'etc')
        self.assertEqual(info.type, pebble.FileType.DIRECTORY)
        self.assertEqual(info.permissions, 0o644)
        self.assertEqual(info.last_modified, datetime_nzdt(2021, 1, 28, 14, 37, 4, 291518))
        self.assertIs(info.user_id, None)
        self.assertIs(info.user, None)
        self.assertIs(info.group_id, None)
        self.assertIs(info.group, None)

        d['type'] = 'foobar'
        d['size'] = 123
        d['user-id'] = 12
        d['user'] = 'bob'
        d['group-id'] = 34
        d['group'] = 'staff'
        info = pebble.FileInfo.from_dict(d)
        self.assertEqual(info.type, 'foobar')
        self.assertEqual(info.size, 123)
        self.assertEqual(info.user_id, 12)
        self.assertEqual(info.user, 'bob')
        self.assertEqual(info.group_id, 34)
        self.assertEqual(info.group, 'staff')


class TestPlan(unittest.TestCase):
    def test_no_args(self):
        with self.assertRaises(TypeError):
            pebble.Plan()

    def test_services(self):
        plan = pebble.Plan('')
        self.assertEqual(plan.services, {})

        plan = pebble.Plan('services:\n foo:\n  override: replace\n  command: echo foo')

        self.assertEqual(len(plan.services), 1)
        self.assertEqual(plan.services['foo'].name, 'foo')
        self.assertEqual(plan.services['foo'].override, 'replace')
        self.assertEqual(plan.services['foo'].command, 'echo foo')

        # Should be read-only ("can't set attribute")
        with self.assertRaises(AttributeError):
            plan.services = {}

    def test_checks(self):
        plan = pebble.Plan('')
        self.assertEqual(plan.checks, {})

        plan = pebble.Plan(
            'checks:\n bar:\n  override: replace\n  http:\n   url: https://example.com/')

        self.assertEqual(len(plan.checks), 1)
        self.assertEqual(plan.checks['bar'].name, 'bar')
        self.assertEqual(plan.checks['bar'].override, 'replace')
        self.assertEqual(plan.checks['bar'].http, {'url': 'https://example.com/'})

        # Should be read-only ("can't set attribute")
        with self.assertRaises(AttributeError):
            plan.checks = {}

    def test_yaml(self):
        # Starting with nothing, we get the empty result
        plan = pebble.Plan('')
        self.assertEqual(plan.to_yaml(), '{}\n')
        self.assertEqual(str(plan), '{}\n')

        # With a service, we return validated yaml content.
        raw = '''\
services:
 foo:
  override: replace
  command: echo foo

checks:
 bar:
  http:
   https://example.com/
'''
        plan = pebble.Plan(raw)
        reformed = yaml.safe_dump(yaml.safe_load(raw))
        self.assertEqual(plan.to_yaml(), reformed)
        self.assertEqual(str(plan), reformed)

    def test_service_equality(self):
        plan = pebble.Plan('services:\n foo:\n  override: replace\n  command: echo foo')

        old_service = pebble.Service(name="foo",
                                     raw={
                                          "override": "replace",
                                          "command": "echo foo"
                                     })
        old_services = {"foo": old_service}
        self.assertEqual(plan.services, old_services)

        services_as_dict = {
            "foo": {"override": "replace", "command": "echo foo"}
        }
        self.assertEqual(plan.services, services_as_dict)


class TestLayer(unittest.TestCase):
    def _assert_empty(self, layer):
        self.assertEqual(layer.summary, '')
        self.assertEqual(layer.description, '')
        self.assertEqual(layer.services, {})
        self.assertEqual(layer.to_dict(), {})

    def test_no_args(self):
        s = pebble.Layer()
        self._assert_empty(s)

    def test_dict(self):
        s = pebble.Layer({})
        self._assert_empty(s)

        d = {
            'summary': 'Sum Mary',
            'description': 'The quick brown fox!',
            'services': {
                'foo': {
                    'summary': 'Foo',
                    'command': 'echo foo',
                },
                'bar': {
                    'summary': 'Bar',
                    'command': 'echo bar',
                },
            }
        }
        s = pebble.Layer(d)
        self.assertEqual(s.summary, 'Sum Mary')
        self.assertEqual(s.description, 'The quick brown fox!')
        self.assertEqual(s.services['foo'].name, 'foo')
        self.assertEqual(s.services['foo'].summary, 'Foo')
        self.assertEqual(s.services['foo'].command, 'echo foo')
        self.assertEqual(s.services['bar'].name, 'bar')
        self.assertEqual(s.services['bar'].summary, 'Bar')
        self.assertEqual(s.services['bar'].command, 'echo bar')

        self.assertEqual(s.to_dict(), d)

    def test_yaml(self):
        s = pebble.Layer('')
        self._assert_empty(s)

        yaml = """checks:
  chk:
    http:
      url: https://example.com/
description: The quick brown fox!
services:
  bar:
    command: echo bar
    environment:
      ENV1: value1
      ENV2: value2
    group: staff
    group-id: 2000
    summary: Bar
    user: bob
    user-id: 1000
  foo:
    command: echo foo
    summary: Foo
summary: Sum Mary
"""
        s = pebble.Layer(yaml)
        self.assertEqual(s.summary, 'Sum Mary')
        self.assertEqual(s.description, 'The quick brown fox!')
        self.assertEqual(s.services['foo'].name, 'foo')
        self.assertEqual(s.services['foo'].summary, 'Foo')
        self.assertEqual(s.services['foo'].command, 'echo foo')
        self.assertEqual(s.services['bar'].name, 'bar')
        self.assertEqual(s.services['bar'].summary, 'Bar')
        self.assertEqual(s.services['bar'].command, 'echo bar')
        self.assertEqual(s.services['bar'].environment,
                         {'ENV1': 'value1', 'ENV2': 'value2'})
        self.assertEqual(s.services['bar'].user, 'bob')
        self.assertEqual(s.services['bar'].user_id, 1000)
        self.assertEqual(s.services['bar'].group, 'staff')
        self.assertEqual(s.services['bar'].group_id, 2000)

        self.assertEqual(s.checks['chk'].name, 'chk')
        self.assertEqual(s.checks['chk'].http, {'url': 'https://example.com/'})

        self.assertEqual(s.to_yaml(), yaml)
        self.assertEqual(str(s), yaml)

    def test_layer_service_equality(self):
        s = pebble.Layer({})
        self._assert_empty(s)

        d = {
            'summary': 'Sum Mary',
            'description': 'The quick brown fox!',
            'services': {
                'foo': {
                    'summary': 'Foo',
                    'command': 'echo foo',
                },
                'bar': {
                    'summary': 'Bar',
                    'command': 'echo bar',
                },
            }
        }
        s = pebble.Layer(d)
        t = pebble.Layer(d)

        self.assertEqual(s.services, t.services)


class TestService(unittest.TestCase):
    def _assert_empty(self, service, name):
        self.assertEqual(service.name, name)
        self.assertEqual(service.summary, '')
        self.assertEqual(service.description, '')
        self.assertEqual(service.startup, '')
        self.assertEqual(service.override, '')
        self.assertEqual(service.command, '')
        self.assertEqual(service.after, [])
        self.assertEqual(service.before, [])
        self.assertEqual(service.requires, [])
        self.assertEqual(service.environment, {})
        self.assertEqual(service.user, '')
        self.assertIs(service.user_id, None)
        self.assertEqual(service.group, '')
        self.assertIs(service.group_id, None)
        self.assertEqual(service.on_success, '')
        self.assertEqual(service.on_failure, '')
        self.assertEqual(service.on_check_failure, {})
        self.assertEqual(service.backoff_delay, '')
        self.assertIs(service.backoff_factor, None)
        self.assertEqual(service.backoff_limit, '')
        self.assertEqual(service.to_dict(), {})

    def test_name_only(self):
        s = pebble.Service('Name 0')
        self._assert_empty(s, 'Name 0')

    def test_dict(self):
        s = pebble.Service('Name 1', {})
        self._assert_empty(s, 'Name 1')

        d = {
            'summary': 'Sum Mary',
            'description': 'The lazy quick brown',
            'startup': 'Start Up',
            'override': 'override',
            'command': 'echo sum mary',
            'after': ['a1', 'a2'],
            'before': ['b1', 'b2'],
            'requires': ['r1', 'r2'],
            'environment': {'k1': 'v1', 'k2': 'v2'},
            'user': 'bob',
            'user-id': 1000,
            'group': 'staff',
            'group-id': 2000,
            'on-success': 'restart',
            'on-failure': 'ignore',
            'on-check-failure': {'chk1': 'halt'},
            'backoff-delay': '1s',
            'backoff-factor': 4,
            'backoff-limit': '10s',
        }
        s = pebble.Service('Name 2', d)
        self.assertEqual(s.name, 'Name 2')
        self.assertEqual(s.description, 'The lazy quick brown')
        self.assertEqual(s.startup, 'Start Up')
        self.assertEqual(s.override, 'override')
        self.assertEqual(s.command, 'echo sum mary')
        self.assertEqual(s.after, ['a1', 'a2'])
        self.assertEqual(s.before, ['b1', 'b2'])
        self.assertEqual(s.requires, ['r1', 'r2'])
        self.assertEqual(s.environment, {'k1': 'v1', 'k2': 'v2'})
        self.assertEqual(s.user, 'bob')
        self.assertEqual(s.user_id, 1000)
        self.assertEqual(s.group, 'staff')
        self.assertEqual(s.group_id, 2000)
        self.assertEqual(s.on_success, 'restart')
        self.assertEqual(s.on_failure, 'ignore')
        self.assertEqual(s.on_check_failure, {'chk1': 'halt'})
        self.assertEqual(s.backoff_delay, '1s')
        self.assertEqual(s.backoff_factor, 4)
        self.assertEqual(s.backoff_limit, '10s')

        self.assertEqual(s.to_dict(), d)

        # Ensure pebble.Service has made copies of mutable objects
        s.after.append('a3')
        s.before.append('b3')
        s.requires.append('r3')
        s.environment['k3'] = 'v3'
        s.on_check_failure['chk2'] = 'ignore'
        self.assertEqual(s.after, ['a1', 'a2', 'a3'])
        self.assertEqual(s.before, ['b1', 'b2', 'b3'])
        self.assertEqual(s.requires, ['r1', 'r2', 'r3'])
        self.assertEqual(s.environment, {'k1': 'v1', 'k2': 'v2', 'k3': 'v3'})
        self.assertEqual(d['after'], ['a1', 'a2'])
        self.assertEqual(d['before'], ['b1', 'b2'])
        self.assertEqual(d['requires'], ['r1', 'r2'])
        self.assertEqual(d['environment'], {'k1': 'v1', 'k2': 'v2'})
        self.assertEqual(d['on-check-failure'], {'chk1': 'halt'})

    def test_equality(self):
        d = {
            'summary': 'Sum Mary',
            'description': 'The lazy quick brown',
            'startup': 'Start Up',
            'override': 'override',
            'command': 'echo sum mary',
            'after': ['a1', 'a2'],
            'before': ['b1', 'b2'],
            'requires': ['r1', 'r2'],
            'environment': {'k1': 'v1', 'k2': 'v2'},
            'user': 'bob',
            'user-id': 1000,
            'group': 'staff',
            'group-id': 2000,
        }
        one = pebble.Service("Name 1", d)
        two = pebble.Service("Name 1", d)
        self.assertEqual(one, two)

        as_dict = {
            'summary': 'Sum Mary',
            'description': 'The lazy quick brown',
            'startup': 'Start Up',
            'override': 'override',
            'command': 'echo sum mary',
            'after': ['a1', 'a2'],
            'before': ['b1', 'b2'],
            'requires': ['r1', 'r2'],
            'environment': {'k1': 'v1', 'k2': 'v2'},
            'user': 'bob',
            'user-id': 1000,
            'group': 'staff',
            'group-id': 2000,
        }
        self.assertEqual(one, as_dict)

        with self.assertRaises(ValueError):
            self.assertEqual(one, 5)


class TestCheck(unittest.TestCase):
    def _assert_empty(self, check, name):
        self.assertEqual(check.name, name)
        self.assertEqual(check.override, '')
        self.assertEqual(check.level, pebble.CheckLevel.UNSET)
        self.assertEqual(check.period, '')
        self.assertEqual(check.timeout, '')
        self.assertIs(check.threshold, None)
        self.assertIs(check.http, None)
        self.assertIs(check.tcp, None)
        self.assertIs(check.exec, None)

    def test_name_only(self):
        check = pebble.Check('chk')
        self._assert_empty(check, 'chk')

    def test_dict(self):
        d = {
            'override': 'replace',
            'level': 'alive',
            'period': '10s',
            'timeout': '3s',
            'threshold': 5,
            # Not valid for Pebble to have more than one of http, tcp, and exec,
            # but it makes things simpler for the unit tests.
            'http': {'url': 'https://example.com/'},
            'tcp': {'port': 80},
            'exec': {'command': 'echo foo'},
        }
        check = pebble.Check('chk-http', d)
        self.assertEqual(check.name, 'chk-http')
        self.assertEqual(check.override, 'replace')
        self.assertEqual(check.level, pebble.CheckLevel.ALIVE)
        self.assertEqual(check.period, '10s')
        self.assertEqual(check.timeout, '3s')
        self.assertEqual(check.threshold, 5)
        self.assertEqual(check.http, {'url': 'https://example.com/'})
        self.assertEqual(check.tcp, {'port': 80})
        self.assertEqual(check.exec, {'command': 'echo foo'})

        self.assertEqual(check.to_dict(), d)

        # Ensure pebble.Check has made copies of mutable objects
        check.http['url'] = 'https://www.google.com'
        self.assertEqual(d['http'], {'url': 'https://example.com/'})
        check.tcp['port'] = 81
        self.assertEqual(d['tcp'], {'port': 80})
        check.exec['command'] = 'foo'
        self.assertEqual(d['exec'], {'command': 'echo foo'})

    def test_equality(self):
        d = {
            'override': 'replace',
            'level': 'alive',
            'period': '10s',
            'timeout': '3s',
            'threshold': 5,
            'http': {'url': 'https://example.com/'},
        }
        one = pebble.Check('one', d)
        two = pebble.Check('two', d)
        self.assertEqual(one, two)
        self.assertEqual(one, d)
        self.assertEqual(two, d)
        self.assertEqual(one, one.to_dict())
        self.assertEqual(two, two.to_dict())
        d['level'] = 'ready'
        self.assertNotEqual(one, d)

        with self.assertRaises(ValueError):
            self.assertEqual(one, 5)


class TestServiceInfo(unittest.TestCase):
    def test_service_startup(self):
        self.assertEqual(list(pebble.ServiceStartup), [
            pebble.ServiceStartup.ENABLED,
            pebble.ServiceStartup.DISABLED,
        ])
        self.assertEqual(pebble.ServiceStartup.ENABLED.value, 'enabled')
        self.assertEqual(pebble.ServiceStartup.DISABLED.value, 'disabled')

    def test_service_status(self):
        self.assertEqual(list(pebble.ServiceStatus), [
            pebble.ServiceStatus.ACTIVE,
            pebble.ServiceStatus.INACTIVE,
            pebble.ServiceStatus.ERROR,
        ])
        self.assertEqual(pebble.ServiceStatus.ACTIVE.value, 'active')
        self.assertEqual(pebble.ServiceStatus.INACTIVE.value, 'inactive')
        self.assertEqual(pebble.ServiceStatus.ERROR.value, 'error')

    def test_service_info(self):
        s = pebble.ServiceInfo('svc1', pebble.ServiceStartup.ENABLED, pebble.ServiceStatus.ACTIVE)
        self.assertEqual(s.name, 'svc1')
        self.assertEqual(s.startup, pebble.ServiceStartup.ENABLED)
        self.assertEqual(s.current, pebble.ServiceStatus.ACTIVE)

        s = pebble.ServiceInfo(
            'svc1',
            pebble.ServiceStartup.ENABLED,
            pebble.ServiceStatus.ACTIVE)
        self.assertEqual(s.name, 'svc1')
        self.assertEqual(s.startup, pebble.ServiceStartup.ENABLED)
        self.assertEqual(s.current, pebble.ServiceStatus.ACTIVE)

        s = pebble.ServiceInfo.from_dict({
            'name': 'svc2',
            'startup': 'disabled',
            'current': 'inactive',
        })
        self.assertEqual(s.name, 'svc2')
        self.assertEqual(s.startup, pebble.ServiceStartup.DISABLED)
        self.assertEqual(s.current, pebble.ServiceStatus.INACTIVE)

        s = pebble.ServiceInfo.from_dict({
            'name': 'svc2',
            'startup': 'thingy',
            'current': 'bob',
        })
        self.assertEqual(s.name, 'svc2')
        self.assertEqual(s.startup, 'thingy')
        self.assertEqual(s.current, 'bob')

    def test_is_running(self):
        s = pebble.ServiceInfo('s', pebble.ServiceStartup.ENABLED, pebble.ServiceStatus.ACTIVE)
        self.assertTrue(s.is_running())
        for current in [pebble.ServiceStatus.INACTIVE, pebble.ServiceStatus.ERROR, 'other']:
            s = pebble.ServiceInfo('s', pebble.ServiceStartup.ENABLED, current)
            self.assertFalse(s.is_running())


class TestCheckInfo(unittest.TestCase):
    def test_check_level(self):
        self.assertEqual(list(pebble.CheckLevel), [
            pebble.CheckLevel.UNSET,
            pebble.CheckLevel.ALIVE,
            pebble.CheckLevel.READY,
        ])
        self.assertEqual(pebble.CheckLevel.UNSET.value, '')
        self.assertEqual(pebble.CheckLevel.ALIVE.value, 'alive')
        self.assertEqual(pebble.CheckLevel.READY.value, 'ready')

    def test_check_status(self):
        self.assertEqual(list(pebble.CheckStatus), [
            pebble.CheckStatus.UP,
            pebble.CheckStatus.DOWN,
        ])
        self.assertEqual(pebble.CheckStatus.UP.value, 'up')
        self.assertEqual(pebble.CheckStatus.DOWN.value, 'down')

    def test_check_info(self):
        check = pebble.CheckInfo(
            name='chk1',
            level=pebble.CheckLevel.READY,
            status=pebble.CheckStatus.UP,
            threshold=3,
        )
        self.assertEqual(check.name, 'chk1')
        self.assertEqual(check.level, pebble.CheckLevel.READY)
        self.assertEqual(check.status, pebble.CheckStatus.UP)
        self.assertEqual(check.failures, 0)
        self.assertEqual(check.threshold, 3)

        check = pebble.CheckInfo(
            name='chk2',
            level=pebble.CheckLevel.ALIVE,
            status=pebble.CheckStatus.DOWN,
            failures=5,
            threshold=3,
        )
        self.assertEqual(check.name, 'chk2')
        self.assertEqual(check.level, pebble.CheckLevel.ALIVE)
        self.assertEqual(check.status, pebble.CheckStatus.DOWN)
        self.assertEqual(check.failures, 5)
        self.assertEqual(check.threshold, 3)

        check = pebble.CheckInfo.from_dict({
            'name': 'chk3',
            'status': 'up',
            'threshold': 3,
        })
        self.assertEqual(check.name, 'chk3')
        self.assertEqual(check.level, pebble.CheckLevel.UNSET)
        self.assertEqual(check.status, pebble.CheckStatus.UP)
        self.assertEqual(check.failures, 0)
        self.assertEqual(check.threshold, 3)

        check = pebble.CheckInfo.from_dict({
            'name': 'chk4',
            'level': pebble.CheckLevel.UNSET,
            'status': pebble.CheckStatus.DOWN,
            'failures': 3,
            'threshold': 3,
        })
        self.assertEqual(check.name, 'chk4')
        self.assertEqual(check.level, pebble.CheckLevel.UNSET)
        self.assertEqual(check.status, pebble.CheckStatus.DOWN)
        self.assertEqual(check.failures, 3)
        self.assertEqual(check.threshold, 3)


class MockClient(pebble.Client):
    """Mock Pebble client that simply records requests and returns stored responses."""

    def __init__(self):
        self.requests = []
        self.responses = []
        self.timeout = 5
        self.websockets = {}

    def _request(self, method, path, query=None, body=None):
        self.requests.append((method, path, query, body))
        resp = self.responses.pop(0)
        if isinstance(resp, Exception):
            raise resp
        if callable(resp):
            resp = resp()
        return resp

    def _request_raw(self, method, path, query=None, headers=None, data=None):
        self.requests.append((method, path, query, headers, data))
        headers, body = self.responses.pop(0)
        return MockHTTPResponse(headers, body)

    def _connect_websocket(self, task_id, websocket_id):
        return self.websockets[task_id, websocket_id]


class MockHTTPResponse:
    def __init__(self, headers, body):
        self.headers = headers
        reader = io.BytesIO(body)
        self.read = reader.read


class MockTime:
    """Mocked versions of time.time() and time.sleep().

    MockTime.sleep() advances the clock and MockTime.time() returns the current time.
    """

    def __init__(self):
        self._time = 0

    def time(self):
        return self._time

    def sleep(self, delay):
        self._time += delay


def build_mock_change_dict(change_id='70'):
    return {
        "id": change_id,
        "kind": "autostart",
        "ready": True,
        "ready-time": "2021-01-28T14:37:04.291517768+13:00",
        "spawn-time": "2021-01-28T14:37:02.247202105+13:00",
        "status": "Done",
        "summary": 'Autostart service "svc"',
        "tasks": [
            {
                "id": "78",
                "kind": "start",
                "progress": {
                    "done": 1,
                    "label": "",
                    "total": 1,
                    "extra-field": "foo",
                },
                "ready-time": "2021-01-28T14:37:03.270218778+13:00",
                "spawn-time": "2021-01-28T14:37:02.247158162+13:00",
                "status": "Done",
                "summary": 'Start service "svc"',
                "extra-field": "foo",
            },
        ],
        "extra-field": "foo",
    }


class TestMultipartParser(unittest.TestCase):
    class _Case:
        def __init__(
                self,
                name,
                data,
                want_headers,
                want_bodies,
                want_bodies_done,
                max_boundary=14,
                max_lookahead=8 * 1024,
                error=''):
            self.name = name
            self.data = data
            self.want_headers = want_headers
            self.want_bodies = want_bodies
            self.want_bodies_done = want_bodies_done
            self.max_boundary = max_boundary
            self.max_lookahead = max_lookahead
            self.error = error

    def test_multipart_parser(self):
        tests = [
            TestMultipartParser._Case(
                'baseline',
                b'\r\n--qwerty\r\nheader foo\r\n\r\nfoo bar\nfoo bar\r\n--qwerty--\r\n',
                [b'header foo\r\n\r\n'],
                [b'foo bar\nfoo bar'],
                want_bodies_done=[True],
            ),
            TestMultipartParser._Case(
                'incomplete header',
                b'\r\n--qwerty\r\nheader foo\r\n',
                [],
                [],
                want_bodies_done=[],
            ),
            TestMultipartParser._Case(
                'missing header',
                b'\r\n--qwerty\r\nheader foo\r\n' + 40 * b' ',
                [],
                [],
                want_bodies_done=[],
                max_lookahead=40,
                error='header terminator not found',
            ),
            TestMultipartParser._Case(
                'incomplete body terminator',
                b'\r\n--qwerty\r\nheader foo\r\n\r\nfoo bar\r\n--qwerty\rhello my name is joe and I work in a button factory',  # noqa
                [b'header foo\r\n\r\n'],
                [b'foo bar\r\n--qwerty\rhello my name is joe and I work in a '],
                want_bodies_done=[False],
            ),
            TestMultipartParser._Case(
                'empty body',
                b'\r\n--qwerty\r\nheader foo\r\n\r\n\r\n--qwerty\r\n',
                [b'header foo\r\n\r\n'],
                [b''],
                want_bodies_done=[True],
            ),
            TestMultipartParser._Case(
                'ignore leading garbage',
                b'hello my name is joe\r\n\n\n\n\r\n--qwerty\r\nheader foo\r\n\r\nfoo bar\r\n--qwerty\r\n',  # noqa
                [b'header foo\r\n\r\n'],
                [b'foo bar'],
                want_bodies_done=[True],
            ),
            TestMultipartParser._Case(
                'ignore trailing garbage',
                b'\r\n--qwerty\r\nheader foo\r\n\r\nfoo bar\r\n--qwerty\r\nhello my name is joe',
                [b'header foo\r\n\r\n'],
                [b'foo bar'],
                want_bodies_done=[True],
            ),
            TestMultipartParser._Case(
                'boundary allow linear whitespace',
                b'\r\n--qwerty \t \r\nheader foo\r\n\r\nfoo bar\r\n--qwerty\r\n',
                [b'header foo\r\n\r\n'],
                [b'foo bar'],
                want_bodies_done=[True],
                max_boundary=20,
            ),
            TestMultipartParser._Case(
                'terminal boundary allow linear whitespace',
                b'\r\n--qwerty\r\nheader foo\r\n\r\nfoo bar\r\n--qwerty-- \t \r\n',
                [b'header foo\r\n\r\n'],
                [b'foo bar'],
                want_bodies_done=[True],
                max_boundary=20,
            ),
            TestMultipartParser._Case(
                'multiple parts',
                b'\r\n--qwerty \t \r\nheader foo\r\n\r\nfoo bar\r\n--qwerty\r\nheader bar\r\n\r\nfoo baz\r\n--qwerty--\r\n',  # noqa
                [b'header foo\r\n\r\n', b'header bar\r\n\r\n'],
                [b'foo bar', b'foo baz'],
                want_bodies_done=[True, True],
            ),
            TestMultipartParser._Case(
                'ignore after terminal boundary',
                b'\r\n--qwerty \t \r\nheader foo\r\n\r\nfoo bar\r\n--qwerty--\r\nheader bar\r\n\r\nfoo baz\r\n--qwerty--\r\n',  # noqa
                [b'header foo\r\n\r\n'],
                [b'foo bar'],
                want_bodies_done=[True],
            ),
        ]

        chunk_sizes = [1, 2, 3, 4, 5, 7, 13, 17, 19, 23, 29, 31, 37, 42, 50, 100, 1000]
        marker = b'qwerty'
        for i, test in enumerate(tests):
            for chunk_size in chunk_sizes:
                headers = []
                bodies = []
                bodies_done = []

                def handle_header(data):
                    headers.append(bytes(data))
                    bodies.append(bytes())
                    bodies_done.append(False)

                def handle_body(data, done=False):
                    bodies[-1] += data
                    bodies_done[-1] = done

                parser = pebble._MultipartParser(
                    marker,
                    handle_header,
                    handle_body,
                    max_boundary_length=test.max_boundary,
                    max_lookahead=test.max_lookahead)
                src = io.BytesIO(test.data)

                try:
                    while True:
                        data = src.read(chunk_size)
                        if not data:
                            break
                        parser.feed(data)
                except Exception as err:
                    if not test.error:
                        self.fail('unexpected error:', err)
                        break
                    self.assertEqual(test.error, err.message())
                else:
                    if test.error:
                        self.fail('missing expected error: {!r}'.format(test.error))

                    msg = 'test case {} ({}), chunk size {}'.format(i + 1, test.name, chunk_size)
                    self.assertEqual(test.want_headers, headers, msg)
                    self.assertEqual(test.want_bodies, bodies, msg)
                    self.assertEqual(test.want_bodies_done, bodies_done, msg)


class TestClient(unittest.TestCase):
    maxDiff = None

    def setUp(self):
        self.client = MockClient()
        self.time = MockTime()
        time_patcher = unittest.mock.patch('ops.pebble.time', self.time)
        time_patcher.start()
        self.addCleanup(time_patcher.stop)

    def test_client_init(self):
        pebble.Client(socket_path='foo')  # test that constructor runs
        with self.assertRaises(ValueError):
            pebble.Client()  # socket_path arg required

    def test_get_system_info(self):
        self.client.responses.append({
            "result": {
                "version": "1.2.3",
                "extra-field": "foo",
            },
            "status": "OK",
            "status-code": 200,
            "type": "sync"
        })
        info = self.client.get_system_info()
        self.assertEqual(info.version, '1.2.3')
        self.assertEqual(self.client.requests, [
            ('GET', '/v1/system-info', None, None),
        ])

    def test_get_warnings(self):
        empty = {
            "result": [],
            "status": "OK",
            "status-code": 200,
            "type": "sync"
        }
        self.client.responses.append(empty)
        warnings = self.client.get_warnings()
        self.assertEqual(warnings, [])

        self.client.responses.append(empty)
        warnings = self.client.get_warnings(select=pebble.WarningState.ALL)
        self.assertEqual(warnings, [])

        self.assertEqual(self.client.requests, [
            ('GET', '/v1/warnings', {'select': 'pending'}, None),
            ('GET', '/v1/warnings', {'select': 'all'}, None),
        ])

    def test_ack_warnings(self):
        self.client.responses.append({
            "result": 0,
            "status": "OK",
            "status-code": 200,
            "type": "sync"
        })
        num = self.client.ack_warnings(datetime_nzdt(2021, 1, 28, 15, 11, 0))
        self.assertEqual(num, 0)
        self.assertEqual(self.client.requests, [
            ('POST', '/v1/warnings', None, {
                'action': 'okay',
                'timestamp': '2021-01-28T15:11:00+13:00',
            }),
        ])

    def assert_mock_change(self, change):
        self.assertEqual(change.id, '70')
        self.assertEqual(change.kind, 'autostart')
        self.assertEqual(change.summary, 'Autostart service "svc"')
        self.assertEqual(change.status, 'Done')
        self.assertEqual(len(change.tasks), 1)
        self.assertEqual(change.tasks[0].id, '78')
        self.assertEqual(change.tasks[0].kind, 'start')
        self.assertEqual(change.tasks[0].summary, 'Start service "svc"')
        self.assertEqual(change.tasks[0].status, 'Done')
        self.assertEqual(change.tasks[0].log, [])
        self.assertEqual(change.tasks[0].progress.done, 1)
        self.assertEqual(change.tasks[0].progress.label, '')
        self.assertEqual(change.tasks[0].progress.total, 1)
        self.assertEqual(change.tasks[0].ready_time,
                         datetime_nzdt(2021, 1, 28, 14, 37, 3, 270219))
        self.assertEqual(change.tasks[0].spawn_time,
                         datetime_nzdt(2021, 1, 28, 14, 37, 2, 247158))
        self.assertEqual(change.ready, True)
        self.assertEqual(change.err, None)
        self.assertEqual(change.ready_time, datetime_nzdt(2021, 1, 28, 14, 37, 4, 291518))
        self.assertEqual(change.spawn_time, datetime_nzdt(2021, 1, 28, 14, 37, 2, 247202))

    def test_get_changes(self):
        empty = {
            "result": [],
            "status": "OK",
            "status-code": 200,
            "type": "sync"
        }
        self.client.responses.append(empty)
        changes = self.client.get_changes()
        self.assertEqual(changes, [])

        self.client.responses.append(empty)
        changes = self.client.get_changes(select=pebble.ChangeState.ALL)
        self.assertEqual(changes, [])

        self.client.responses.append(empty)
        changes = self.client.get_changes(select=pebble.ChangeState.ALL, service='foo')
        self.assertEqual(changes, [])

        self.client.responses.append({
            "result": [
                build_mock_change_dict(),
            ],
            "status": "OK",
            "status-code": 200,
            "type": "sync"
        })
        changes = self.client.get_changes()
        self.assertEqual(len(changes), 1)
        self.assert_mock_change(changes[0])

        self.assertEqual(self.client.requests, [
            ('GET', '/v1/changes', {'select': 'in-progress'}, None),
            ('GET', '/v1/changes', {'select': 'all'}, None),
            ('GET', '/v1/changes', {'select': 'all', 'for': 'foo'}, None),
            ('GET', '/v1/changes', {'select': 'in-progress'}, None),
        ])

    def test_get_change(self):
        self.client.responses.append({
            "result": build_mock_change_dict(),
            "status": "OK",
            "status-code": 200,
            "type": "sync"
        })
        change = self.client.get_change('70')
        self.assert_mock_change(change)
        self.assertEqual(self.client.requests, [
            ('GET', '/v1/changes/70', None, None),
        ])

    def test_abort_change(self):
        self.client.responses.append({
            "result": build_mock_change_dict(),
            "status": "OK",
            "status-code": 200,
            "type": "sync"
        })
        change = self.client.abort_change('70')
        self.assert_mock_change(change)
        self.assertEqual(self.client.requests, [
            ('POST', '/v1/changes/70', None, {'action': 'abort'}),
        ])

    def _services_action_helper(self, action, api_func, services):
        self.client.responses.append({
            "change": "70",
            "result": None,
            "status": "Accepted",
            "status-code": 202,
            "type": "async"
        })
        change = build_mock_change_dict()
        change['ready'] = True
        self.client.responses.append({
            "result": change,
            "status": "OK",
            "status-code": 200,
            "type": "sync"
        })
        change_id = api_func()
        self.assertEqual(change_id, '70')
        self.assertEqual(self.client.requests, [
            ('POST', '/v1/services', None, {'action': action, 'services': services}),
            ('GET', '/v1/changes/70/wait', {'timeout': '4.000s'}, None),
        ])

    def _services_action_async_helper(self, action, api_func, services):
        self.client.responses.append({
            "change": "70",
            "result": None,
            "status": "Accepted",
            "status-code": 202,
            "type": "async"
        })
        change_id = api_func(timeout=0)
        self.assertEqual(change_id, '70')
        self.assertEqual(self.client.requests, [
            ('POST', '/v1/services', None, {'action': action, 'services': services}),
        ])

    def test_autostart_services(self):
        self._services_action_helper('autostart', self.client.autostart_services, [])

    def test_autostart_services_async(self):
        self._services_action_async_helper('autostart', self.client.autostart_services, [])

    def test_replan_services(self):
        self._services_action_helper('replan', self.client.replan_services, [])

    def test_replan_services_async(self):
        self._services_action_async_helper('replan', self.client.replan_services, [])

    def test_start_services(self):
        def api_func():
            return self.client.start_services(['svc'])
        self._services_action_helper('start', api_func, ['svc'])

        with self.assertRaises(TypeError):
            self.client.start_services(1)

        with self.assertRaises(TypeError):
            self.client.start_services([1])

        with self.assertRaises(TypeError):
            self.client.start_services([['foo']])

    def test_start_services_async(self):
        def api_func(timeout=30):
            return self.client.start_services(['svc'], timeout=timeout)
        self._services_action_async_helper('start', api_func, ['svc'])

    def test_stop_services(self):
        def api_func():
            return self.client.stop_services(['svc'])
        self._services_action_helper('stop', api_func, ['svc'])

        with self.assertRaises(TypeError):
            self.client.stop_services(1)

        with self.assertRaises(TypeError):
            self.client.stop_services([1])

        with self.assertRaises(TypeError):
            self.client.stop_services([['foo']])

    def test_stop_services_async(self):
        def api_func(timeout=30):
            return self.client.stop_services(['svc'], timeout=timeout)
        self._services_action_async_helper('stop', api_func, ['svc'])

    def test_restart_services(self):
        def api_func():
            return self.client.restart_services(['svc'])
        self._services_action_helper('restart', api_func, ['svc'])

        with self.assertRaises(TypeError):
            self.client.restart_services(1)

        with self.assertRaises(TypeError):
            self.client.restart_services([1])

        with self.assertRaises(TypeError):
            self.client.restart_services([['foo']])

    def test_restart_services_async(self):
        def api_func(timeout=30):
            return self.client.restart_services(['svc'], timeout=timeout)
        self._services_action_async_helper('restart', api_func, ['svc'])

    def test_change_error(self):
        self.client.responses.append({
            "change": "70",
            "result": None,
            "status": "Accepted",
            "status-code": 202,
            "type": "async"
        })
        change = build_mock_change_dict()
        change['err'] = 'Some kind of service error'
        self.client.responses.append({
            "result": change,
            "status": "OK",
            "status-code": 200,
            "type": "sync"
        })
        with self.assertRaises(pebble.ChangeError) as cm:
            self.client.autostart_services()
        self.assertIsInstance(cm.exception, pebble.Error)
        self.assertEqual(cm.exception.err, 'Some kind of service error')
        self.assertIsInstance(cm.exception.change, pebble.Change)
        self.assertEqual(cm.exception.change.id, '70')

        self.assertEqual(self.client.requests, [
            ('POST', '/v1/services', None, {'action': 'autostart', 'services': []}),
            ('GET', '/v1/changes/70/wait', {'timeout': '4.000s'}, None),
        ])

    def test_wait_change_success(self, timeout=30.0):
        change = build_mock_change_dict()
        self.client.responses.append({
            "result": change,
            "status": "OK",
            "status-code": 200,
            "type": "sync"
        })

        response = self.client.wait_change('70', timeout=timeout)
        self.assertEqual(response.id, '70')
        self.assertTrue(response.ready)

        self.assertEqual(self.client.requests, [
            ('GET', '/v1/changes/70/wait', {'timeout': '4.000s'}, None),
        ])

    def test_wait_change_success_timeout_none(self):
        self.test_wait_change_success(timeout=None)

    def test_wait_change_success_multiple_calls(self):
        def timeout_response(n):
            self.time.sleep(n)  # simulate passing of time due to wait_change call
            raise pebble.APIError({}, 504, "Gateway Timeout", "timed out")

        self.client.responses.append(lambda: timeout_response(4))

        change = build_mock_change_dict()
        self.client.responses.append({
            "result": change,
            "status": "OK",
            "status-code": 200,
            "type": "sync"
        })

        response = self.client.wait_change('70')
        self.assertEqual(response.id, '70')
        self.assertTrue(response.ready)

        self.assertEqual(self.client.requests, [
            ('GET', '/v1/changes/70/wait', {'timeout': '4.000s'}, None),
            ('GET', '/v1/changes/70/wait', {'timeout': '4.000s'}, None),
        ])

        self.assertEqual(self.time.time(), 4)

    def test_wait_change_success_polled(self, timeout=30.0):
        # Trigger polled mode
        self.client.responses.append(pebble.APIError({}, 404, "Not Found", "not found"))

        for i in range(3):
            change = build_mock_change_dict()
            change['ready'] = i == 2
            self.client.responses.append({
                "result": change,
                "status": "OK",
                "status-code": 200,
                "type": "sync"
            })

        response = self.client.wait_change('70', timeout=timeout, delay=1)
        self.assertEqual(response.id, '70')
        self.assertTrue(response.ready)

        self.assertEqual(self.client.requests, [
            ('GET', '/v1/changes/70/wait', {'timeout': '4.000s'}, None),
            ('GET', '/v1/changes/70', None, None),
            ('GET', '/v1/changes/70', None, None),
            ('GET', '/v1/changes/70', None, None),
        ])

        self.assertEqual(self.time.time(), 2)

    def test_wait_change_success_polled_timeout_none(self):
        self.test_wait_change_success_polled(timeout=None)

    def test_wait_change_timeout(self):
        def timeout_response(n):
            self.time.sleep(n)  # simulate passing of time due to wait_change call
            raise pebble.APIError({}, 504, "Gateway Timeout", "timed out")

        self.client.responses.append(lambda: timeout_response(4))
        self.client.responses.append(lambda: timeout_response(2))

        with self.assertRaises(pebble.TimeoutError) as cm:
            self.client.wait_change('70', timeout=6)
        self.assertIsInstance(cm.exception, pebble.Error)
        self.assertIsInstance(cm.exception, TimeoutError)

        self.assertEqual(self.client.requests, [
            ('GET', '/v1/changes/70/wait', {'timeout': '4.000s'}, None),
            ('GET', '/v1/changes/70/wait', {'timeout': '2.000s'}, None),
        ])

        self.assertEqual(self.time.time(), 6)

    def test_wait_change_timeout_polled(self):
        # Trigger polled mode
        self.client.responses.append(pebble.APIError({}, 404, "Not Found", "not found"))

        change = build_mock_change_dict()
        change['ready'] = False
        for _ in range(3):
            self.client.responses.append({
                "result": change,
                "status": "OK",
                "status-code": 200,
                "type": "sync"
            })

        with self.assertRaises(pebble.TimeoutError) as cm:
            self.client.wait_change('70', timeout=3, delay=1)
        self.assertIsInstance(cm.exception, pebble.Error)
        self.assertIsInstance(cm.exception, TimeoutError)

        self.assertEqual(self.client.requests, [
            ('GET', '/v1/changes/70/wait', {'timeout': '3.000s'}, None),
            ('GET', '/v1/changes/70', None, None),
            ('GET', '/v1/changes/70', None, None),
            ('GET', '/v1/changes/70', None, None),
        ])

        self.assertEqual(self.time.time(), 3)

    def test_wait_change_error(self):
        change = build_mock_change_dict()
        change['err'] = 'Some kind of service error'
        self.client.responses.append({
            "result": change,
            "status": "OK",
            "status-code": 200,
            "type": "sync"
        })
        # wait_change() itself shouldn't raise an error
        response = self.client.wait_change('70')
        self.assertEqual(response.id, '70')
        self.assertEqual(response.err, 'Some kind of service error')

        self.assertEqual(self.client.requests, [
            ('GET', '/v1/changes/70/wait', {'timeout': '4.000s'}, None),
        ])

    def test_add_layer(self):
        okay_response = {
            "result": True,
            "status": "OK",
            "status-code": 200,
            "type": "sync"
        }
        self.client.responses.append(okay_response)
        self.client.responses.append(okay_response)
        self.client.responses.append(okay_response)
        self.client.responses.append(okay_response)

        layer_yaml = """
services:
  foo:
    command: echo bar
    override: replace
"""[1:]
        layer = pebble.Layer(layer_yaml)

        self.client.add_layer('a', layer)
        self.client.add_layer('b', layer.to_yaml())
        self.client.add_layer('c', layer.to_dict())
        self.client.add_layer('d', layer, combine=True)

        def build_expected(label, combine):
            return {
                'action': 'add',
                'combine': combine,
                'label': label,
                'format': 'yaml',
                'layer': layer_yaml,
            }

        self.assertEqual(self.client.requests, [
            ('POST', '/v1/layers', None, build_expected('a', False)),
            ('POST', '/v1/layers', None, build_expected('b', False)),
            ('POST', '/v1/layers', None, build_expected('c', False)),
            ('POST', '/v1/layers', None, build_expected('d', True)),
        ])

    def test_add_layer_invalid_type(self):
        with self.assertRaises(TypeError):
            self.client.add_layer('foo', 42)
        with self.assertRaises(TypeError):
            self.client.add_layer(42, 'foo')

        # combine is a keyword-only arg (should be combine=True)
        with self.assertRaises(TypeError):
            self.client.add_layer('foo', {}, True)

    def test_get_plan(self):
        plan_yaml = """
services:
  foo:
    command: echo bar
    override: replace
"""[1:]
        self.client.responses.append({
            "result": plan_yaml,
            "status": "OK",
            "status-code": 200,
            "type": "sync"
        })
        plan = self.client.get_plan()
        self.assertEqual(plan.to_yaml(), plan_yaml)
        self.assertEqual(len(plan.services), 1)
        self.assertEqual(plan.services['foo'].command, 'echo bar')
        self.assertEqual(plan.services['foo'].override, 'replace')

        self.assertEqual(self.client.requests, [
            ('GET', '/v1/plan', {'format': 'yaml'}, None),
        ])

    def test_get_services_all(self):
        self.client.responses.append({
            "result": [
                {
                    "current": "inactive",
                    "name": "svc1",
                    "startup": "disabled"
                },
                {
                    "current": "active",
                    "name": "svc2",
                    "startup": "enabled"
                }
            ],
            "status": "OK",
            "status-code": 200,
            "type": "sync"
        })
        services = self.client.get_services()
        self.assertEqual(len(services), 2)
        self.assertEqual(services[0].name, 'svc1')
        self.assertEqual(services[0].startup, pebble.ServiceStartup.DISABLED)
        self.assertEqual(services[0].current, pebble.ServiceStatus.INACTIVE)
        self.assertEqual(services[1].name, 'svc2')
        self.assertEqual(services[1].startup, pebble.ServiceStartup.ENABLED)
        self.assertEqual(services[1].current, pebble.ServiceStatus.ACTIVE)

        self.assertEqual(self.client.requests, [
            ('GET', '/v1/services', None, None),
        ])

    def test_get_services_names(self):
        self.client.responses.append({
            "result": [
                {
                    "current": "inactive",
                    "name": "svc1",
                    "startup": "disabled"
                },
                {
                    "current": "active",
                    "name": "svc2",
                    "startup": "enabled"
                }
            ],
            "status": "OK",
            "status-code": 200,
            "type": "sync"
        })
        services = self.client.get_services(['svc1', 'svc2'])
        self.assertEqual(len(services), 2)
        self.assertEqual(services[0].name, 'svc1')
        self.assertEqual(services[0].startup, pebble.ServiceStartup.DISABLED)
        self.assertEqual(services[0].current, pebble.ServiceStatus.INACTIVE)
        self.assertEqual(services[1].name, 'svc2')
        self.assertEqual(services[1].startup, pebble.ServiceStartup.ENABLED)
        self.assertEqual(services[1].current, pebble.ServiceStatus.ACTIVE)

        self.client.responses.append({
            "result": [
                {
                    "current": "active",
                    "name": "svc2",
                    "startup": "enabled"
                }
            ],
            "status": "OK",
            "status-code": 200,
            "type": "sync"
        })
        services = self.client.get_services(['svc2'])
        self.assertEqual(len(services), 1)
        self.assertEqual(services[0].name, 'svc2')
        self.assertEqual(services[0].startup, pebble.ServiceStartup.ENABLED)
        self.assertEqual(services[0].current, pebble.ServiceStatus.ACTIVE)

        self.assertEqual(self.client.requests, [
            ('GET', '/v1/services', {'names': 'svc1,svc2'}, None),
            ('GET', '/v1/services', {'names': 'svc2'}, None),
        ])

    def test_pull_boundary_spanning_chunk(self):
        self.client.responses.append((
            {'Content-Type': 'multipart/form-data; boundary=01234567890123456789012345678901'},
            b"""\
--01234567890123456789012345678901\r
Content-Disposition: form-data; name="files"; filename="/etc/hosts"\r
\r
127.0.0.1 localhost  # \xf0\x9f\x98\x80\nfoo\r\nbar\r
--01234567890123456789012345678901\r
Content-Disposition: form-data; name="response"\r
\r
{
    "result": [{"path": "/etc/hosts"}],
    "status": "OK",
    "status-code": 200,
    "type": "sync"
}\r
--01234567890123456789012345678901--\r
""",
        ))

        self.client._chunk_size = 13
        with self.client.pull('/etc/hosts') as infile:
            content = infile.read()
        self.assertEqual(content, '127.0.0.1 localhost  # 😀\nfoo\r\nbar')

        self.assertEqual(self.client.requests, [
            ('GET', '/v1/files', {'action': 'read', 'path': '/etc/hosts'},
                {'Accept': 'multipart/form-data'}, None),
        ])

    def test_pull_text(self):
        self.client.responses.append((
            {'Content-Type': 'multipart/form-data; boundary=01234567890123456789012345678901'},
            b"""\
--01234567890123456789012345678901\r
Content-Disposition: form-data; name="files"; filename="/etc/hosts"\r
\r
127.0.0.1 localhost  # \xf0\x9f\x98\x80\nfoo\r\nbar\r
--01234567890123456789012345678901\r
Content-Disposition: form-data; name="response"\r
\r
{
    "result": [{"path": "/etc/hosts"}],
    "status": "OK",
    "status-code": 200,
    "type": "sync"
}\r
--01234567890123456789012345678901--\r
""",
        ))

        with self.client.pull('/etc/hosts') as infile:
            content = infile.read()
        self.assertEqual(content, '127.0.0.1 localhost  # 😀\nfoo\r\nbar')

        self.assertEqual(self.client.requests, [
            ('GET', '/v1/files', {'action': 'read', 'path': '/etc/hosts'},
                {'Accept': 'multipart/form-data'}, None),
        ])

    def test_pull_binary(self):
        self.client.responses.append((
            {'Content-Type': 'multipart/form-data; boundary=01234567890123456789012345678901'},
            b"""\
--01234567890123456789012345678901\r
Content-Disposition: form-data; name="files"; filename="/etc/hosts"\r
\r
127.0.0.1 localhost  # \xf0\x9f\x98\x80\nfoo\r\nbar\r
--01234567890123456789012345678901\r
Content-Disposition: form-data; name="response"\r
\r
{
    "result": [{"path": "/etc/hosts"}],
    "status": "OK",
    "status-code": 200,
    "type": "sync"
}\r
--01234567890123456789012345678901--\r
""",
        ))

        with self.client.pull('/etc/hosts', encoding=None) as infile:
            content = infile.read()
        self.assertEqual(content, b'127.0.0.1 localhost  # \xf0\x9f\x98\x80\nfoo\r\nbar')

        self.assertEqual(self.client.requests, [
            ('GET', '/v1/files', {'action': 'read', 'path': '/etc/hosts'},
                {'Accept': 'multipart/form-data'}, None),
        ])

    def test_pull_path_error(self):
        self.client.responses.append((
            {'Content-Type': 'multipart/form-data; boundary=01234567890123456789012345678901'},
            b"""\
--01234567890123456789012345678901\r
Content-Disposition: form-data; name="response"\r
\r
{
    "result": [
        {"path": "/etc/hosts", "error": {"kind": "not-found", "message": "not found"}}
    ],
    "status": "OK",
    "status-code": 200,
    "type": "sync"
}\r
--01234567890123456789012345678901--\r
""",
        ))

        with self.assertRaises(pebble.PathError) as cm:
            self.client.pull('/etc/hosts')
        self.assertIsInstance(cm.exception, pebble.Error)
        self.assertEqual(cm.exception.kind, 'not-found')
        self.assertEqual(cm.exception.message, 'not found')

        self.assertEqual(self.client.requests, [
            ('GET', '/v1/files', {'action': 'read', 'path': '/etc/hosts'},
                {'Accept': 'multipart/form-data'}, None),
        ])

    def test_pull_protocol_errors(self):
        self.client.responses.append(({'Content-Type': 'ct'}, b''))
        with self.assertRaises(pebble.ProtocolError) as cm:
            self.client.pull('/etc/hosts')
        self.assertIsInstance(cm.exception, pebble.Error)
        self.assertEqual(str(cm.exception),
                         "expected Content-Type 'multipart/form-data', got 'ct'")

        self.client.responses.append(({'Content-Type': 'multipart/form-data'}, b''))
        with self.assertRaises(pebble.ProtocolError) as cm:
            self.client.pull('/etc/hosts')
        self.assertEqual(str(cm.exception), "invalid boundary ''")

        self.client.responses.append((
            {'Content-Type': 'multipart/form-data; boundary=01234567890123456789012345678901'},
            b"""\
--01234567890123456789012345678901\r
Content-Disposition: form-data; name="files"; filename="/bad"\r
\r
bad path\r
--01234567890123456789012345678901\r
Content-Disposition: form-data; name="response"\r
\r
{
    "result": [{"path": "/etc/hosts"}],
    "status": "OK",
    "status-code": 200,
    "type": "sync"
}\r
--01234567890123456789012345678901--\r
""",
        ))
        with self.assertRaises(pebble.ProtocolError) as cm:
            self.client.pull('/etc/hosts')
        self.assertEqual(str(cm.exception), "path not expected: '/bad'")

        self.client.responses.append((
            {'Content-Type': 'multipart/form-data; boundary=01234567890123456789012345678901'},
            b"""\
--01234567890123456789012345678901\r
Content-Disposition: form-data; name="files"; filename="/etc/hosts"\r
\r
bad path\r
--01234567890123456789012345678901--\r
""",
        ))
        with self.assertRaises(pebble.ProtocolError) as cm:
            self.client.pull('/etc/hosts')
        self.assertEqual(str(cm.exception), 'no "response" field in multipart body')

    def test_push_str(self):
        self._test_push_str('content 😀\nfoo\r\nbar')

    def test_push_text(self):
        self._test_push_str(io.StringIO('content 😀\nfoo\r\nbar'))

    def _test_push_str(self, source):
        self.client.responses.append((
            {'Content-Type': 'application/json'},
            b"""
{
    "result": [
        {"path": "/foo/bar"}
    ],
    "status": "OK",
    "status-code": 200,
    "type": "sync"
}
""",
        ))

        self.client.push('/foo/bar', source)

        self.assertEqual(len(self.client.requests), 1)
        request = self.client.requests[0]
        self.assertEqual(request[:3], ('POST', '/v1/files', None))

        headers, body = request[3:]

        content_type = headers['Content-Type']
        req, filename, content = self._parse_write_multipart(content_type, body)
        self.assertEqual(filename, '/foo/bar')
        self.assertEqual(content, b'content \xf0\x9f\x98\x80\nfoo\r\nbar')
        self.assertEqual(req, {
            'action': 'write',
            'files': [{'path': '/foo/bar'}],
        })

    def test_push_bytes(self):
        self._test_push_bytes(b'content \xf0\x9f\x98\x80\nfoo\r\nbar')

    def test_push_binary(self):
        self._test_push_bytes(io.BytesIO(b'content \xf0\x9f\x98\x80\nfoo\r\nbar'))

    def _test_push_bytes(self, source):
        self.client.responses.append((
            {'Content-Type': 'application/json'},
            b"""
{
    "result": [
        {"path": "/foo/bar"}
    ],
    "status": "OK",
    "status-code": 200,
    "type": "sync"
}
""",
        ))

        self.client.push('/foo/bar', source)

        self.assertEqual(len(self.client.requests), 1)
        request = self.client.requests[0]
        self.assertEqual(request[:3], ('POST', '/v1/files', None))

        headers, body = request[3:]
        content_type = headers['Content-Type']
        req, filename, content = self._parse_write_multipart(content_type, body)
        self.assertEqual(filename, '/foo/bar')
        self.assertEqual(content, b'content \xf0\x9f\x98\x80\nfoo\r\nbar')
        self.assertEqual(req, {
            'action': 'write',
            'files': [{'path': '/foo/bar'}],
        })

    def test_push_all_options(self):
        self.client.responses.append((
            {'Content-Type': 'application/json'},
            b"""
{
    "result": [
        {"path": "/foo/bar"}
    ],
    "status": "OK",
    "status-code": 200,
    "type": "sync"
}
""",
        ))

        self.client.push('/foo/bar', 'content', make_dirs=True, permissions=0o600,
                         user_id=12, user='bob', group_id=34, group='staff')

        self.assertEqual(len(self.client.requests), 1)
        request = self.client.requests[0]
        self.assertEqual(request[:3], ('POST', '/v1/files', None))

        headers, body = request[3:]
        content_type = headers['Content-Type']
        req, filename, content = self._parse_write_multipart(content_type, body)
        self.assertEqual(filename, '/foo/bar')
        self.assertEqual(content, b'content')
        self.assertEqual(req, {
            'action': 'write',
            'files': [{
                'path': '/foo/bar',
                'make-dirs': True,
                'permissions': '600',
                'user-id': 12,
                'user': 'bob',
                'group-id': 34,
                'group': 'staff',
            }],
        })

    def test_push_uid_gid(self):
        self.client.responses.append((
            {'Content-Type': 'application/json'},
            b"""
{
    "result": [
        {"path": "/foo/bar"}
    ],
    "status": "OK",
    "status-code": 200,
    "type": "sync"
}
""",
        ))

        self.client.push('/foo/bar', 'content', user_id=12, group_id=34)

        self.assertEqual(len(self.client.requests), 1)
        request = self.client.requests[0]
        self.assertEqual(request[:3], ('POST', '/v1/files', None))

        headers, body = request[3:]
        content_type = headers['Content-Type']
        req, filename, content = self._parse_write_multipart(content_type, body)
        self.assertEqual(filename, '/foo/bar')
        self.assertEqual(content, b'content')
        self.assertEqual(req, {
            'action': 'write',
            'files': [{
                'path': '/foo/bar',
                'user-id': 12,
                'group-id': 34,
            }],
        })

    def test_push_path_error(self):
        self.client.responses.append((
            {'Content-Type': 'application/json'},
            b"""
{
    "result": [
        {"path": "/foo/bar", "error": {"kind": "not-found", "message": "not found"}}
    ],
    "status": "OK",
    "status-code": 200,
    "type": "sync"
}
""",
        ))

        with self.assertRaises(pebble.PathError) as cm:
            self.client.push('/foo/bar', 'content')
        self.assertEqual(cm.exception.kind, 'not-found')
        self.assertEqual(cm.exception.message, 'not found')

        self.assertEqual(len(self.client.requests), 1)
        request = self.client.requests[0]
        self.assertEqual(request[:3], ('POST', '/v1/files', None))

        headers, body = request[3:]
        content_type = headers['Content-Type']
        req, filename, content = self._parse_write_multipart(content_type, body)
        self.assertEqual(filename, '/foo/bar')
        self.assertEqual(content, b'content')
        self.assertEqual(req, {
            'action': 'write',
            'files': [{'path': '/foo/bar'}],
        })

    def _parse_write_multipart(self, content_type, body):
        ctype, options = cgi.parse_header(content_type)
        self.assertEqual(ctype, 'multipart/form-data')
        boundary = options['boundary']

        # We have to manually write the Content-Type with boundary, because
        # email.parser expects the entire multipart message with headers.
        parser = email.parser.BytesFeedParser()
        parser.feed(b'Content-Type: multipart/form-data; boundary='
                    + boundary.encode('utf-8') + b'\r\n\r\n')
        for b in body:
            # With the "memory efficient push" changes, body is an iterable.
            parser.feed(b)
        message = parser.close()

        req = None
        filename = None
        content = None
        for part in message.walk():
            name = part.get_param('name', header='Content-Disposition')
            if name == 'request':
                req = json.loads(part.get_payload())
            elif name == 'files':
                # decode=True, ironically, avoids decoding bytes to str
                content = part.get_payload(decode=True)
                filename = part.get_filename()
        return (req, filename, content)

    def test_list_files_path(self):
        self.client.responses.append({
            "result": [
                {
                    'path': '/etc/hosts',
                    'name': 'hosts',
                    'type': 'file',
                    'size': 123,
                    'permissions': '644',
                    'last-modified': '2021-01-28T14:37:04.291517768+13:00',
                    'user-id': 12,
                    'user': 'bob',
                    'group-id': 34,
                    'group': 'staff',
                },
                {
                    'path': '/etc/nginx',
                    'name': 'nginx',
                    'type': 'directory',
                    'permissions': '755',
                    'last-modified': '2020-01-01T01:01:01.000000+13:00',
                },
            ],
            'status': 'OK',
            'status-code': 200,
            'type': 'sync',
        })
        infos = self.client.list_files('/etc')

        self.assertEqual(len(infos), 2)
        self.assertEqual(infos[0].path, '/etc/hosts')
        self.assertEqual(infos[0].name, 'hosts')
        self.assertEqual(infos[0].type, pebble.FileType.FILE)
        self.assertEqual(infos[0].size, 123)
        self.assertEqual(infos[0].permissions, 0o644)
        self.assertEqual(infos[0].last_modified, datetime_nzdt(2021, 1, 28, 14, 37, 4, 291518))
        self.assertEqual(infos[0].user_id, 12)
        self.assertEqual(infos[0].user, 'bob')
        self.assertEqual(infos[0].group_id, 34)
        self.assertEqual(infos[0].group, 'staff')
        self.assertEqual(infos[1].path, '/etc/nginx')
        self.assertEqual(infos[1].name, 'nginx')
        self.assertEqual(infos[1].type, pebble.FileType.DIRECTORY)
        self.assertEqual(infos[1].size, None)
        self.assertEqual(infos[1].permissions, 0o755)
        self.assertEqual(infos[1].last_modified, datetime_nzdt(2020, 1, 1, 1, 1, 1, 0))
        self.assertIs(infos[1].user_id, None)
        self.assertIs(infos[1].user, None)
        self.assertIs(infos[1].group_id, None)
        self.assertIs(infos[1].group, None)

        self.assertEqual(self.client.requests, [
            ('GET', '/v1/files', {'action': 'list', 'path': '/etc'}, None),
        ])

    def test_list_files_pattern(self):
        self.client.responses.append({
            "result": [],
            'status': 'OK',
            'status-code': 200,
            'type': 'sync',
        })

        infos = self.client.list_files('/etc', pattern='*.conf')

        self.assertEqual(len(infos), 0)
        self.assertEqual(self.client.requests, [
            ('GET', '/v1/files', {'action': 'list', 'path': '/etc', 'pattern': '*.conf'}, None),
        ])

    def test_list_files_itself(self):
        self.client.responses.append({
            "result": [],
            'status': 'OK',
            'status-code': 200,
            'type': 'sync',
        })

        infos = self.client.list_files('/etc', itself=True)

        self.assertEqual(len(infos), 0)
        self.assertEqual(self.client.requests, [
            ('GET', '/v1/files', {'action': 'list', 'path': '/etc', 'itself': 'true'}, None),
        ])

    def test_make_dir_basic(self):
        self.client.responses.append({
            "result": [{'path': '/foo/bar'}],
            'status': 'OK',
            'status-code': 200,
            'type': 'sync',
        })
        self.client.make_dir('/foo/bar')
        req = {'action': 'make-dirs', 'dirs': [{
            'path': '/foo/bar',
        }]}
        self.assertEqual(self.client.requests, [
            ('POST', '/v1/files', None, req),
        ])

    def test_make_dir_all_options(self):
        self.client.responses.append({
            "result": [{'path': '/foo/bar'}],
            'status': 'OK',
            'status-code': 200,
            'type': 'sync',
        })
        self.client.make_dir('/foo/bar', make_parents=True, permissions=0o600,
                             user_id=12, user='bob', group_id=34, group='staff')

        req = {'action': 'make-dirs', 'dirs': [{
            'path': '/foo/bar',
            'make-parents': True,
            'permissions': '600',
            'user-id': 12,
            'user': 'bob',
            'group-id': 34,
            'group': 'staff',
        }]}
        self.assertEqual(self.client.requests, [
            ('POST', '/v1/files', None, req),
        ])

    def test_make_dir_error(self):
        self.client.responses.append({
            "result": [{
                'path': '/foo/bar',
                'error': {
                    'kind': 'permission-denied',
                    'message': 'permission denied',
                },
            }],
            'status': 'OK',
            'status-code': 200,
            'type': 'sync',
        })
        with self.assertRaises(pebble.PathError) as cm:
            self.client.make_dir('/foo/bar')
        self.assertIsInstance(cm.exception, pebble.Error)
        self.assertEqual(cm.exception.kind, 'permission-denied')
        self.assertEqual(cm.exception.message, 'permission denied')

    def test_remove_path_basic(self):
        self.client.responses.append({
            "result": [{'path': '/boo/far'}],
            'status': 'OK',
            'status-code': 200,
            'type': 'sync',
        })
        self.client.remove_path('/boo/far')
        req = {'action': 'remove', 'paths': [{
            'path': '/boo/far',
        }]}
        self.assertEqual(self.client.requests, [
            ('POST', '/v1/files', None, req),
        ])

    def test_remove_path_recursive(self):
        self.client.responses.append({
            "result": [{'path': '/boo/far'}],
            'status': 'OK',
            'status-code': 200,
            'type': 'sync',
        })
        self.client.remove_path('/boo/far', recursive=True)

        req = {'action': 'remove', 'paths': [{
            'path': '/boo/far',
            'recursive': True,
        }]}
        self.assertEqual(self.client.requests, [
            ('POST', '/v1/files', None, req),
        ])

    def test_remove_path_error(self):
        self.client.responses.append({
            "result": [{
                'path': '/boo/far',
                'error': {
                    'kind': 'generic-file-error',
                    'message': 'some other error',
                },
            }],
            'status': 'OK',
            'status-code': 200,
            'type': 'sync',
        })
        with self.assertRaises(pebble.PathError) as cm:
            self.client.remove_path('/boo/far')
        self.assertIsInstance(cm.exception, pebble.Error)
        self.assertEqual(cm.exception.kind, 'generic-file-error')
        self.assertEqual(cm.exception.message, 'some other error')

    def test_send_signal_name(self):
        self.client.responses.append({
            'result': True,
            'status': 'OK',
            'status-code': 200,
            'type': 'sync',
        })

        self.client.send_signal('SIGHUP', ['s1', 's2'])

        self.assertEqual(self.client.requests, [
            ('POST', '/v1/signals', None, {'signal': 'SIGHUP', 'services': ['s1', 's2']}),
        ])

    @unittest.skipUnless(hasattr(signal, 'SIGHUP'), 'signal constants not present on Windows')
    def test_send_signal_number(self):
        self.client.responses.append({
            'result': True,
            'status': 'OK',
            'status-code': 200,
            'type': 'sync',
        })

        self.client.send_signal(signal.SIGHUP, ['s1', 's2'])

        self.assertEqual(self.client.requests, [
            ('POST', '/v1/signals', None, {'signal': 'SIGHUP', 'services': ['s1', 's2']}),
        ])

    def test_send_signal_type_error(self):
        with self.assertRaises(TypeError):
            self.client.send_signal('SIGHUP', 'should-be-a-list')

        with self.assertRaises(TypeError):
            self.client.send_signal('SIGHUP', [1, 2])

    def test_get_checks_all(self):
        self.client.responses.append({
            "result": [
                {
                    "name": "chk1",
                    "status": "up",
                    "threshold": 2,
                },
                {
                    "name": "chk2",
                    "level": "alive",
                    "status": "down",
                    "failures": 5,
                    "threshold": 3,
                }
            ],
            "status": "OK",
            "status-code": 200,
            "type": "sync"
        })
        checks = self.client.get_checks()
        self.assertEqual(len(checks), 2)
        self.assertEqual(checks[0].name, 'chk1')
        self.assertEqual(checks[0].level, pebble.CheckLevel.UNSET)
        self.assertEqual(checks[0].status, pebble.CheckStatus.UP)
        self.assertEqual(checks[0].failures, 0)
        self.assertEqual(checks[0].threshold, 2)
        self.assertEqual(checks[1].name, 'chk2')
        self.assertEqual(checks[1].level, pebble.CheckLevel.ALIVE)
        self.assertEqual(checks[1].status, pebble.CheckStatus.DOWN)
        self.assertEqual(checks[1].failures, 5)
        self.assertEqual(checks[1].threshold, 3)

        self.assertEqual(self.client.requests, [
            ('GET', '/v1/checks', {}, None),
        ])

    def test_get_checks_filters(self):
        self.client.responses.append({
            "result": [
                {
                    "name": "chk2",
                    "level": "ready",
                    "status": "up",
                    "threshold": 3,
                },
            ],
            "status": "OK",
            "status-code": 200,
            "type": "sync"
        })
        checks = self.client.get_checks(level=pebble.CheckLevel.READY, names=['chk2'])
        self.assertEqual(len(checks), 1)
        self.assertEqual(checks[0].name, 'chk2')
        self.assertEqual(checks[0].level, pebble.CheckLevel.READY)
        self.assertEqual(checks[0].status, pebble.CheckStatus.UP)
        self.assertEqual(checks[0].failures, 0)
        self.assertEqual(checks[0].threshold, 3)

        self.assertEqual(self.client.requests, [
            ('GET', '/v1/checks', {'level': 'ready', 'names': ['chk2']}, None),
        ])


@unittest.skipIf(sys.platform == 'win32', "Unix sockets don't work on Windows")
class TestSocketClient(unittest.TestCase):
    def test_socket_not_found(self):
        client = pebble.Client(socket_path='does_not_exist')
        with self.assertRaises(pebble.ConnectionError) as cm:
            client.get_system_info()
        self.assertIsInstance(cm.exception, pebble.Error)

    def test_real_client(self):
        shutdown, socket_path = fake_pebble.start_server()

        try:
            client = pebble.Client(socket_path=socket_path)
            info = client.get_system_info()
            self.assertEqual(info.version, '3.14.159')

            change_id = client.start_services(['foo'], timeout=0)
            self.assertEqual(change_id, '1234')

            with self.assertRaises(pebble.APIError) as cm:
                client.start_services(['bar'], timeout=0)
            self.assertIsInstance(cm.exception, pebble.Error)
            self.assertEqual(cm.exception.code, 400)
            self.assertEqual(cm.exception.status, 'Bad Request')
            self.assertEqual(cm.exception.message, 'service "bar" does not exist')

        finally:
            shutdown()


class TestExecError(unittest.TestCase):
    def test_init(self):
        e = pebble.ExecError(['foo'], 42, 'out', 'err')
        self.assertEqual(e.command, ['foo'])
        self.assertEqual(e.exit_code, 42)
        self.assertEqual(e.stdout, 'out')
        self.assertEqual(e.stderr, 'err')

    def test_str(self):
        e = pebble.ExecError(['x'], 1, None, None)
        self.assertEqual(str(e), "non-zero exit code 1 executing ['x']")

        e = pebble.ExecError(['x'], 1, 'only-out', None)
        self.assertEqual(str(e), "non-zero exit code 1 executing ['x'], stdout='only-out'")

        e = pebble.ExecError(['x'], 1, None, 'only-err')
        self.assertEqual(str(e), "non-zero exit code 1 executing ['x'], stderr='only-err'")

        e = pebble.ExecError(['a', 'b'], 1, 'out', 'err')
        self.assertEqual(str(e), "non-zero exit code 1 executing ['a', 'b'], "
                                 + "stdout='out', stderr='err'")

    def test_str_truncated(self):
        e = pebble.ExecError(['foo'], 2, 'longout', 'longerr')
        e.STR_MAX_OUTPUT = 5
        self.assertEqual(str(e), "non-zero exit code 2 executing ['foo'], "
                                 + "stdout='longo' [truncated], stderr='longe' [truncated]")


class MockWebsocket:
    def __init__(self):
        self.sends = []
        self.receives = []

    def send_binary(self, b):
        self.sends.append(('BIN', b))

    def send(self, s):
        self.sends.append(('TXT', s))

    def recv(self):
        return self.receives.pop(0)

    def shutdown(self):
        pass


class TestExec(unittest.TestCase):
    def setUp(self):
        self.client = MockClient()
        self.time = MockTime()
        time_patcher = unittest.mock.patch('ops.pebble.time', self.time)
        time_patcher.start()
        self.addCleanup(time_patcher.stop)

    def add_responses(self, change_id, exit_code, change_err=None):
        task_id = 'T' + change_id  # create a task_id based on change_id
        self.client.responses.append({
            'change': change_id,
            'result': {'task-id': task_id},
        })

        change = build_mock_change_dict(change_id)
        change['tasks'][0]['data'] = {'exit-code': exit_code}
        if change_err is not None:
            change['err'] = change_err
        self.client.responses.append({
            'result': change,
        })

        stdio = MockWebsocket()
        stderr = MockWebsocket()
        control = MockWebsocket()
        self.client.websockets = {
            (task_id, 'stdio'): stdio,
            (task_id, 'stderr'): stderr,
            (task_id, 'control'): control,
        }
        return (stdio, stderr, control)

    def build_exec_data(
            self, command, environment=None, working_dir=None, timeout=None,
            user_id=None, user=None, group_id=None, group=None, combine_stderr=False):
        return {
            'command': command,
            'environment': environment or {},
            'working-dir': working_dir,
            'timeout': '{:.3f}s'.format(timeout) if timeout is not None else None,
            'user-id': user_id,
            'user': user,
            'group-id': group_id,
            'group': group,
            'split-stderr': not combine_stderr,
        }

    def test_arg_errors(self):
        with self.assertRaises(TypeError):
            self.client.exec('foo')
        with self.assertRaises(ValueError):
            self.client.exec([])
        with self.assertRaises(ValueError):
            self.client.exec(['foo'], stdin='s', encoding=None)
        with self.assertRaises(ValueError):
            self.client.exec(['foo'], stdin=b's')
        with self.assertRaises(TypeError):
            self.client.exec(['foo'], stdin=123)
        with self.assertRaises(ValueError):
            self.client.exec(['foo'], stdout=io.StringIO(), stderr=io.StringIO(),
                             combine_stderr=True)

    def test_no_wait_call(self):
        self.add_responses('123', 0)
        with self.assertWarns(ResourceWarning) as cm:
            process = self.client.exec(['true'])
            del process
        self.assertEqual(str(cm.warning), 'ExecProcess instance garbage collected '
                                          + 'without call to wait() or wait_output()')

    def test_wait_exit_zero(self):
        self.add_responses('123', 0)

        process = self.client.exec(['true'])
        self.assertIsNotNone(process.stdout)
        self.assertIsNotNone(process.stderr)
        process.wait()

        self.assertEqual(self.client.requests, [
            ('POST', '/v1/exec', None, self.build_exec_data(['true'])),
            ('GET', '/v1/changes/123/wait', {'timeout': '4.000s'}, None),
        ])

    def test_wait_exit_nonzero(self):
        self.add_responses('456', 1)

        process = self.client.exec(['false'])
        with self.assertRaises(pebble.ExecError) as cm:
            process.wait()
        self.assertEqual(cm.exception.command, ['false'])
        self.assertEqual(cm.exception.exit_code, 1)
        self.assertEqual(cm.exception.stdout, None)
        self.assertEqual(cm.exception.stderr, None)

        self.assertEqual(self.client.requests, [
            ('POST', '/v1/exec', None, self.build_exec_data(['false'])),
            ('GET', '/v1/changes/456/wait', {'timeout': '4.000s'}, None),
        ])

    def test_wait_timeout(self):
        self.add_responses('123', 0)

        process = self.client.exec(['true'], timeout=2)
        process.wait()

        self.assertEqual(self.client.requests, [
            ('POST', '/v1/exec', None, self.build_exec_data(['true'], timeout=2)),
            ('GET', '/v1/changes/123/wait', {'timeout': '3.000s'}, None),
        ])

    def test_wait_other_args(self):
        self.add_responses('123', 0)

        process = self.client.exec(
            ['true'],
            environment={'K1': 'V1', 'K2': 'V2'},
            working_dir='WD',
            user_id=1000,
            user='bob',
            group_id=1000,
            group='staff',
        )
        process.wait()

        self.assertEqual(self.client.requests, [
            ('POST', '/v1/exec', None, self.build_exec_data(
                command=['true'],
                environment={'K1': 'V1', 'K2': 'V2'},
                working_dir='WD',
                user_id=1000,
                user='bob',
                group_id=1000,
                group='staff',
            )),
            ('GET', '/v1/changes/123/wait', {'timeout': '4.000s'}, None),
        ])

    def test_wait_change_error(self):
        self.add_responses('123', 0, change_err='change error!')

        process = self.client.exec(['true'])
        with self.assertRaises(pebble.ChangeError) as cm:
            process.wait()
        self.assertEqual(cm.exception.err, 'change error!')
        self.assertEqual(cm.exception.change.id, '123')

        self.assertEqual(self.client.requests, [
            ('POST', '/v1/exec', None, self.build_exec_data(['true'])),
            ('GET', '/v1/changes/123/wait', {'timeout': '4.000s'}, None),
        ])

    def test_send_signal(self):
        _, _, control = self.add_responses('123', 0)

        process = self.client.exec(['server'])
        process.send_signal('SIGHUP')
        num_sends = 1
        if hasattr(signal, 'SIGHUP'):  # Skip this part on Windows
            process.send_signal(1)
            process.send_signal(signal.SIGHUP)
            num_sends += 2

        process.wait()

        self.assertEqual(self.client.requests, [
            ('POST', '/v1/exec', None, self.build_exec_data(['server'])),
            ('GET', '/v1/changes/123/wait', {'timeout': '4.000s'}, None),
        ])

        self.assertEqual(len(control.sends), num_sends)
        self.assertEqual(control.sends[0][0], 'TXT')
        self.assertEqual(json.loads(control.sends[0][1]),
                         {'command': 'signal', 'signal': {'name': 'SIGHUP'}})
        if hasattr(signal, 'SIGHUP'):
            self.assertEqual(control.sends[1][0], 'TXT')
            self.assertEqual(json.loads(control.sends[1][1]),
                             {'command': 'signal', 'signal': {'name': signal.Signals(1).name}})
            self.assertEqual(control.sends[2][0], 'TXT')
            self.assertEqual(json.loads(control.sends[2][1]),
                             {'command': 'signal', 'signal': {'name': 'SIGHUP'}})

    def test_wait_output(self):
        stdio, stderr, _ = self.add_responses('123', 0)
        stdio.receives.append(b'Python 3.8.10\n')
        stdio.receives.append('{"command":"end"}')
        stderr.receives.append('{"command":"end"}')

        process = self.client.exec(['python3', '--version'])
        out, err = process.wait_output()
        self.assertEqual(out, 'Python 3.8.10\n')
        self.assertEqual(err, '')

        self.assertEqual(self.client.requests, [
            ('POST', '/v1/exec', None, self.build_exec_data(['python3', '--version'])),
            ('GET', '/v1/changes/123/wait', {'timeout': '4.000s'}, None),
        ])
        self.assertEqual(stdio.sends, [])

    def test_wait_output_combine_stderr(self):
        stdio, _, _ = self.add_responses('123', 0)
        stdio.receives.append(b'invalid time interval\n')
        stdio.receives.append('{"command":"end"}')

        process = self.client.exec(['sleep', 'x'], combine_stderr=True)
        out, err = process.wait_output()
        self.assertEqual(out, 'invalid time interval\n')
        self.assertIsNone(err)
        self.assertIsNone(process.stderr)

        exec_data = self.build_exec_data(['sleep', 'x'], combine_stderr=True)
        self.assertEqual(self.client.requests, [
            ('POST', '/v1/exec', None, exec_data),
            ('GET', '/v1/changes/123/wait', {'timeout': '4.000s'}, None),
        ])
        self.assertEqual(stdio.sends, [])

    def test_wait_output_bytes(self):
        stdio, stderr, _ = self.add_responses('123', 0)
        stdio.receives.append(b'Python 3.8.10\n')
        stdio.receives.append('{"command":"end"}')
        stderr.receives.append('{"command":"end"}')

        process = self.client.exec(['python3', '--version'], encoding=None)
        out, err = process.wait_output()
        self.assertEqual(out, b'Python 3.8.10\n')
        self.assertEqual(err, b'')

        self.assertEqual(self.client.requests, [
            ('POST', '/v1/exec', None, self.build_exec_data(['python3', '--version'])),
            ('GET', '/v1/changes/123/wait', {'timeout': '4.000s'}, None),
        ])
        self.assertEqual(stdio.sends, [])

    def test_wait_output_exit_nonzero(self):
        stdio, stderr, _ = self.add_responses('123', 0)
        stdio.receives.append('{"command":"end"}')
        stderr.receives.append(b'file not found: x\n')
        stderr.receives.append('{"command":"end"}')

        process = self.client.exec(['ls', 'x'])
        out, err = process.wait_output()
        self.assertEqual(out, '')
        self.assertEqual(err, 'file not found: x\n')

        self.assertEqual(self.client.requests, [
            ('POST', '/v1/exec', None, self.build_exec_data(['ls', 'x'])),
            ('GET', '/v1/changes/123/wait', {'timeout': '4.000s'}, None),
        ])
        self.assertEqual(stdio.sends, [])

    def test_wait_output_exit_nonzero_combine_stderr(self):
        stdio, _, _ = self.add_responses('123', 0)
        stdio.receives.append(b'file not found: x\n')
        stdio.receives.append('{"command":"end"}')

        process = self.client.exec(['ls', 'x'], combine_stderr=True)
        out, err = process.wait_output()
        self.assertEqual(out, 'file not found: x\n')
        self.assertIsNone(err)

        exec_data = self.build_exec_data(['ls', 'x'], combine_stderr=True)
        self.assertEqual(self.client.requests, [
            ('POST', '/v1/exec', None, exec_data),
            ('GET', '/v1/changes/123/wait', {'timeout': '4.000s'}, None),
        ])
        self.assertEqual(stdio.sends, [])

    def test_wait_output_send_stdin(self):
        stdio, stderr, _ = self.add_responses('123', 0)
        stdio.receives.append(b'FOO\nBAR\n')
        stdio.receives.append('{"command":"end"}')
        stderr.receives.append('{"command":"end"}')

        process = self.client.exec(['awk', '{ print toupper($) }'], stdin='foo\nbar\n')
        out, err = process.wait_output()
        self.assertEqual(out, 'FOO\nBAR\n')
        self.assertEqual(err, '')

        self.assertEqual(self.client.requests, [
            ('POST', '/v1/exec', None, self.build_exec_data(['awk', '{ print toupper($) }'])),
            ('GET', '/v1/changes/123/wait', {'timeout': '4.000s'}, None),
        ])
        self.assertEqual(stdio.sends, [
            ('BIN', b'foo\nbar\n'),
            ('TXT', '{"command":"end"}'),
        ])

    def test_wait_output_send_stdin_bytes(self):
        stdio, stderr, _ = self.add_responses('123', 0)
        stdio.receives.append(b'FOO\nBAR\n')
        stdio.receives.append('{"command":"end"}')
        stderr.receives.append('{"command":"end"}')

        process = self.client.exec(['awk', '{ print toupper($) }'], stdin=b'foo\nbar\n',
                                   encoding=None)
        out, err = process.wait_output()
        self.assertEqual(out, b'FOO\nBAR\n')
        self.assertEqual(err, b'')

        self.assertEqual(self.client.requests, [
            ('POST', '/v1/exec', None, self.build_exec_data(['awk', '{ print toupper($) }'])),
            ('GET', '/v1/changes/123/wait', {'timeout': '4.000s'}, None),
        ])
        self.assertEqual(stdio.sends, [
            ('BIN', b'foo\nbar\n'),
            ('TXT', '{"command":"end"}'),
        ])

    def test_wait_output_bad_command(self):
        stdio, stderr, _ = self.add_responses('123', 0)
        stdio.receives.append(b'Python 3.8.10\n')
        stdio.receives.append('not json')  # bad JSON should be ignored
        stdio.receives.append('{"command":"foo"}')  # unknown command should be ignored
        stdio.receives.append('{"command":"end"}')
        stderr.receives.append('{"command":"end"}')

        with self.assertLogs('ops.pebble', level='WARNING') as cm:
            process = self.client.exec(['python3', '--version'])
            out, err = process.wait_output()
        self.assertEqual(cm.output, [
            "WARNING:ops.pebble:Cannot decode I/O command (invalid JSON)",
            "WARNING:ops.pebble:Invalid I/O command 'foo'",
        ])

        self.assertEqual(out, 'Python 3.8.10\n')
        self.assertEqual(err, '')

        self.assertEqual(self.client.requests, [
            ('POST', '/v1/exec', None, self.build_exec_data(['python3', '--version'])),
            ('GET', '/v1/changes/123/wait', {'timeout': '4.000s'}, None),
        ])
        self.assertEqual(stdio.sends, [])

    def test_wait_passed_output(self):
        io_ws, stderr, _ = self.add_responses('123', 0)
        io_ws.receives.append(b'foo\n')
        io_ws.receives.append('{"command":"end"}')
        stderr.receives.append(b'some error\n')
        stderr.receives.append('{"command":"end"}')

        out = io.StringIO()
        err = io.StringIO()
        process = self.client.exec(['echo', 'foo'], stdout=out, stderr=err)
        process.wait()
        self.assertEqual(out.getvalue(), 'foo\n')
        self.assertEqual(err.getvalue(), 'some error\n')

        self.assertEqual(self.client.requests, [
            ('POST', '/v1/exec', None, self.build_exec_data(['echo', 'foo'])),
            ('GET', '/v1/changes/123/wait', {'timeout': '4.000s'}, None),
        ])
        self.assertEqual(io_ws.sends, [])

    def test_wait_passed_output_combine_stderr(self):
        io_ws, _, _ = self.add_responses('123', 0)
        io_ws.receives.append(b'foo\n')
        io_ws.receives.append(b'some error\n')
        io_ws.receives.append('{"command":"end"}')

        out = io.StringIO()
        process = self.client.exec(['echo', 'foo'], stdout=out, combine_stderr=True)
        process.wait()
        self.assertEqual(out.getvalue(), 'foo\nsome error\n')
        self.assertIsNone(process.stderr)

        exec_data = self.build_exec_data(['echo', 'foo'], combine_stderr=True)
        self.assertEqual(self.client.requests, [
            ('POST', '/v1/exec', None, exec_data),
            ('GET', '/v1/changes/123/wait', {'timeout': '4.000s'}, None),
        ])
        self.assertEqual(io_ws.sends, [])

    def test_wait_passed_output_bytes(self):
        io_ws, stderr, _ = self.add_responses('123', 0)
        io_ws.receives.append(b'foo\n')
        io_ws.receives.append('{"command":"end"}')
        stderr.receives.append(b'some error\n')
        stderr.receives.append('{"command":"end"}')

        out = io.BytesIO()
        err = io.BytesIO()
        process = self.client.exec(['echo', 'foo'], stdout=out, stderr=err, encoding=None)
        process.wait()
        self.assertEqual(out.getvalue(), b'foo\n')
        self.assertEqual(err.getvalue(), b'some error\n')

        self.assertEqual(self.client.requests, [
            ('POST', '/v1/exec', None, self.build_exec_data(['echo', 'foo'])),
            ('GET', '/v1/changes/123/wait', {'timeout': '4.000s'}, None),
        ])
        self.assertEqual(io_ws.sends, [])

    def test_wait_passed_output_bad_command(self):
        io_ws, stderr, _ = self.add_responses('123', 0)
        io_ws.receives.append(b'foo\n')
        io_ws.receives.append('not json')  # bad JSON should be ignored
        io_ws.receives.append('{"command":"foo"}')  # unknown command should be ignored
        io_ws.receives.append('{"command":"end"}')
        stderr.receives.append(b'some error\n')
        stderr.receives.append('{"command":"end"}')

        out = io.StringIO()
        err = io.StringIO()

        with self.assertLogs('ops.pebble', level='WARNING') as cm:
            process = self.client.exec(['echo', 'foo'], stdout=out, stderr=err)
            process.wait()
        self.assertEqual(cm.output, [
            "WARNING:ops.pebble:Cannot decode I/O command (invalid JSON)",
            "WARNING:ops.pebble:Invalid I/O command 'foo'",
        ])

        self.assertEqual(out.getvalue(), 'foo\n')
        self.assertEqual(err.getvalue(), 'some error\n')

        self.assertEqual(self.client.requests, [
            ('POST', '/v1/exec', None, self.build_exec_data(['echo', 'foo'])),
            ('GET', '/v1/changes/123/wait', {'timeout': '4.000s'}, None),
        ])
        self.assertEqual(io_ws.sends, [])

    @unittest.skipIf(sys.platform == 'win32', "exec() with files doesn't work on Windows")
    def test_wait_file_io(self):
        fin = tempfile.TemporaryFile(mode='w+', encoding='utf-8')
        out = tempfile.TemporaryFile(mode='w+', encoding='utf-8')
        err = tempfile.TemporaryFile(mode='w+', encoding='utf-8')
        try:
            fin.write('foo\n')
            fin.seek(0)

            io_ws, stderr, _ = self.add_responses('123', 0)
            io_ws.receives.append(b'foo\n')
            io_ws.receives.append('{"command":"end"}')
            stderr.receives.append(b'some error\n')
            stderr.receives.append('{"command":"end"}')

            process = self.client.exec(['echo', 'foo'], stdin=fin, stdout=out, stderr=err)
            process.wait()

            out.seek(0)
            self.assertEqual(out.read(), 'foo\n')
            err.seek(0)
            self.assertEqual(err.read(), 'some error\n')

            self.assertEqual(self.client.requests, [
                ('POST', '/v1/exec', None, self.build_exec_data(['echo', 'foo'])),
                ('GET', '/v1/changes/123/wait', {'timeout': '4.000s'}, None),
            ])
            self.assertEqual(io_ws.sends, [
                ('BIN', b'foo\n'),
                ('TXT', '{"command":"end"}'),
            ])
        finally:
            fin.close()
            out.close()
            err.close()

    def test_wait_returned_io(self):
        stdio, stderr, _ = self.add_responses('123', 0)
        stdio.receives.append(b'FOO BAR\n')
        stdio.receives.append(b'BAZZ\n')
        stdio.receives.append('{"command":"end"}')

        process = self.client.exec(['awk', '{ print toupper($) }'])
        process.stdin.write('Foo Bar\n')
        self.assertEqual(process.stdout.read(4), 'FOO ')
        process.stdin.write('bazz\n')
        self.assertEqual(process.stdout.read(), 'BAR\nBAZZ\n')
        process.stdin.close()
        self.assertEqual(process.stdout.read(), '')
        process.wait()

        self.assertEqual(self.client.requests, [
            ('POST', '/v1/exec', None, self.build_exec_data(['awk', '{ print toupper($) }'])),
            ('GET', '/v1/changes/123/wait', {'timeout': '4.000s'}, None),
        ])
        self.assertEqual(stdio.sends, [
            ('BIN', b'Foo Bar\nbazz\n'),  # TextIOWrapper groups the writes together
            ('TXT', '{"command":"end"}'),
        ])

    def test_wait_returned_io_bytes(self):
        stdio, stderr, _ = self.add_responses('123', 0)
        stdio.receives.append(b'FOO BAR\n')
        stdio.receives.append(b'BAZZ\n')
        stdio.receives.append('{"command":"end"}')

        process = self.client.exec(['awk', '{ print toupper($) }'], encoding=None)
        process.stdin.write(b'Foo Bar\n')
        self.assertEqual(process.stdout.read(4), b'FOO ')
        self.assertEqual(process.stdout.read(), b'BAR\n')
        process.stdin.write(b'bazz\n')
        self.assertEqual(process.stdout.read(), b'BAZZ\n')
        process.stdin.close()
        self.assertEqual(process.stdout.read(), b'')
        process.wait()

        self.assertEqual(self.client.requests, [
            ('POST', '/v1/exec', None, self.build_exec_data(['awk', '{ print toupper($) }'])),
            ('GET', '/v1/changes/123/wait', {'timeout': '4.000s'}, None),
        ])
        self.assertEqual(stdio.sends, [
            ('BIN', b'Foo Bar\n'),
            ('BIN', b'bazz\n'),
            ('TXT', '{"command":"end"}'),
        ])

    def test_connect_websocket_error(self):
        class Client(MockClient):
            def _connect_websocket(self, change_id, websocket_id):
                raise websocket.WebSocketException('conn!')

        self.client = Client()
        self.add_responses('123', 0, change_err='change error!')
        with self.assertRaises(pebble.ChangeError) as cm:
            self.client.exec(['foo'])
        self.assertEqual(str(cm.exception), 'change error!')

        self.client = Client()
        self.add_responses('123', 0)
        with self.assertRaises(pebble.ConnectionError) as cm:
            self.client.exec(['foo'])
        self.assertIn(str(cm.exception), 'unexpected error connecting to websockets: conn!')

    def test_websocket_send_raises(self):
        stdio, stderr, _ = self.add_responses('123', 0)
        raised = False

        def send_binary(b):
            nonlocal raised
            raised = True
            raise Exception('a simulated error!')

        stdio.send_binary = send_binary
        stdio.receives.append('{"command":"end"}')
        stderr.receives.append('{"command":"end"}')

        process = self.client.exec(['cat'], stdin='foo\nbar\n')
        out, err = process.wait_output()
        self.assertEqual(out, '')
        self.assertEqual(err, '')
        self.assertTrue(raised)

        self.assertEqual(self.client.requests, [
            ('POST', '/v1/exec', None, self.build_exec_data(['cat'])),
            ('GET', '/v1/changes/123/wait', {'timeout': '4.000s'}, None),
        ])
        self.assertEqual(stdio.sends, [])

    # You'd normally use pytest.mark.filterwarnings as a decorator, but
    # PytestUnhandledThreadExceptionWarning isn't present on older Python versions.
    if hasattr(pytest, 'PytestUnhandledThreadExceptionWarning'):
        test_websocket_send_raises = pytest.mark.filterwarnings(
            'ignore::pytest.PytestUnhandledThreadExceptionWarning')(test_websocket_send_raises)

    def test_websocket_recv_raises(self):
        stdio, stderr, _ = self.add_responses('123', 0)
        raised = False

        def recv():
            nonlocal raised
            raised = True
            raise Exception('a simulated error!')

        stdio.recv = recv
        stderr.receives.append('{"command":"end"}')

        process = self.client.exec(['cat'], stdin='foo\nbar\n')
        out, err = process.wait_output()
        self.assertEqual(out, '')
        self.assertEqual(err, '')
        self.assertTrue(raised)

        self.assertEqual(self.client.requests, [
            ('POST', '/v1/exec', None, self.build_exec_data(['cat'])),
            ('GET', '/v1/changes/123/wait', {'timeout': '4.000s'}, None),
        ])
        self.assertEqual(stdio.sends, [
            ('BIN', b'foo\nbar\n'),
            ('TXT', '{"command":"end"}'),
        ])

    if hasattr(pytest, 'PytestUnhandledThreadExceptionWarning'):
        test_websocket_recv_raises = pytest.mark.filterwarnings(
            'ignore::pytest.PytestUnhandledThreadExceptionWarning')(test_websocket_recv_raises)


# Set the RUN_REAL_PEBBLE_TESTS environment variable to run these tests
# against a real Pebble server. For example, in one terminal, run Pebble:
#
# $ PEBBLE=~/pebble pebble run --http=:4000
# 2021-09-20T04:10:34.934Z [pebble] Started daemon
#
# In another terminal, run the tests:
#
# $ source .tox/unit/bin/activate
# $ RUN_REAL_PEBBLE_TESTS=1 PEBBLE=~/pebble pytest test/test_pebble.py -v -k RealPebble
# $ deactivate
#
@unittest.skipUnless(os.getenv('RUN_REAL_PEBBLE_TESTS'), 'RUN_REAL_PEBBLE_TESTS not set')
class TestRealPebble(unittest.TestCase):
    def setUp(self):
        socket_path = os.getenv('PEBBLE_SOCKET')
        if not socket_path and os.getenv('PEBBLE'):
            socket_path = os.path.join(os.getenv('PEBBLE'), '.pebble.socket')
        assert socket_path, 'PEBBLE or PEBBLE_SOCKET must be set if RUN_REAL_PEBBLE_TESTS set'

        self.client = pebble.Client(socket_path=socket_path)

    def test_checks_and_health(self):
        self.client.add_layer('layer', {
            'checks': {
                'bad': {
                    'override': 'replace',
                    'level': 'ready',
                    'period': '50ms',
                    'threshold': 2,
                    'exec': {
                        'command': 'sleep x',
                    },
                },
                'good': {
                    'override': 'replace',
                    'level': 'alive',
                    'period': '50ms',
                    'exec': {
                        'command': 'echo foo',
                    },
                },
                'other': {
                    'override': 'replace',
                    'exec': {
                        'command': 'echo bar',
                    },
                },
            },
        }, combine=True)

        # Checks should all be "up" initially
        checks = self.client.get_checks()
        self.assertEqual(len(checks), 3)
        self.assertEqual(checks[0].name, 'bad')
        self.assertEqual(checks[0].level, pebble.CheckLevel.READY)
        self.assertEqual(checks[0].status, pebble.CheckStatus.UP)
        self.assertEqual(checks[1].name, 'good')
        self.assertEqual(checks[1].level, pebble.CheckLevel.ALIVE)
        self.assertEqual(checks[1].status, pebble.CheckStatus.UP)
        self.assertEqual(checks[2].name, 'other')
        self.assertEqual(checks[2].level, pebble.CheckLevel.UNSET)
        self.assertEqual(checks[2].status, pebble.CheckStatus.UP)

        # And /v1/health should return "healthy"
        health = self._get_health()
        self.assertEqual(health, {
            'result': {'healthy': True},
            'status': 'OK',
            'status-code': 200,
            'type': 'sync',
        })

        # After two retries the "bad" check should go down
        for i in range(5):
            checks = self.client.get_checks()
            bad_check = [c for c in checks if c.name == 'bad'][0]
            if bad_check.status == pebble.CheckStatus.DOWN:
                break
            time.sleep(0.06)
        else:
            assert False, 'timed out waiting for "bad" check to go down'
        self.assertEqual(bad_check.failures, 2)
        self.assertEqual(bad_check.threshold, 2)
        good_check = [c for c in checks if c.name == 'good'][0]
        self.assertEqual(good_check.status, pebble.CheckStatus.UP)

        # And /v1/health should return "unhealthy" (with status HTTP 502)
        with self.assertRaises(urllib.error.HTTPError) as cm:
            self._get_health()
        self.assertEqual(cm.exception.code, 502)
        health = pebble._json_loads(cm.exception.read())
        self.assertEqual(health, {
            'result': {'healthy': False},
            'status': 'Bad Gateway',
            'status-code': 502,
            'type': 'sync',
        })

        # Then test filtering by check level and by name
        checks = self.client.get_checks(level=pebble.CheckLevel.ALIVE)
        self.assertEqual(len(checks), 1)
        self.assertEqual(checks[0].name, 'good')
        checks = self.client.get_checks(names=['good', 'bad'])
        self.assertEqual(len(checks), 2)
        self.assertEqual(checks[0].name, 'bad')
        self.assertEqual(checks[1].name, 'good')

    def _get_health(self):
        f = urllib.request.urlopen('http://localhost:4000/v1/health')
        return pebble._json_loads(f.read())

    def test_exec_wait(self):
        process = self.client.exec(['true'])
        process.wait()

        with self.assertRaises(pebble.ExecError) as cm:
            process = self.client.exec(['/bin/sh', '-c', 'exit 42'])
            process.wait()
        self.assertEqual(cm.exception.exit_code, 42)

    def test_exec_wait_output(self):
        process = self.client.exec(['/bin/sh', '-c', 'echo OUT; echo ERR >&2'])
        out, err = process.wait_output()
        self.assertEqual(out, 'OUT\n')
        self.assertEqual(err, 'ERR\n')

        process = self.client.exec(['/bin/sh', '-c', 'echo OUT; echo ERR >&2'], encoding=None)
        out, err = process.wait_output()
        self.assertEqual(out, b'OUT\n')
        self.assertEqual(err, b'ERR\n')

        with self.assertRaises(pebble.ExecError) as cm:
            process = self.client.exec(['/bin/sh', '-c', 'echo OUT; echo ERR >&2; exit 42'])
            process.wait_output()
        self.assertEqual(cm.exception.exit_code, 42)
        self.assertEqual(cm.exception.stdout, 'OUT\n')
        self.assertEqual(cm.exception.stderr, 'ERR\n')

    def test_exec_send_stdin(self):
        process = self.client.exec(['awk', '{ print toupper($0) }'], stdin='foo\nBar\n')
        out, err = process.wait_output()
        self.assertEqual(out, 'FOO\nBAR\n')
        self.assertEqual(err, '')

        process = self.client.exec(['awk', '{ print toupper($0) }'], stdin=b'foo\nBar\n',
                                   encoding=None)
        out, err = process.wait_output()
        self.assertEqual(out, b'FOO\nBAR\n')
        self.assertEqual(err, b'')

    def test_push_pull(self):
        fname = os.path.join(tempfile.gettempdir(), 'pebbletest-{}'.format(uuid.uuid4()))
        content = 'foo\nbar\nbaz-42'
        self.client.push(fname, content)
        with self.client.pull(fname) as f:
            data = f.read()
            self.assertEqual(data, content)
        os.remove(fname)

    def test_exec_timeout(self):
        process = self.client.exec(['sleep', '0.2'], timeout=0.1)
        with self.assertRaises(pebble.ChangeError) as cm:
            process.wait()
        self.assertIn('timed out', cm.exception.err)

    def test_exec_working_dir(self):
        with tempfile.TemporaryDirectory() as temp_dir:
            process = self.client.exec(['pwd'], working_dir=temp_dir)
            out, err = process.wait_output()
            self.assertEqual(out, temp_dir + '\n')
            self.assertEqual(err, '')

    def test_exec_environment(self):
        process = self.client.exec(['/bin/sh', '-c', 'echo $ONE.$TWO.$THREE'],
                                   environment={'ONE': '1', 'TWO': '2'})
        out, err = process.wait_output()
        self.assertEqual(out, '1.2.\n')
        self.assertEqual(err, '')

    def test_exec_streaming(self):
        process = self.client.exec(['cat'])

        def stdin_thread():
            try:
                for line in ['one\n', '2\n', 'THREE\n']:
                    process.stdin.write(line)
                    process.stdin.flush()
                    time.sleep(0.1)
            finally:
                process.stdin.close()

        threading.Thread(target=stdin_thread).start()

        reads = []
        for line in process.stdout:
            reads.append(line)

        process.wait()

        self.assertEqual(reads, ['one\n', '2\n', 'THREE\n'])

    def test_exec_streaming_bytes(self):
        process = self.client.exec(['cat'], encoding=None)

        def stdin_thread():
            try:
                for line in [b'one\n', b'2\n', b'THREE\n']:
                    process.stdin.write(line)
                    process.stdin.flush()
                    time.sleep(0.1)
            finally:
                process.stdin.close()

        threading.Thread(target=stdin_thread).start()

        reads = []
        for line in process.stdout:
            reads.append(line)

        process.wait()

        self.assertEqual(reads, [b'one\n', b'2\n', b'THREE\n'])<|MERGE_RESOLUTION|>--- conflicted
+++ resolved
@@ -28,12 +28,9 @@
 import unittest
 import unittest.mock
 import unittest.util
-<<<<<<< HEAD
 import uuid
-=======
 import urllib.error
 import urllib.request
->>>>>>> 6013988d
 
 import pytest
 
